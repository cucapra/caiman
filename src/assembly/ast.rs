--- conflicted
+++ resolved
@@ -7,8 +7,6 @@
 
 // Explication and frontend AST
 
-<<<<<<< HEAD
-=======
 #[derive(Serialize, Deserialize, Debug, Clone, PartialEq, Eq, Hash)]
 pub enum Hole<T> {
     Empty,
@@ -57,7 +55,6 @@
     }
 }
 
->>>>>>> d111fb29
 #[macro_export]
 macro_rules! def_assembly_id_type {
     ( $type : ident ) => {
@@ -176,13 +173,8 @@
 
 #[derive(Serialize, Deserialize, Debug, Clone, PartialEq, Eq, Hash)]
 pub struct Tag {
-<<<<<<< HEAD
     pub quot: Hole<RemoteNodeId>,   // What a given value maps to in a specification
     pub flow: Hole<ir::Flow>,       // How this value transforms relative to the specification
-=======
-    pub quot: Hole<RemoteNodeId>, // What a given value maps to in a specification
-    pub flow: ir::Flow,           // How this value transforms relative to the specification
->>>>>>> d111fb29
 }
 
 // Super Jank, but whatever
