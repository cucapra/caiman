version 0.0.1

// ---

types [
    f32,f64,u8,u16,u32,u64,usize,i8,i16,i32,i64,array<i32, 2>,erased_length_array<u32>,
    tuple<f32, u8>,const_ref<u64>,mut_ref<const_ref<u64>>,const_slice<array<i32, 2>>,mut_slice<i32>,
    gpu_buffer_ref<i32>,gpu_buffer_slice<i32>,gpu_buffer_allocator,
    slot $slot0 {
        type : i64,
        stage : ready,
        place : local,
    },
    fence $fence0 {
        place : cpu
    },
    buffer $buffer0 {
        place : gpu,
        static_layout_opt : { // unnamed :hmmmm:
            alignment_bits : 4,
            byte_size : 8
        },
    },
    event $event0 {
        place : local
    },
    // naming is dumb, but the parser is sad if I have both buffer and buffer_space as keywords here
    space_buffer $buffer_space0 {} // note that {} is required, even though it's empty here
]

// ---

external_cpu @do_thing_on_cpu(i64) -> i64;
// the path is required, and is relative to where you run this thing at the moment (unfortunately)
external_gpu @do_thing_on_gpu(%x : i64) -> [%out : i64] : "caiman-test/programs/example.wgsl"
{
    resource {
        group : 0,
        binding : 0,
        input : %x,
    },
    resource {
        group : 0,
        binding : 1,
        output : %out,
    }
}

value @foo(%test : i32) -> i32 {
    %1 = constant 4i64;
    %3 = constant-unsigned 4u64;
    %2 = extract %1 0;
    %4 = call @simple(%1);
    %5 = select %1 %2 %3;
    %6 = call @do_thing_on_cpu(%1);
    %x = call @do_thing_on_gpu<%1>(%1);
    return %1; // todo: add more tail edges
}

value @y(%abc : i64) -> i64 {
    // pretty clunky tbh
    yield 0 [%abc] @foo %abc [%abc, %abc];
}

value @j(%abc : i64) -> i64 {
    jump %abc [%abc, %abc];
}

<<<<<<< HEAD
// Scheduling funclets pin down an implementation of a value funclet. You can write an explicit
// schedule for each value node; alternately, you can only schedule the "most important"
// computations yourself and let Caiman explicate the rest. (TODO: But explication is
// "all-or-nothing" right now, right?)
//
// Mathematically speaking, a scheduling funclet is a *function* which maps a value funclet to its
// implementation. However, it's a function which can only be applied once. The application occurs
// in the `extras` block and can be thought of as "binding" the scheduling funclet to a specific
// value funclet.
//
// It's worth noting that a scheduling funclet does not necesarilly schedule the entirety of the
// value funclet. For example: if value funclet `foo` calls a value function, you'll have *two*
// scheduling funclets. `foo`'s first scheduling funclet will schedule everything that should come
// before the call. It's `ScheduleCall` tail edge will choose a specific implementation of the value
// function and specify a continuation scheduling funclet to execute after the value function
// returns. The continuation funclet is `foo`'s second scheduling funclet and will schedule any
// remaining operations.
schedule $slot0 @bar($slot0) {
    %0 = phi 0;
=======
schedule @bar(%0 : $slot0) -> $slot0 {
>>>>>>> de289f15
    %x = alloc-temporary-local-i64 @foo.%1;
    %2 = encode-do-local @foo.%1() -> %x;
    %1 = create-local-i64 @foo.%x; // unbound slot
    %3 = drop %0;
    %4 = alloc-local-i64 %0 @foo.%1;
    %5 = encode-copy-cpu %2 %4;
    %6 = submit-cpu @foo.%1;
    %7 = encode-fence-cpu @foo.%3;
    %8 = sync-fence-cpu %7 @foo.%2;
    %9 = inline-join @foo [] %5;
    %10 = serialized-join @foo [] %5;
    %11 = default-join;
    return %x;
}

schedule @scall(%abc : i64) -> i64 {
    // Note that these are not parser-bound by funclet type, but (should be) managed by the typechecker
    schedule-call @j.%abc @foo [%abc, %abc] %abc;
}

schedule @sselect(%abc : i64) -> i64 {
    // Note that these are not parser-bound by funclet type, but (should be) managed by the typechecker
    schedule-select @y.%abc %abc [@foo, @j] [%abc, %abc] %abc;
}

schedule @dalloc(%abc : i64) -> i64 {
    // pretty clunky tbh -- note that `none` literally means `none`
    dynamic-alloc %abc [] [%abc, none, %abc] @foo @j %abc;
}

<<<<<<< HEAD
// Timeline funclets are used for timeline verification. Caiman uses them to (TODO: statically?
// dynamically?) check that resources aren't used before they're allocated/initialized. A sound
// timeline funclet extends a guarantee of soundness to compatible scheduling funclets and also
// serves as a useful way for the compiler to sanity check its output. (TODO: I know it helps with
// inter-funclet reasoning, but what makes it better at this than scheduling funclets?)
timeline $event0 @time(%e : $event0) {
=======
timeline @time(%e : $event0) -> $event0 {
>>>>>>> de289f15
    %1 = submission-cpu->gpu %e;
    %2 = sync-cpu->gpu %e %1;
    return %e;
}

spatial @space(%b : $buffer_space0) -> i64 {
    return %b;
}

value_function @simple(i64) -> i64 : [@foo];

// ---

extras {
    @bar {
        // This is where @bar is actually "applied" to @foo.
        //
        // Eventually, this should replace the hardcoded tags
        // inside the scheduling funclet itself, since the
        // scheduling funclet is meant to be a higher-order
        // function over value funclets.
        //
        // Since pipelines reference scheduling funclets
        // (not value funclets), this means that a scheduling
        // funclet can only be applied to a single value funclet.
        value : @foo,
        input_slots : {
            %0 : slot_info(value_tag input @foo.%test)
        },
        output_slots : {
            %0 : slot_info()
        },
        input_fences : {%0:fence_info(timeline_tag none)},
        output_fences : {},
        input_buffers : {%0:buffer_info(spatial_tag output @foo.%test)},
        output_buffers : {},
        in_timeline_tag : timeline_tag input @time.%e,
        out_timeline_tag : timeline_tag input @time.%e,
    },
}

// The pipeline's entry point refers to a scheduling funclet because the scheduling function
// determines the implementation of the value funclet. 
//
// TODO: Based off trivial.cair, it seems like you can also provide a value funclet here,
// in which case a schedule will be generated for you.
pipeline "pipeline_trivial" = @bar;<|MERGE_RESOLUTION|>--- conflicted
+++ resolved
@@ -66,7 +66,6 @@
     jump %abc [%abc, %abc];
 }
 
-<<<<<<< HEAD
 // Scheduling funclets pin down an implementation of a value funclet. You can write an explicit
 // schedule for each value node; alternately, you can only schedule the "most important"
 // computations yourself and let Caiman explicate the rest. (TODO: But explication is
@@ -84,11 +83,7 @@
 // function and specify a continuation scheduling funclet to execute after the value function
 // returns. The continuation funclet is `foo`'s second scheduling funclet and will schedule any
 // remaining operations.
-schedule $slot0 @bar($slot0) {
-    %0 = phi 0;
-=======
 schedule @bar(%0 : $slot0) -> $slot0 {
->>>>>>> de289f15
     %x = alloc-temporary-local-i64 @foo.%1;
     %2 = encode-do-local @foo.%1() -> %x;
     %1 = create-local-i64 @foo.%x; // unbound slot
@@ -119,16 +114,12 @@
     dynamic-alloc %abc [] [%abc, none, %abc] @foo @j %abc;
 }
 
-<<<<<<< HEAD
 // Timeline funclets are used for timeline verification. Caiman uses them to (TODO: statically?
 // dynamically?) check that resources aren't used before they're allocated/initialized. A sound
 // timeline funclet extends a guarantee of soundness to compatible scheduling funclets and also
 // serves as a useful way for the compiler to sanity check its output. (TODO: I know it helps with
 // inter-funclet reasoning, but what makes it better at this than scheduling funclets?)
-timeline $event0 @time(%e : $event0) {
-=======
 timeline @time(%e : $event0) -> $event0 {
->>>>>>> de289f15
     %1 = submission-cpu->gpu %e;
     %2 = sync-cpu->gpu %e %1;
     return %e;
