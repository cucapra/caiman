use crate::ir;
<<<<<<< HEAD
use std::{collections::{HashMap, hash_map::Entry, HashSet}, any, hash::Hash};
use crate::rust_wgpu_backend::ffi as ffi;

// TODO: for mutual recursion enum BackReferences

#[derive(Debug)]
enum ResolvedType {
    NoType,
    Single (ffi::TypeId),
    Multiple (Vec<ffi::TypeId>)
=======
//use crate::ir_builders;

use crate::shadergen;
use crate::stable_vec::StableVec;
use std::default::Default;
use std::collections::HashMap;
use std::collections::HashSet;
use std::collections::BTreeSet;
use std::collections::BTreeMap;
use crate::rust_wgpu_backend::code_generator::CodeGenerator;
use std::fmt::Write;

/*
#[derive(Debug, Clone, Copy)]
enum GpuResidencyState
{
	Useable,
	Encoded,
	Submitted
>>>>>>> 875b6fc5
}

#[derive(Debug)]
struct ResolvedValueNode {
    schedule_id : usize, // TODO: breaks on mutual recursion
    timeline_id : usize
}

#[derive(Debug)]
struct ResolvedScheduleNode {}

#[derive(Debug)]
struct PartialData { // a dumb distinction with the rework, but whatever
input_types : Vec<ir::TypeId>,
    output_types : Vec<ir::TypeId>,
    nodes : Vec<ir::Node>,
    tail_edge : Option<ir::TailEdge>
}

#[derive(Debug)]
struct PartialTimeline {
    core : PartialData
}

#[derive(Debug)]
struct PartialInformation {
    pub value_funclet_id : ir::FuncletId,
    pub input_slots : HashMap<usize, ir::SlotInfo>,
    pub output_slots : HashMap<usize, ir::SlotInfo>,
    pub input_fences : HashMap<usize, ir::FenceInfo>,
    pub output_fences : HashMap<usize, ir::FenceInfo>,
    pub input_buffers : HashMap<usize, ir::BufferInfo>,
    pub output_buffers : HashMap<usize, ir::BufferInfo>,
}

#[derive(Debug)]
struct PartialSchedule {
    core : PartialData,
}

#[derive(Debug)]
struct ScheduleBlob {
    schedule : PartialSchedule,
    information : PartialInformation,
    timeline : PartialTimeline,
    remote_update : Vec<ir::RemoteNodeId>,
    allocated : HashMap<usize, HashMap<usize, usize>>
}

#[derive(Debug)]
struct SchedulingContext<'a> {
    program : &'a mut ir::Program,
    new_schedules : HashMap<usize, ScheduleBlob>,
    location : ir::RemoteNodeId,
    // scheduled node maps
    resolved_schedules : HashMap<ir::RemoteNodeId, ResolvedScheduleNode>,
    resolved_values : HashMap<usize, ResolvedValueNode>
}

fn new_partial_schedule() -> PartialSchedule {
    let mut schedule = PartialSchedule {
        core: PartialData {
            input_types: Vec::new(),
            output_types: Vec::new(),
            nodes: Vec::new(),
            tail_edge : None,
        }
    };
    schedule.core.input_types.push(1);
    schedule.core.output_types.push(1);
    schedule.core.nodes.push(ir::Node::Phi { index: 0 });
    schedule
}

fn new_partial_timeline() -> PartialTimeline {
    PartialTimeline {
        core: PartialData {
            input_types: vec![2],
            output_types: vec![2],
            nodes: vec![ir::Node::Phi { index: 0 }],
            tail_edge: None,
        }
    }
}

fn empty_slot() -> ir::SlotInfo {
    ir::SlotInfo {
        value_tag : ir::ValueTag::None,
        timeline_tag: ir::TimelineTag::None,
        spatial_tag: ir::SpatialTag::None,
    }
}

fn new_information(value_index : &usize)
                   -> PartialInformation {
    let mut information = PartialInformation {
        value_funclet_id: *value_index,
        input_slots: HashMap::new(),
        output_slots: HashMap::new(),
        input_fences: HashMap::new(),
        output_fences: HashMap::new(),
        input_buffers: HashMap::new(),
        output_buffers: HashMap::new(),
    };
    // todo: based on number of inputs, which we're lazily taking to be one
    let mut input_slots_default = empty_slot();
    input_slots_default.value_tag = ir::ValueTag::Input {
        funclet_id: *value_index,
        index: 0
    };
    information.input_slots.insert(0, input_slots_default);
    information.output_slots.insert(0, empty_slot());
    information
}

fn new_blob(value_index : &usize) -> ScheduleBlob {
    let schedule = new_partial_schedule();
    let information = new_information(value_index);
    let timeline = new_partial_timeline();
    ScheduleBlob {
        schedule,
        information,
        timeline,
        remote_update: Vec::new(),
        allocated: HashMap::new()
    }
}

fn get_blob<'a>(value_index : &usize,
                context : &'a mut SchedulingContext) -> &'a ScheduleBlob {
    context.new_schedules.entry(*value_index).
        or_insert(new_blob(value_index))
}

fn get_blob_mut<'a>(value_index : &usize,
                    context : &'a mut SchedulingContext) -> &'a mut ScheduleBlob {
    context.new_schedules.entry(*value_index).
        or_insert(new_blob(value_index))
}

fn get_current_blob<'a>(context : &'a mut SchedulingContext)
                        -> &'a ScheduleBlob {
    let value_index = context.location.funclet_id;
    get_blob(&value_index, context)
}

fn get_current_blob_mut<'a>(context : &'a mut SchedulingContext)
                            -> &'a mut ScheduleBlob {
    let value_index = context.location.funclet_id;
    get_blob_mut(&value_index, context)
}

fn get_funclet<'a>(index : &usize, context : &'a SchedulingContext)
                   -> &'a ir::Funclet {
    context.program.funclets.get(index).unwrap()
}

fn get_current_funclet<'a>(context : &'a SchedulingContext)
                           -> &'a ir::Funclet {
    let index = context.location.funclet_id;
    get_funclet(&index, context)
}

fn get_external<'a>(external_function_id: &usize,
                    context: &'a SchedulingContext) -> &'a ffi::ExternalCpuFunction {
    context.program.native_interface.external_cpu_functions.
        get(&external_function_id).unwrap()
}

fn get_current_allocated<'a>(node_id : &usize, argument : &usize,
                             context : &'a mut SchedulingContext) -> Option<&'a usize> {
    let blob = get_current_blob_mut(context);
    match blob.allocated.get(node_id) {
        None => { None }
        Some(map) => { map.get(argument) }
    }
}

fn update_current_allocated(node_id : &usize, index : &usize,
                            context : &mut SchedulingContext) {
    // Assumes we _haven't_ added this node yet
    let blob = get_current_blob_mut(context);
    let current_node = blob.schedule.core.nodes.len();
    let entry = blob.allocated.entry(*node_id).
        or_insert(HashMap::new());
    entry.insert(*index, current_node);
}

fn default_tail(partial : &PartialData, context : &mut SchedulingContext)
                -> ir::TailEdge {
    let mut node_count = 0;
    for node in &partial.nodes {
        match node {
            ir::Node::Phi{index:_} => {}
            _ => { node_count += 1 }
        }
    }
    let mut return_values = Box::new([0]);
    if node_count > 0 {
        return_values[0] = node_count-1;
    }
    ir::TailEdge::Return {
        return_values  // zero-indexing
    }
}

fn build_funclet(core : PartialData, kind : ir::FuncletKind,
                 context : &mut SchedulingContext) -> ir::Funclet {
    let default = default_tail(&core, context);
    ir::Funclet {
        kind,
        input_types : core.input_types.into_boxed_slice(),
        output_types : core.output_types.into_boxed_slice(),
        nodes : core.nodes.into_boxed_slice(),
        tail_edge : match core.tail_edge {
            None => { default },
            Some(tail) => { tail }
        },
    }
}

fn build_extra(info : PartialInformation, timeline_id : &usize,
               context : &mut SchedulingContext) -> ir::SchedulingFuncletExtra {
    // todo: lazy location information
    let in_timeline = ir::TimelineTag::Input {
        funclet_id: *timeline_id,
        index: 0,
    };
    let out_timeline = ir::TimelineTag::Input {
        funclet_id: *timeline_id,
        index: 0,
    };
    ir::SchedulingFuncletExtra {
        value_funclet_id: info.value_funclet_id,
        input_slots: info.input_slots,
        output_slots: info.output_slots,
        input_fences: info.input_fences,
        output_fences: info.output_fences,
        input_buffers: info.input_buffers,
        output_buffers: info.output_buffers,
        in_timeline_tag: in_timeline,
        out_timeline_tag: out_timeline,
    }
}

fn add_blob(mut blob : ScheduleBlob, context : &mut SchedulingContext) {
    let new_schedule = build_funclet(blob.schedule.core,
                                     ir::FuncletKind::ScheduleExplicit, context);
    let new_timeline = build_funclet(blob.timeline.core,
                                     ir::FuncletKind::Timeline, context);
    let schedule_id = context.program.funclets.create(new_schedule);
    let timeline_id = context.program.funclets.create(new_timeline);
    let extra = build_extra(blob.information,
                            &timeline_id, context);
    context.program.scheduling_funclet_extras.insert(schedule_id, extra);
    for location in blob.remote_update.drain(..) {
        let resolved = ResolvedValueNode {
            schedule_id,
            timeline_id
        };
        context.resolved_values.insert(location.funclet_id, resolved);
    }
}

fn finish_funclet(tail_edge : ir::TailEdge, funclet_id : &usize,
                  context : &mut SchedulingContext) {
    match context.new_schedules.remove(funclet_id) {
        None => {
            panic!("Attempting to add uncreated partial funclet")
        }
        Some(partial) => {
            add_blob(partial, context);
        }
    }
}

fn add_current_funclet(tail_edge : ir::TailEdge,
                       context : &mut SchedulingContext) {
    let funclet_id = context.location.funclet_id;
    finish_funclet(tail_edge, &funclet_id, context);
}

fn add_schedule_node(
    resolved : ResolvedScheduleNode,
    nodes : Vec<ir::Node>,
    context : &mut SchedulingContext) {
    let target_id = context.location.funclet_id;
    let mut blob = get_blob_mut(&target_id, context);

    for node in nodes {
        blob.schedule.core.nodes.push(node);
    }

    context.resolved_schedules.insert(context.location.clone(), resolved);
}

fn explicate_extract_result(node_id : &usize,
                            index : &usize, context : &mut SchedulingContext) -> bool {
    // The goal here is to maintain the hashmaps to keep track of ids
    // Specifically the funclet and node to extract from (or to)
    let remote = ir::RemoteNodeId {
        funclet_id : context.location.funclet_id,
        node_id : context.location.node_id
    };
    let node = &get_current_funclet(context).nodes[*node_id];
    match node {
        ir::Node::CallExternalCpu {
            external_function_id,
            arguments } => {
            let output = get_external(external_function_id,
                                      context).output_types[*index];
            let node = ir::Node::AllocTemporary {
                place: ir::Place::Local,
                storage_type: output,
                operation: remote
            };

            update_current_allocated(node_id, index, context);
            let resolved = ResolvedScheduleNode {};
            add_schedule_node(resolved, vec![node], context);
        }
        _ => {
            panic!("Unimplemented extract type")
        }
    };
    true
}

fn explicate_constant(type_id : &usize,
                      context : &mut SchedulingContext) -> bool {
    let new_id = ir::RemoteNodeId {
        funclet_id: context.location.funclet_id,
        node_id: context.location.node_id
    };
    let mut nodes = Vec::new();
    let ret_index = get_current_blob(context).schedule.core.nodes.len();
    nodes.push(ir::Node::AllocTemporary {
        place: ir::Place::Local,
        storage_type: ffi::TypeId {0: *type_id},
        operation: new_id
    });
    nodes.push(ir::Node::EncodeDo {
        place: ir::Place::Local,
        operation: ir::RemoteNodeId {
            funclet_id: context.location.funclet_id,
            node_id: context.location.node_id
        },
        inputs: Box::new([]),
        outputs: Box::new([ret_index])
    });
    let resolved = ResolvedScheduleNode {};
    add_schedule_node(resolved, nodes, context);
    true
}

fn explicate_value_function(function_id : &usize, arguments : &Box<[usize]>,
                            context : &mut SchedulingContext) -> bool {
    // let id = context.program.funclets.get_next_id();
    // let tail_edge = ir::TailEdge::ScheduleCall {
    //     value_operation: context.location,
    //     callee_funclet_id: id,
    //     callee_arguments: Box::new([]), // TODO: clearly wrong
    //     continuation_join: 0
    // };
    // add_current_funclet(tail_edge, context);
    todo!()
}

fn explicate_select(condition : &usize, true_case : &usize, false_case : &usize,
                    context : &mut SchedulingContext) -> bool {
    todo!()
}

// TODO: GPU externals
fn explicate_external(
    external_function_id : &usize,
    dimensions : Option<&Box<[usize]>>, // None in case of CPU things
    arguments : &Box<[usize]>,
    context : &mut SchedulingContext)
    -> bool {
    let external_size = get_external(external_function_id, context)
        .output_types.len();
    let mut allocations = Vec::new();
    // Get the spot of all the return values
    let current_id = context.location.node_id;
    for out_index in 0..external_size {
        match get_current_allocated(&current_id, &out_index, context) {
            None => { return false }
            Some(node_id) => { allocations.push(*node_id) }
        }
    };
    // just so we don't screw this up
    assert_eq!(allocations.len(), external_size);
    let place = match dimensions {
        None => { ir::Place::Local }
        Some(_) => { todo!() }
    };
    let node = ir::Node::EncodeDo {
        place,
        operation: context.location.clone(),
        inputs: arguments.clone(),
        outputs: allocations.into_boxed_slice()
    };
    let resolved = ResolvedScheduleNode {};
    add_schedule_node(resolved, vec![node], context);
    true
}

fn explicate_node(node : &ir::Node,
                  context : &mut SchedulingContext) -> bool {
    match node {
        ir::Node::ExtractResult { node_id,
            index } => explicate_extract_result(
            node_id,
            index,
            context),
        ir::Node::ConstantInteger { value,
            type_id } => explicate_constant(type_id, context),
        ir::Node::ConstantUnsignedInteger { value,
            type_id } => explicate_constant(type_id, context),
        ir::Node::CallValueFunction { function_id,
            arguments } =>
            explicate_value_function(function_id, arguments, context),
        ir::Node::Select { condition, true_case,
            false_case } =>
            explicate_select(condition, true_case, false_case, context),
        ir::Node::CallExternalCpu { external_function_id,
            arguments } =>
            explicate_external(
                external_function_id,
                None,
                arguments,
                context),
        ir::Node::CallExternalGpuCompute { external_function_id,
            dimensions, arguments } =>
            explicate_external(
                external_function_id,
                Some(dimensions),
                arguments,
                context),
        _ => true
    }
}

fn explicate_nodes(nodes : &Box<[ir::Node]>,
                   context : &mut SchedulingContext) -> bool {
    let mut unresolved = false;
    for node in &**nodes {
        if !context.resolved_schedules.contains_key(&context.location.clone()) {
            let node_resolved = explicate_node(node, context);
            if node_resolved {
                let location = context.location.clone();
                let blob = &mut get_current_blob_mut(context);
                blob.remote_update.push(location);
            } else {
                unresolved = true;
            }
        }
        context.location.node_id += 1;
    }
    unresolved
}

fn explicate_funclet(funclet : &ir::Funclet,
                     context : &mut SchedulingContext) -> bool {
    // Calculates the new funclets to work with (if any)
    context.location.node_id = 0; // reset node_id to new funclet
    let unresolved = match funclet.kind {
        ir::FuncletKind::MixedImplicit => false,
        ir::FuncletKind::MixedExplicit => false,
        ir::FuncletKind::Value => explicate_nodes(&funclet.nodes, context),
        ir::FuncletKind::ScheduleExplicit => false,
        ir::FuncletKind::Inline => false,
        ir::FuncletKind::Timeline => false,
        ir::FuncletKind::Spatial => false,
    };
    unresolved
}

fn cleanup_partials(context : &mut SchedulingContext) {
    let mut funclets = HashMap::new();
    std::mem::swap(&mut funclets, &mut context.new_schedules);
    for (_, mut partial) in funclets.drain() {
        add_blob(partial, context);
    }
}

fn construct_pipeline(context : &mut SchedulingContext) {
    for mut pipeline in context.program.pipelines.iter_mut() {
        match context.resolved_values.get(&pipeline.entry_funclet) {
            Some(resolved) => {
                pipeline.entry_funclet = resolved.schedule_id;
            }
            _ => { panic!("Unresolved funclet") }
        }
    }
}

fn debug_funclets(program : &ir::Program) {
    // cause I'm dumb
    let mut ordered = Vec::new();
    for index in 0..(program.funclets.get_next_id()) {
        ordered.push(None)
    }
    for items in program.funclets.iter() {
        ordered[*items.0] = Some(items.1);
    }
    let mut id = 0;
    println!("Funclets: ");
    for funclet in ordered {
        print!("{} : ", id);
        match funclet {
            None => {}
            Some(f) => { println!("{:#?}", f); }
        }
        id += 1;
    }
    println!("Extras: {:#?}", program.scheduling_funclet_extras);
    println!("Pipelines: {:#?}", program.pipelines);

    panic!("Explicated"); // to see debug information
}

fn should_explicate(program : &mut ir::Program) -> bool {
    let mut any_pipelines = false;
    let mut all_value_pipelines = true;
    for pipeline in program.pipelines.iter() {
        any_pipelines = true;
        match program.funclets.get(&pipeline.entry_funclet) {
            None => { panic!(format!("Undefined funclet {}",
                                     pipeline.entry_funclet)); }
            Some(funclet) => {
                match funclet.kind {
                    ir::FuncletKind::Value => {}, // dumb, but whatever
                    _ => { all_value_pipelines = false; }
                }
            }
        }
    }
    any_pipelines && all_value_pipelines
}

pub fn explicate_scheduling(program : &mut ir::Program)
{
    // only explicate if there are pipelines to explicate (value funclet pipes)
    if !should_explicate(program) {
        return
    }

    let original = program.funclets.clone();
    let mut initial_location = ir::RemoteNodeId
    { funclet_id : 0, node_id : 0 };
    let starting_index = program.funclets.get_next_id();
    let mut context =
        SchedulingContext{
            program,
            new_schedules : HashMap::new(),
            location : initial_location,
            resolved_schedules : HashMap::new(),
            resolved_values : HashMap::new()
        };
    let mut unresolved = true; // see if there are any nodes left to resolve
    while unresolved {
        unresolved = false;
        for funclet in original.iter() {
            context.location.funclet_id = *funclet.0;
            unresolved = explicate_funclet(
                funclet.1, &mut context) || unresolved;
        }
    }
    cleanup_partials(&mut context);
    construct_pipeline(&mut context);
    // panic!("Please don't explicate yet!")
}<|MERGE_RESOLUTION|>--- conflicted
+++ resolved
@@ -1,6 +1,5 @@
 use crate::ir;
-<<<<<<< HEAD
-use std::{collections::{HashMap, hash_map::Entry, HashSet}, any, hash::Hash};
+use std::{collections::{HashMap, HashSet}, any, hash::Hash};
 use crate::rust_wgpu_backend::ffi as ffi;
 
 // TODO: for mutual recursion enum BackReferences
@@ -10,27 +9,6 @@
     NoType,
     Single (ffi::TypeId),
     Multiple (Vec<ffi::TypeId>)
-=======
-//use crate::ir_builders;
-
-use crate::shadergen;
-use crate::stable_vec::StableVec;
-use std::default::Default;
-use std::collections::HashMap;
-use std::collections::HashSet;
-use std::collections::BTreeSet;
-use std::collections::BTreeMap;
-use crate::rust_wgpu_backend::code_generator::CodeGenerator;
-use std::fmt::Write;
-
-/*
-#[derive(Debug, Clone, Copy)]
-enum GpuResidencyState
-{
-	Useable,
-	Encoded,
-	Submitted
->>>>>>> 875b6fc5
 }
 
 #[derive(Debug)]
@@ -185,7 +163,7 @@
 
 fn get_funclet<'a>(index : &usize, context : &'a SchedulingContext)
                    -> &'a ir::Funclet {
-    context.program.funclets.get(index).unwrap()
+    context.program.funclets.get(*index).unwrap()
 }
 
 fn get_current_funclet<'a>(context : &'a SchedulingContext)
@@ -197,7 +175,7 @@
 fn get_external<'a>(external_function_id: &usize,
                     context: &'a SchedulingContext) -> &'a ffi::ExternalCpuFunction {
     context.program.native_interface.external_cpu_functions.
-        get(&external_function_id).unwrap()
+        get(*external_function_id).unwrap()
 }
 
 fn get_current_allocated<'a>(node_id : &usize, argument : &usize,
@@ -281,8 +259,8 @@
                                      ir::FuncletKind::ScheduleExplicit, context);
     let new_timeline = build_funclet(blob.timeline.core,
                                      ir::FuncletKind::Timeline, context);
-    let schedule_id = context.program.funclets.create(new_schedule);
-    let timeline_id = context.program.funclets.create(new_timeline);
+    let schedule_id = context.program.funclets.add(new_schedule);
+    let timeline_id = context.program.funclets.add(new_timeline);
     let extra = build_extra(blob.information,
                             &timeline_id, context);
     context.program.scheduling_funclet_extras.insert(schedule_id, extra);
@@ -529,37 +507,12 @@
     }
 }
 
-fn debug_funclets(program : &ir::Program) {
-    // cause I'm dumb
-    let mut ordered = Vec::new();
-    for index in 0..(program.funclets.get_next_id()) {
-        ordered.push(None)
-    }
-    for items in program.funclets.iter() {
-        ordered[*items.0] = Some(items.1);
-    }
-    let mut id = 0;
-    println!("Funclets: ");
-    for funclet in ordered {
-        print!("{} : ", id);
-        match funclet {
-            None => {}
-            Some(f) => { println!("{:#?}", f); }
-        }
-        id += 1;
-    }
-    println!("Extras: {:#?}", program.scheduling_funclet_extras);
-    println!("Pipelines: {:#?}", program.pipelines);
-
-    panic!("Explicated"); // to see debug information
-}
-
 fn should_explicate(program : &mut ir::Program) -> bool {
     let mut any_pipelines = false;
     let mut all_value_pipelines = true;
     for pipeline in program.pipelines.iter() {
         any_pipelines = true;
-        match program.funclets.get(&pipeline.entry_funclet) {
+        match program.funclets.get(pipeline.entry_funclet) {
             None => { panic!(format!("Undefined funclet {}",
                                      pipeline.entry_funclet)); }
             Some(funclet) => {
@@ -583,7 +536,6 @@
     let original = program.funclets.clone();
     let mut initial_location = ir::RemoteNodeId
     { funclet_id : 0, node_id : 0 };
-    let starting_index = program.funclets.get_next_id();
     let mut context =
         SchedulingContext{
             program,
@@ -596,7 +548,7 @@
     while unresolved {
         unresolved = false;
         for funclet in original.iter() {
-            context.location.funclet_id = *funclet.0;
+            context.location.funclet_id = funclet.0;
             unresolved = explicate_funclet(
                 funclet.1, &mut context) || unresolved;
         }
