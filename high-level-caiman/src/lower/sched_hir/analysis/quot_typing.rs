//! This module contains functions for deducing the value quotients of variables.
//! The general idea is that each value in the value spec can be seen as a tree
//! of operations that have been computed to result in that value. For example,
//!
//! ```text
//! a :- 1
//! b :- 2
//! c :- a + b
//! ```
//!
//! can be thought of as the tree:
//!
//! ```text
//! 1   2
//! |   |
//! a   b
//!  \ /
//!   + = c
//! ```
//!
//! A similar computation in the schedule can be mapped to an isomorphic tree.
//!
//! So, in the spec we compute and return some results whose computation tree
//! we can build from the operations that yielded those results in the spec. In
//! the schedule, we also have some results whose computation tree we can build
//! from the various operations that yielded those results.
//!
//! The idea is that we can unify the spec forest with the schedule forest,
//! matching the nodes in the schedule to the nodes in the spec.
//!
//! Right now, this approach works for pretty much everything that exists in the
//! language right now. I suspect that down the line, there might be some
//! black-box operation in the schedule that disconnects a schedule tree.
//! In the previous example, this would like not being able to infer that `c` is
//! the result of `a + b`.
//!
//! I'm not sure if any kind of black-box operation would ever come up, but to
//! hedge my bets, the algorithm will also immediately unify any subtrees in the
//! schedule that unambiguously matches a subtree in the spec. For example, if
//! there is only one `1` in the spec, and only one `1` in the schedule, then
//! the algorithm will immediately unify those two nodes.
//!
//! Unification is technically Big-O exponential, but in practice with path
//! compression, it's linear.
//! TODO: once explication is added, add a timeout that will chuck anything
//! that takes too long to unify to the explicator.
//!
//! Right now, the algorithm will keep trying for eternity to unify the trees.
//! Also, although not implemented right now, any thing that doesn't get a
//! concrete type after unification (perhaps due to future black-box operations)
//! will be sent to the explicator.
//!
//! The way we do unification is to add *class names* to the equivalence classes
//! in the union-find data structure. The class names are the names of the
//! value spec nodes that the schedule nodes are equivalent to. This allows us
//! to get the canonical representative (spec node id) of any equivalence class.

use std::{collections::HashMap, rc::Rc};

use crate::{
    error::{type_error, Info, LocalError},
    lower::{
        sched_hir::{
            cfg::{Cfg, Edge},
            HirBody, HirFuncCall, HirOp, Specs, Terminator, TripleTag,
        },
        tuple_id,
    },
    parse::ast::{Binop, Quotient, QuotientReference, SchedLiteral, SchedTerm, Tag},
    typing::{Context, MetaVar, NodeEnv, SchedOrExtern, SpecInfo, ValQuot},
};

use super::continuations::compute_pretinuations;

/// Deduces the quotients for the value specification. Returns an error
/// if unification fails, otherwise, writes the deduced quotients to the tags
/// of the instructions in the cfg.
pub fn deduce_val_quots(
    inputs: &mut [(String, TripleTag)],
    outputs: &mut [TripleTag],
    cfg: &mut Cfg,
    spec_info: &SpecInfo,
    ctx: &Context,
    specs: &Rc<Specs>,
) -> Result<(), LocalError> {
    let env = spec_info.nodes.clone();
    let (env, selects) = unify_nodes(
        inputs.iter().map(|(name, _)| name),
        cfg,
        specs,
        ctx,
        Info::default(),
        env,
    )?;
    fill_type_info(&env, cfg, specs, &selects);
    fill_io_type_info(inputs, outputs, &env, specs);
    Ok(())
}

/// Adds a type constraint to the environment
/// # Arguments
/// * `lhs` - The name of the variable to constrain
/// * `rhs` - The constraint to apply to the type variable
/// * `info` - The source info for the constraint
/// * `env` - The current environment
/// # Returns
/// The updated environment
#[allow(clippy::unnecessary_wraps)]
fn add_constraint(
    lhs: &str,
    rhs: &ValQuot,
    info: Info,
    mut env: NodeEnv,
) -> Result<NodeEnv, LocalError> {
    env.add_constraint(lhs, rhs)
        .map_err(|e| {
            type_error(
                info,
                &format!("Failed to unify node constraints of {lhs}: {e}"),
            )
        })
        .unwrap();
    Ok(env)
}

/// Constrains two type variables to be equal
/// # Arguments
/// * `lhs` - The name of the first variable
/// * `rhs` - The name of the second variable
/// * `info` - The source info for the constraint
/// * `env` - The current environment
/// # Returns
/// The updated environment
#[allow(clippy::unnecessary_wraps)]
fn add_var_constraint(
    lhs: &str,
    var: &str,
    info: Info,
    mut env: NodeEnv,
) -> Result<NodeEnv, LocalError> {
    env.add_var_eq(lhs, var)
        .map_err(|e| type_error(info, &format!("Failed to unify {lhs} with {var}: {e}")))
        .unwrap();
    Ok(env)
}

/// Adds a node with the given name to match the class name (spec node id)
/// # Arguments
/// * `name` - The name of the type variable
/// * `class_name` - The name of the class that the type variable must match with
/// * `info` - The source info for the constraint
/// * `env` - The current environment
/// # Returns
/// The updated environment
#[allow(clippy::unnecessary_wraps)]
fn add_node_eq(
    name: &str,
    class_name: &str,
    info: Info,
    mut env: NodeEnv,
) -> Result<NodeEnv, LocalError> {
    env.add_node_eq(name, class_name)
        .map_err(|e| {
            type_error(
                info,
                &format!("Failed to unify {name} with node {class_name}: {e}"),
            )
        })
        .unwrap();
    Ok(env)
}

/// Adds a type annotation for `name` to the environement if the given annotation
/// provides a value node matching.
/// # Arguments
/// * `name` - The name of the variable to annotate
/// * `annot` - The annotation to add
/// * `env` - The current environment
/// # Returns
/// The updated environment
fn add_type_annot(name: &str, annot: &TripleTag, env: NodeEnv) -> Result<NodeEnv, LocalError> {
    if let Some(Tag {
        info,
        quot_var:
            Some(QuotientReference {
                spec_var: Some(class_name),
                ..
            }),
        ..
    }) = &annot.value
    {
        add_node_eq(name, class_name, *info, env)
    } else {
        Ok(env)
    }
}

/// Unifies an assignment to the variable `lhs` with the given rhs.
/// The lhs name will become a type variable and the rhs will be a constraint on it.
/// # Arguments
/// * `lhs` - The name of the variable being assigned to
/// * `lhs_tag` - The type annotation for the variable being assigned to
/// * `rhs` - The value being assigned to the variable
/// * `specs` - The specs
/// * `env` - The current environment
/// # Returns
/// The updated environment
fn unify_decl(
    lhs: &str,
    lhs_tag: &TripleTag,
    rhs: &SchedTerm,
    specs: &Rc<Specs>,
    mut env: NodeEnv,
) -> Result<NodeEnv, LocalError> {
    match rhs {
        SchedTerm::Lit {
            lit: SchedLiteral::Int(i),
            info,
            tag,
        } => {
            env = add_type_annot(lhs, &TripleTag::from_opt(tag, specs), env)?;
            env = add_constraint(lhs, &ValQuot::Int(i.clone()), *info, env)?;
        }
        SchedTerm::Lit {
            lit: SchedLiteral::Bool(b),
            info,
            tag,
        } => {
            env = add_type_annot(lhs, &TripleTag::from_opt(tag, specs), env)?;
            env = add_constraint(lhs, &ValQuot::Bool(*b), *info, env)?;
        }
        SchedTerm::Lit {
            lit: SchedLiteral::Float(f),
            info,
            tag,
        } => {
            env = add_type_annot(lhs, &TripleTag::from_opt(tag, specs), env)?;
            env = add_constraint(lhs, &ValQuot::Float(f.clone()), *info, env)?;
        }
        SchedTerm::Var { name, info, tag } => {
            env = add_type_annot(lhs, &TripleTag::from_opt(tag, specs), env)?;
            env = add_var_constraint(lhs, name, *info, env)?;
        }
        _ => todo!(),
    }
    add_type_annot(lhs, lhs_tag, env)
}

/// Converts an `HirOp` to a `Binop`
/// # Panics
/// If the `HirOp` is not a binary operator
fn hir_op_to_binop(op: &HirOp) -> Binop {
    match op {
        HirOp::Binary(binop) => *binop,
        HirOp::FFI(name) => {
            let mut parts: Vec<_> = name.split('_').collect();
            match parts.swap_remove(1) {
                "add" => Binop::Add,
                "sub" => Binop::Sub,
                "mul" => Binop::Mul,
                "div" => Binop::Div,
                "mod" => Binop::Mod,
                "and" => Binop::And,
                "or" => Binop::Or,
                "xor" => Binop::Xor,
                "shl" => Binop::Shl,
                "shr" => Binop::Shr,
                "eq" => Binop::Eq,
                "neq" => Binop::Neq,
                "lt" => Binop::Lt,
                "leq" => Binop::Leq,
                "gt" => Binop::Gt,
                "geq" => Binop::Geq,
                "ashr" => Binop::AShr,
                "land" => Binop::Land,
                "lor" => Binop::Lor,
                x => panic!("Unrecognized FFI binop: {x}"),
            }
        }
        HirOp::Unary(_) => panic!("Not a binary operator"),
    }
}

/// Unifies a built-in operation with the given name and arguments
/// # Arguments
/// * `dest` - The name of the variable to assign the result to
/// * `dest_tag` - The type annotation for the variable being assigned to
/// * `op` - The operation to perform
/// * `args` - The arguments to the operation
/// * `info` - The source info for the operation
/// * `specs` - The specs
/// * `env` - The current environment
/// # Returns
/// The updated environment
fn unify_op(
    dest: &str,
    dest_tag: &TripleTag,
    op: &HirOp,
    args: &[SchedTerm],
    info: Info,
    specs: &Rc<Specs>,
    mut env: NodeEnv,
) -> Result<NodeEnv, LocalError> {
    let mut arg_names = vec![];
    for arg in args {
        match arg {
            SchedTerm::Var { name, tag, .. } => {
                env = add_type_annot(name, &TripleTag::from_opt(tag, specs), env)?;
                arg_names.push(name.clone());
            }
            _ => unreachable!(),
        }
    }
    env = add_constraint(
        dest,
        &ValQuot::Bop(
            hir_op_to_binop(op),
            MetaVar::new_var_name(&arg_names[0]),
            MetaVar::new_var_name(&arg_names[1]),
        ),
        info,
        env,
    )?;
    add_type_annot(dest, dest_tag, env)
}

/// Unifies a phi node with the given name and inputs
/// # Arguments
/// * `dest` - The name of the phi node
/// * `inputs` - The inputs to the phi node
/// * `pretinuations` - A map from each block to the block that contains the split point
/// for that block
/// * `cfg` - The cfg
/// * `block` - The block that contains the phi node
/// * `selects` - A map from each block with a select node to the name of the variable
/// which maps to the select node. Updated by this function.
/// * `env` - The current environment
fn unify_phi(
    dest: &str,
    incoming_edges: &HashMap<usize, String>,
    pretinuations: &HashMap<usize, usize>,
    cfg: &Cfg,
    block: usize,
    selects: &mut HashMap<usize, String>,
    mut env: NodeEnv,
) -> Result<NodeEnv, LocalError> {
    let split_point = pretinuations[&block];
    let split_block = &cfg.blocks[&split_point];
    if let Terminator::Select { guard, .. } = &split_block.terminator {
        if let Edge::Select {
            true_branch,
            false_branch,
        } = cfg.graph[&split_point]
        {
            // TODO: Info
            let incoming_edges: Vec<_> = incoming_edges.iter().collect();
            assert_eq!(incoming_edges.len(), 2);
            if cfg.succs.succs[&true_branch].contains(incoming_edges[0].0) {
                assert!(cfg.succs.succs[&false_branch].contains(incoming_edges[1].0));
                env = add_constraint(
                    dest,
                    &ValQuot::Select {
                        guard: MetaVar::new_var_name(guard),
                        true_id: MetaVar::new_var_name(incoming_edges[0].1),
                        false_id: MetaVar::new_var_name(incoming_edges[1].1),
                    },
                    Info::default(),
                    env,
                )?;
            } else {
                assert!(cfg.succs.succs[&false_branch].contains(incoming_edges[0].0));
                assert!(cfg.succs.succs[&true_branch].contains(incoming_edges[1].0));
                env = add_constraint(
                    dest,
                    &ValQuot::Select {
                        guard: MetaVar::new_var_name(guard),
                        true_id: MetaVar::new_var_name(incoming_edges[1].1),
                        false_id: MetaVar::new_var_name(incoming_edges[0].1),
                    },
                    Info::default(),
                    env,
                )?;
            }
            selects.insert(split_point, dest.to_string());
            Ok(env)
        } else {
            unreachable!()
        }
    } else {
        unreachable!()
    }
}

/// The name of the value specification that `sched_name` implements.
fn value_name(sched_name: &str, ctx: &Context) -> String {
    match ctx.scheds.get(sched_name).unwrap() {
        SchedOrExtern::Sched(sched) => sched.value.clone(),
        SchedOrExtern::Extern(_) => sched_name.to_string(),
    }
}

/// Unifies a call to a HIR function.
/// # Arguments
/// * `dests` - The names of the variables to assign the results to
/// * `call` - The call to the HIR function
/// * `ctx` - The context
/// * `env` - The current environment
/// # Returns
/// The updated environment
fn unify_call(
    dests: &[(String, TripleTag)],
    call: &HirFuncCall,
    ctx: &Context,
    mut env: NodeEnv,
) -> Result<NodeEnv, LocalError> {
    // TODO: info
    let val_spec = value_name(&call.target, ctx);
    let f_class = ctx.specs[&val_spec].feq.clone().unwrap();
    let tuple_name = tuple_id(
        &dests
            .iter()
            .map(|(name, _)| name.clone())
            .collect::<Vec<_>>(),
    );
    env = add_type_annot(&tuple_name, &call.tag, env)?;
    env = add_constraint(
        &tuple_name,
        &ValQuot::Call(
            f_class,
            call.args.iter().map(MetaVar::new_var_name).collect(),
        ),
        Info::default(),
        env,
    )?;
    for (idx, (dest, tag)) in dests.iter().enumerate() {
        env = add_type_annot(dest, tag, env)?;
        env = add_constraint(
            dest,
            &ValQuot::Extract(MetaVar::new_var_name(&tuple_name), idx),
            Info::default(),
            env,
        )?;
    }
    Ok(env)
}

/// Unifies nodes of a schedule with that of the value specification
/// # Arguments
/// * `inputs` - The names of the input variables
/// * `cfg` - The cfg
/// * `specs` - The specs
/// * `ctx` - The context
/// * `info` - The source info for the constraint
/// * `env` - The current environment
/// # Returns
/// The updated environment and a map from block id to select node name if the block contains
/// a deduced select statement, or an error if the unification fails
fn unify_nodes<'a, T: Iterator<Item = &'a String>>(
    inputs: T,
    cfg: &Cfg,
    specs: &Rc<Specs>,
    ctx: &Context,
    info: Info,
    mut env: NodeEnv,
) -> Result<(NodeEnv, HashMap<usize, String>), LocalError> {
    let pretinuations = compute_pretinuations(cfg);
    let mut selects = HashMap::new();
    for (in_name, class_name) in inputs.zip(env.get_input_classes().to_vec()) {
        env = add_node_eq(in_name, &class_name, info, env)?;
    }
    for block in cfg.blocks.values() {
        for stmt in &block.stmts {
            env = match stmt {
                HirBody::ConstDecl {
                    lhs, lhs_tag, rhs, ..
                } => unify_decl(lhs, lhs_tag, rhs, specs, env)?,
                HirBody::VarDecl {
                    lhs, lhs_tag, rhs, ..
                } => {
                    if let Some(rhs) = rhs {
                        unify_decl(lhs, lhs_tag, rhs, specs, env)?
                    } else {
                        env
                    }
                }
                HirBody::RefStore {
                    lhs, lhs_tags, rhs, ..
                } => unify_decl(lhs, lhs_tags, rhs, specs, env)?,
                HirBody::RefLoad { dest, src, .. } => {
                    add_var_constraint(dest, src, Info::default(), env)?
                }
                HirBody::InAnnotation(_, tags) | HirBody::OutAnnotation(_, tags) => {
                    for (name, tag) in tags {
                        env = add_type_annot(name, tag, env)?;
                    }
                    env
                }
                HirBody::Hole(_) => env,
                HirBody::Op {
                    info,
                    dest,
                    dest_tag,
                    op,
                    args,
                } => unify_op(dest, dest_tag, op, args, *info, specs, env)?,
                HirBody::Phi { dest, inputs, .. } => unify_phi(
                    dest,
                    inputs,
                    &pretinuations,
                    cfg,
                    block.id,
                    &mut selects,
                    env,
                )?,
            }
        }
        env = match &block.terminator {
            Terminator::CaptureCall { dests, call, .. } => unify_call(dests, call, ctx, env)?,
            Terminator::Call(..) => unreachable!(),
            Terminator::Return { dests, rets } => {
                // the destination tag is the tag for the merged node, we handle this
                for ((dest, _), ret) in dests.iter().zip(rets.iter()) {
                    env = add_var_constraint(dest, ret, Info::default(), env)?;
                }
                env
            }
            Terminator::FinalReturn(ret_names) => {
                let output_classes: Vec<_> = env.get_output_classes().to_vec();
                assert_eq!(ret_names.len(), output_classes.len());
                for (ret_name, class) in ret_names.iter().zip(output_classes.into_iter()) {
                    env = add_node_eq(ret_name, &class, Info::default(), env)?;
                }
                env
            }
            Terminator::Select { .. } | Terminator::None | Terminator::Next(..) => env,
        }
    }
    Ok((env, selects))
}

/// Fills the value quotient spec node id in `tag` for `name`. If the quotient is unspecified,
/// The deduced quotient will always be `node` unless the variable is an input,
/// in which case it will be `input`.
///
/// Does nothing if the environement does not contain `name`.
/// # Arguments
/// * `name` - The name of the variable
/// * `tag` - The tag to fill
/// * `env` - The current environment
/// * `specs` - The specs
/// # Panics
/// If the value quotient spec id is already filled with a value that
/// conflicts with the information in `env`.
fn fill_val_quotient(name: &str, tag: &mut TripleTag, env: &NodeEnv, specs: &Specs) {
    if let Some(node) = env.get_node_name(name) {
        let info = tag.value.as_ref().map(|t| t.info);
        let quot = tag.value.as_ref().and_then(|t| t.quot);
        let flow = tag.value.as_ref().and_then(|t| t.flow);
        let old_spec_var = tag
            .value
            .as_ref()
            .and_then(|t| t.quot_var.as_ref().and_then(|q| q.spec_var.as_ref()));
        assert!(old_spec_var.is_none() || old_spec_var.unwrap() == &node);
        tag.value = Some(Tag {
            info: info.unwrap_or_default(),
            quot: Some(quot.unwrap_or_else(|| {
                if env.get_input_classes().contains(&node) {
                    Quotient::Input
                } else {
                    Quotient::Node
                }
            })),
            quot_var: Some(QuotientReference {
                spec_var: Some(node),
                spec_name: specs.value.0.clone(),
            }),
            flow,
        });
    }
}

/// Constructs a new triple tag based on information from the environment.
/// Any information the environment does not have is left as `None`.
fn construct_new_tag(name: &str, env: &NodeEnv, specs: &Rc<Specs>) -> TripleTag {
    env.get_node_name(name).map_or_else(
        || TripleTag {
            value: None,
            spatial: None,
            timeline: None,
            specs: specs.clone(),
        },
        |node| TripleTag {
            value: Some(Tag {
                info: Info::default(),
                quot: Some(if env.get_input_classes().contains(&node) {
                    Quotient::Input
                } else {
                    Quotient::Node
                }),
                quot_var: Some(QuotientReference {
                    spec_var: Some(node),
                    spec_name: specs.value.0.clone(),
                }),
                flow: None,
            }),
            spatial: None,
            timeline: None,
            specs: specs.clone(),
        },
    )
}

/// Fills the value quotient spec ids in the tags for the all variables in
/// the cfg, with the result of the unification. If the quotient deduction
/// could not deduce a spec id for a particular variable, the spec id will
/// not be changed. The quotients will always be `node` unless the variable
/// is an input, in which case it will be `input`.
/// # Arguments
/// * `env` - The current environment and result of the unification
/// * `cfg` - The cfg (mutated)
/// * `specs` - The specs
/// * `selects` - A map from each block with a select node to the name of the spec variable
/// which maps to the select node.
fn fill_type_info(
    env: &NodeEnv,
    cfg: &mut Cfg,
    specs: &Rc<Specs>,
    selects: &HashMap<usize, String>,
) {
    for block in cfg.blocks.values_mut() {
        let mut insertions = vec![];
        for (idx, stmt) in block.stmts.iter_mut().enumerate() {
            match stmt {
                HirBody::ConstDecl { lhs, lhs_tag, .. }
                | HirBody::VarDecl { lhs, lhs_tag, .. }
                | HirBody::RefStore {
                    lhs,
                    lhs_tags: lhs_tag,
                    ..
                }
                | HirBody::Op {
                    dest: lhs,
                    dest_tag: lhs_tag,
                    ..
                } => {
                    fill_val_quotient(lhs, lhs_tag, env, specs);
                }
                HirBody::InAnnotation(_, tags) | HirBody::OutAnnotation(_, tags) => {
                    for (name, tag) in tags {
                        fill_val_quotient(name, tag, env, specs);
                    }
                }
                HirBody::Hole(_) | HirBody::RefLoad { .. } => {}
                HirBody::Phi { dest, .. } => {
                    insertions.push((
                        idx,
                        HirBody::InAnnotation(
                            Info::default(),
                            vec![(dest.clone(), construct_new_tag(dest, env, specs))],
                        ),
                    ));
                }
            }
        }
        match &mut block.terminator {
            Terminator::CaptureCall { dests, call, .. } => {
                for (dest, tag) in dests.iter_mut() {
                    fill_val_quotient(dest, tag, env, specs);
                }
                fill_val_quotient(
                    &tuple_id(&dests.iter().map(|(n, _)| n.clone()).collect::<Vec<_>>()),
                    &mut call.tag,
                    env,
                    specs,
                );
            }
            Terminator::Select { dests, tag, .. } => {
                for (dest, tag) in dests {
                    fill_val_quotient(dest, tag, env, specs);
                }
                fill_val_quotient(&selects[&block.id], tag, env, specs);
            }
            Terminator::Call(..) | Terminator::None => unreachable!(),
<<<<<<< HEAD
            // TODO: rexamine return
            // I think we can do nothing here because the parent we are passing
            // values back to must have already filled in the quotient information
=======
            // TODO: check the return, I think this is right bc returns should be handled
            // by Phi nodes
>>>>>>> 12401eac
            Terminator::Next(..) | Terminator::FinalReturn(..) | Terminator::Return { .. } => {}
        }
        while let Some((idx, stmt)) = insertions.pop() {
            block.stmts.insert(idx, stmt);
        }
    }
}

/// Fills the value quotient information in the type information for the inputs and outputs
/// of the schedule.
/// # Arguments
/// * `inputs` - The names of the input variables
/// * `outputs` - The type information for the outputs
/// * `env` - The current environment
fn fill_io_type_info(
    inputs: &mut [(String, TripleTag)],
    outputs: &mut [TripleTag],
    env: &NodeEnv,
    specs: &Rc<Specs>,
) {
    for (name, tag) in inputs.iter_mut() {
        fill_val_quotient(name, tag, env, specs);
    }
    let output_classes = env.get_output_classes().to_vec();
    assert_eq!(output_classes.len(), outputs.len());
    for (tag, output_class) in outputs.iter_mut().zip(output_classes) {
        if let Some(Tag { quot, .. }) = tag.value.as_mut() {
            if quot.is_none() {
                *quot = Some(Quotient::Output);
            }
        } else {
            tag.value = Some(Tag {
                info: Info::default(),
                quot: Some(Quotient::Output),
                quot_var: None,
                flow: None,
            });
        }
        fill_val_quotient(
            &MetaVar::new_class_name(&output_class).into_string(),
            tag,
            env,
            specs,
        );
    }
}<|MERGE_RESOLUTION|>--- conflicted
+++ resolved
@@ -681,14 +681,8 @@
                 fill_val_quotient(&selects[&block.id], tag, env, specs);
             }
             Terminator::Call(..) | Terminator::None => unreachable!(),
-<<<<<<< HEAD
-            // TODO: rexamine return
-            // I think we can do nothing here because the parent we are passing
-            // values back to must have already filled in the quotient information
-=======
             // TODO: check the return, I think this is right bc returns should be handled
             // by Phi nodes
->>>>>>> 12401eac
             Terminator::Next(..) | Terminator::FinalReturn(..) | Terminator::Return { .. } => {}
         }
         while let Some((idx, stmt)) = insertions.pop() {
