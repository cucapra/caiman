use crate::assembly::ast;
use crate::assembly::ast::{
    EffectId, ExternalFunctionId, FFIType, FuncletId, FunctionClassId, MetaId, NodeId,
    RemoteNodeId, StorageTypeId, TypeId,
};
use crate::assembly::table::Table;
<<<<<<< HEAD
use crate::explication::expir;
use crate::explication::Hole;
=======
use crate::ir;
use crate::rust_wgpu_backend::ffi;
>>>>>>> 69e2af9f
use debug_ignore::DebugIgnore;
use std::collections::{HashMap, HashSet};

// Utility stuff
pub fn reject_hole<T>(h: Hole<T>) -> T {
    match h {
        Some(v) => v,
        None => unreachable!("Unimplemented Hole"),
    }
}

#[derive(Debug)]
pub struct Context {
    pub path: String,
    pub ffi_type_table: Table<FFIType>,
    pub local_type_table: Table<String>,
    // cause we need to know the storage value of the native value
    pub native_type_map: HashMap<String, FFIType>,
    pub variable_map: HashMap<FuncletId, HashMap<NodeId, expir::Quotient>>,
    // for keeping track of the meanings of meta names for the current scheduling funclet
    // is None when we aren't in a scheduling funclet
    pub meta_map: Option<ast::MetaMapping>,
    // where we currently are in the AST, using names
    // optional cause we may not have started traversal
    pub location: LocationNames,
    pub funclet_indices: FuncletIndices,
    pub function_classes: Table<FunctionClassId>,
    pub effects: Table<EffectId>,
}

#[derive(Debug)]
pub struct LocationNames {
    pub funclet_name: FuncletId,
    pub node_name: Option<NodeId>,
}

#[derive(Debug, Clone)]
pub enum LocalFFI {
    FFI(usize),
    Local(usize),
}

impl LocalFFI {
    pub fn unpack(&self) -> usize {
        match self {
            LocalFFI::Local(u) => *u,
            LocalFFI::FFI(u) => *u,
            LocalFFI::FFI(u) => *u,
        }
    }
}

pub struct FuncletInformation {
    location: expir::Place,
    index: usize,
}

#[derive(Debug)]
pub struct FuncletIndices {
    external_funclet_table: Table<ExternalFunctionId>,
    local_funclet_table: Table<FuncletId>,
    funclet_kind_map: HashMap<String, expir::Place>,
}

#[derive(Debug, Clone)]
pub struct OperationSet {
    pub value: Hole<expir::Quotient>,
    pub timeline: Hole<expir::Quotient>,
    pub spatial: Hole<expir::Quotient>,
}

#[derive(Debug, Clone)]
pub struct TagSet {
    pub value: Hole<expir::Tag>,
    pub timeline: Hole<expir::Tag>,
    pub spatial: Hole<expir::Tag>,
}

impl LocationNames {
    pub fn new() -> LocationNames {
        LocationNames {
            funclet_name: FuncletId("".to_string()),
            node_name: None,
        }
    }
}

impl FuncletIndices {
    pub fn new() -> FuncletIndices {
        FuncletIndices {
            external_funclet_table: Table::new(),
            local_funclet_table: Table::new(),
            funclet_kind_map: HashMap::new(),
        }
    }

    pub fn insert(&mut self, name: String, location: expir::Place) {
        match location {
            expir::Place::Local => self.local_funclet_table.push(FuncletId(name.clone())),
            expir::Place::Cpu => self
                .external_funclet_table
                .push(ExternalFunctionId(name.clone())),
            expir::Place::Gpu => self
                .external_funclet_table
                .push(ExternalFunctionId(name.clone())),
        }
        self.funclet_kind_map.insert(name, location);
    }

    pub fn get_index(&self, name: &FuncletId) -> Option<usize> {
        self.local_funclet_table.get(name)
    }

    pub fn get_loc(&self, name: &String) -> Option<&expir::Place> {
        self.funclet_kind_map.get(name)
    }

    pub fn get_funclet(&self, name: &String) -> Option<usize> {
        self.funclet_kind_map.get(name).and_then(|x| match x {
            expir::Place::Local => self.local_funclet_table.get(&FuncletId(name.clone())),
            expir::Place::Cpu => self
                .external_funclet_table
                .get(&ExternalFunctionId(name.clone())),
            expir::Place::Gpu => self
                .external_funclet_table
                .get(&ExternalFunctionId(name.clone())),
        })
    }

    pub fn require_funclet(&self, name: &String) -> usize {
        match self.get_funclet(name) {
            Some(f) => f,
            None => panic!("Unknown funclet name {}", name),
        }
    }
}

impl Context {
    pub fn new(program: &ast::Program) -> Context {
        let mut context = Context {
            path: "".to_string(),
            ffi_type_table: Table::new(),
            local_type_table: Table::new(),
            native_type_map: HashMap::new(),
            funclet_indices: FuncletIndices::new(),
            function_classes: Table::new(),
            effects: Table::new(),
            variable_map: HashMap::new(),
            meta_map: None,
            location: LocationNames::new(),
        };
        context.setup_context(program);
        context
    }

    // Take a pass over the program to construct the initial context
    // We only do this once and assume the invariants are maintained by construction
    // Note that a context without this makes little sense, so we can't build an "empty context"
    fn setup_context(&mut self, program: &ast::Program) {
        self.path = program.path.clone();
        for declaration in &program.declarations {
            match declaration {
                ast::Declaration::TypeDecl(typ) => match typ {
                    ast::TypeDecl::FFI(t) => self.ffi_type_table.push(t.clone()),
                    ast::TypeDecl::Local(t) => {
                        // get native value types
                        self.local_type_table.push(t.name.clone());
                        match &t.data {
                            ast::LocalTypeInfo::NativeValue { storage_type } => {
                                match storage_type {
                                    ast::TypeId::FFI(f) => {
                                        self.native_type_map.insert(t.name.clone(), f.clone());
                                    }
                                    _ => {}
                                }
                            }
                            _ => {}
                        }
                    }
                },
                ast::Declaration::Funclet(f) => {
                    self.funclet_indices
                        .insert(f.header.name.0.clone(), expir::Place::Local);
                    let mut var_map = HashMap::new();
                    for (index, arg) in f.header.args.iter().enumerate() {
                        match &arg.name {
                            None => {}
                            Some(name) => {
                                var_map.insert(name.clone(), expir::Quotient::Input { index });
                            }
                        };
                    }
                    let mut node_id = 0; // used for skipping tail edges
                    for command in f.commands.iter() {
                        match command {
                            // ignore phi nodes cause they get handled by the header above
                            // really they shouldn't be in here I suppose
                            Some(ast::Command::Node(ast::NamedNode {
                                node: ast::Node::Phi { index },
                                name,
                            })) => {
                                node_id += 1;
                            }
                            Some(ast::Command::Node(ast::NamedNode { node, name })) => {
                                // a bit sketchy, but if we only correct this here, we should be ok
                                // basically we never rebuild the context
                                // and these names only matter for this context anyway
                                match name {
                                    None => {}
                                    Some(n) => {
                                        var_map
                                            .insert(n.clone(), expir::Quotient::Node { node_id });
                                    }
                                }

                                node_id += 1; // if it's a "real node" increment the id
                            }
                            _ => {}
                        }
                    }
                    for (index, ret_arg) in f.header.ret.iter().enumerate() {
                        match &ret_arg.name {
                            None => {}
                            Some(name) => {
                                var_map.insert(name.clone(), expir::Quotient::Output { index });
                            }
                        };
                    }
                    self.variable_map.insert(f.header.name.clone(), var_map);
                }
                ast::Declaration::ExternalFunction(f) => {
                    let location = match f.kind {
                        ast::ExternalFunctionKind::CPUPure => expir::Place::Cpu,
                        ast::ExternalFunctionKind::CPUEffect => expir::Place::Cpu,
                        ast::ExternalFunctionKind::GPU(_) => expir::Place::Gpu,
                    };
                    self.funclet_indices.insert(f.name.clone(), location);
                }
                ast::Declaration::FunctionClass(f) => {
                    self.function_classes.push(f.name.clone());
                }
                ast::Declaration::Effect(f) => {
                    self.effects.push(f.name.clone());
                }
                _ => {}
            }
        }
    }
    
    pub fn external_lookup(&self, id: &ExternalFunctionId) -> ir::ExternalFunctionId {
        ffi::ExternalFunctionId(
            self.funclet_indices
                .external_funclet_table
                .get(id)
                .expect(format!("Unknown external funclet {:?}", id).as_str()),
        )
    }

    pub fn effect_lookup(&self, effect: &EffectId) -> ffi::EffectId {
        ffi::EffectId(
            self.effects
                .get(effect)
                .expect(format!("Unknown effect {:?}", effect).as_str()),
        )
    }

    pub fn ffi_type_id(&self, name: &ast::FFIType) -> usize {
        match self.ffi_type_table.get_index(name) {
            Some(i) => i,
            None => panic!("Un-indexed FFI type {:?}", name),
        }
    }

    pub fn local_type_id(&self, name: &String) -> usize {
        match self.local_type_table.get_index(name) {
            Some(t) => t,
            None => panic!("Unknown local type {:?}", name),
        }
    }

    pub fn loc_type_id(&self, typ: &ast::TypeId) -> usize {
        match typ {
            ast::TypeId::FFI(ft) => self.ffi_type_id(&ft),
            ast::TypeId::Local(s) => self.local_type_id(&s),
        }
    }

    pub fn explicit_node_id(&self, funclet: &FuncletId, node: &Option<NodeId>) -> expir::Quotient {
        match self.variable_map.get(funclet) {
            Some(f) => match node {
                None => expir::Quotient::None,
                Some(var) => f
                    .get(var)
                    .expect(format!("Unknown node {} in funclet {}", var, funclet).as_str())
                    .clone(),
            },
            None => panic!("Unknown funclet name {}", funclet),
        }
    }

    pub fn funclet_id(&self, f: &FuncletId) -> usize {
        self.funclet_indices
            .get_funclet(&f.0)
            .expect(format!("Unknown funclet {:?}", f).as_str())
    }

    pub fn external_funclet_id(&self, f: &ExternalFunctionId) -> usize {
        self.funclet_indices
            .get_funclet(&f.0)
            .expect(format!("Unknown funclet {:?}", f).as_str())
    }

    pub fn node_id(&self, var: &NodeId) -> usize {
        let funclet = &self.location.funclet_name;
        let var_error = format!("Unknown variable name {:?} in funclet {:?}", var, &funclet);
        match self
            .variable_map
            .get(funclet)
            .unwrap()
            .get(var)
            .expect(&var_error)
        {
<<<<<<< HEAD
            expir::Quotient::None => {
                panic!("Invalid None node {:?} in funclet {:?}", var, &funclet)
            }
            expir::Quotient::Input { index }
            | expir::Quotient::Output { index }
            | expir::Quotient::Node { node_id: index } => *index,
=======
            ir::Quotient::None => panic!("Invalid None node {:?} in funclet {:?}", var, &funclet),
            ir::Quotient::Input { index }
            | ir::Quotient::Output { index }
            | ir::Quotient::Node { node_id: index } => *index,
>>>>>>> 69e2af9f
        }
    }

    // gets the associated value, timeline, and spatial results from the given list of tags
    // note that this will return holes for any missing result
    pub fn tag_lookup(&self, operations: &Vec<Hole<ast::Tag>>) -> TagSet {
        let mut result = TagSet {
            value: None,
            timeline: None,
            spatial: None,
        };
        let error = "Holes in operational lists unsupported";
        for operation in operations {
            let unwrapped = operation.as_ref().unwrap_or_else(|| panic!(error));
            let remote = unwrapped.quot.as_ref().unwrap_or_else(|| panic!(error));
            let (fnid, kind) =
                self.meta_lookup_loc(&remote.funclet);
            let quot = self.explicit_node_id(
                &fnid,
                &remote
                    .node
                    .as_ref()
                    .cloned()
                    .map(|n| n.unwrap_or_else(|| panic!(error))),
            );
            let tag = Some(expir::Tag {
                quot,
                flow: unwrapped.flow.clone(),
            });
            match kind {
                expir::FuncletKind::Value => match result.value {
                    None => {
                        result.value = tag;
                    }
                    Some(old) => {
                        panic!(
                            "Duplicate definitions using value: {:?} and {:?}",
                            old, quot
                        )
                    }
                },
                expir::FuncletKind::Timeline => match result.timeline {
                    None => {
                        result.timeline = tag;
                    }
                    Some(old) => {
                        panic!(
                            "Duplicate definitions using timeline: {:?} and {:?}",
                            old, quot
                        )
                    }
                },
                expir::FuncletKind::Spatial => match result.spatial {
                    None => {
                        result.spatial = tag;
                    }
                    Some(old) => {
                        panic!(
                            "Duplicate definitions using spatial: {:?} and {:?}",
                            old, quot
                        )
                    }
                },
                _ => {
                    unreachable!()
                }
            }
        }
        result
    }

    // extremely stupid, but it works
    pub fn operational_lookup(
        &self,
        operations: &Hole<Vec<Hole<ast::RemoteNodeId>>>,
    ) -> OperationSet {
        match operations.as_ref() {
            None => OperationSet {
                value: None,
                timeline: None,
                spatial: None,
            },
            Some(ops) => {
                let tags = ops.iter().map(|quot| {
                    Some(ast::Tag {
                        quot: quot.clone(),
                        // the dumb part, this doesn't matter
                        flow: None,
                    })
                });
                let result = self.tag_lookup(&tags.collect());
                OperationSet {
                    value: result.value.map(|t| t.quot),
                    timeline: result.timeline.map(|t| t.quot),
                    spatial: result.spatial.map(|t| t.quot),
                }
            }
        }
    }

    fn meta_lookup_loc(&self, meta: &MetaId) -> (FuncletId, expir::FuncletKind) {
        let error = format!("{} doesn't have a meta map", &self.location.funclet_name);
        let mapping = self.meta_map.as_ref().unwrap_or_else(|| panic!(error));
        if mapping.value.0 == *meta {
            (mapping.value.1.clone(), expir::FuncletKind::Value)
        } else if mapping.timeline.0 == *meta {
            (mapping.timeline.1.clone(), expir::FuncletKind::Timeline)
        } else if mapping.spatial.0 == *meta {
            (mapping.spatial.1.clone(), expir::FuncletKind::Spatial)
        } else {
            panic!("Invalid meta name {}", meta)
        }
    }

    pub fn meta_lookup(&self, meta: &MetaId) -> FuncletId {
        self.meta_lookup_loc(meta).0
    }

    pub fn set_meta_map(&mut self, meta_map: ast::MetaMapping) {
        self.meta_map = Some(meta_map)
    }

    pub fn reset_meta_map(&mut self) {
        self.meta_map = None
    }
}<|MERGE_RESOLUTION|>--- conflicted
+++ resolved
@@ -4,13 +4,8 @@
     RemoteNodeId, StorageTypeId, TypeId,
 };
 use crate::assembly::table::Table;
-<<<<<<< HEAD
 use crate::explication::expir;
 use crate::explication::Hole;
-=======
-use crate::ir;
-use crate::rust_wgpu_backend::ffi;
->>>>>>> 69e2af9f
 use debug_ignore::DebugIgnore;
 use std::collections::{HashMap, HashSet};
 
@@ -212,6 +207,10 @@
                                 node: ast::Node::Phi { index },
                                 name,
                             })) => {
+                            Some(ast::Command::Node(ast::NamedNode {
+                                node: ast::Node::Phi { index },
+                                name,
+                            })) => {
                                 node_id += 1;
                             }
                             Some(ast::Command::Node(ast::NamedNode { node, name })) => {
@@ -333,19 +332,12 @@
             .get(var)
             .expect(&var_error)
         {
-<<<<<<< HEAD
             expir::Quotient::None => {
                 panic!("Invalid None node {:?} in funclet {:?}", var, &funclet)
             }
             expir::Quotient::Input { index }
             | expir::Quotient::Output { index }
             | expir::Quotient::Node { node_id: index } => *index,
-=======
-            ir::Quotient::None => panic!("Invalid None node {:?} in funclet {:?}", var, &funclet),
-            ir::Quotient::Input { index }
-            | ir::Quotient::Output { index }
-            | ir::Quotient::Node { node_id: index } => *index,
->>>>>>> 69e2af9f
         }
     }
 
