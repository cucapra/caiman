[package]
name = "caiman-test"
version = "0.1.0"
edition = "2018"
resolver = "2"

[dependencies]
#wgpu = "0.12.0"
futures = "0.3"
caiman-rt = { path = "../caiman-rt" }
<<<<<<< HEAD
once_cell = "1.17.1"
=======
once_cell = "1.17.1"
file_diff = "1.0.0"
>>>>>>> 0eedd6db
<|MERGE_RESOLUTION|>--- conflicted
+++ resolved
@@ -8,9 +8,5 @@
 #wgpu = "0.12.0"
 futures = "0.3"
 caiman-rt = { path = "../caiman-rt" }
-<<<<<<< HEAD
 once_cell = "1.17.1"
-=======
-once_cell = "1.17.1"
-file_diff = "1.0.0"
->>>>>>> 0eedd6db
+file_diff = "1.0.0"