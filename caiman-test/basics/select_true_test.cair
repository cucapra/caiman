version 0.0.2

<<<<<<< HEAD
ffi i64;
=======
// Codegen regression test where the true branch
// of a select is taken.

type i64;
>>>>>>> ce7fe885
ref %i64l : i64-local<flags=[]>;
event %event0;
buffer_space %buffspace;
native_value %i64 : i64;

function @main() -> %i64;

value[impl default @main] %foo() -> [%out: %i64] {
    %x = constant %i64 1;
    %y = constant %i64 1;
    %z = constant %i64 2;
    %r = select %x %y %z;
    return %r;
}

timeline %time(%e : %event0) -> %event0 {
    return %e;
}

spatial %space(%bs : %buffspace) -> %buffspace {
    return %bs;
}

schedule[value $val = %foo, timeline $time = %time, spatial $space = %space]
    %foo_main<$time-usable, $time-usable>() ->
    [%out : $val.%out-usable $space-usable $time-usable %i64] 
{
    %x_loc = alloc-temporary local [] i64;
    local-do-builtin $val.%x() -> %x_loc;
    %x_val = read-ref i64 %x_loc;

    %r_loc = alloc-temporary local [] i64;

    %djoin = default-join;
    %join = inline-join %foo_ret [] %djoin;

    schedule-select %x_val [%foo_left, %foo_right]
        [$val.%r, $time, $space]
        (%r_loc) %join;
}

schedule[value $val = %foo, timeline $time = %time, spatial $space = %space]
    %foo_left<$time-usable, $time-usable>
    (%r_loc : $val-dead $space-saved $time-usable %i64l) ->
    [%out : $val.%y-usable $space-saved $time-usable %i64l] 
{
    local-do-builtin $val.%y() -> %r_loc;
    return %r_loc;
}

schedule[value $val = %foo, timeline $time = %time, spatial $space = %space]
%foo_right<$time-usable, $time-usable>(%r_loc : $val-dead $space-saved $time-usable %i64l) ->
[%out : $val.%z-usable $space-saved $time-usable %i64l] {
    local-do-builtin $val.%z() -> %r_loc;
    return %r_loc;
}

schedule[value $val = %foo, timeline $time = %time, spatial $space = %space]
%foo_ret<$time-usable, $time-usable>
(%r_loc : $val.%r-usable $space-saved $time-usable %i64l) ->
[%out : $val.%out-usable $space-usable $time-usable %i64] {
    %r_val = read-ref i64 %r_loc;
    return %r_val;
}

pipeline "main" = %foo_main;<|MERGE_RESOLUTION|>--- conflicted
+++ resolved
@@ -1,13 +1,9 @@
 version 0.0.2
 
-<<<<<<< HEAD
-ffi i64;
-=======
 // Codegen regression test where the true branch
 // of a select is taken.
 
-type i64;
->>>>>>> ce7fe885
+ffi i64;
 ref %i64l : i64-local<flags=[]>;
 event %event0;
 buffer_space %buffspace;
