version 0.0.2

type i64;
event %event0;
buffer_space %buffspace;
native_value %ni64 : i64;

function @main() -> i64;

value[impl default @main] %foo() -> i64 {
    %x = constant %ni64 4;
    return %x;
}

timeline %time(%e : %event0) -> %event0 {
    return %e;
}

spatial %space(%bs : %buffspace) -> %buffspace {
    return %bs;
}

schedule[value $val = %foo, timeline $time = %time, spatial $space = %space]
<<<<<<< HEAD
<none-have, none-have>
%bar() -> %ni64 {
    %x_ref = alloc-temporary local i64;
    local-do-builtin node($val.%x)() -> %x_ref;
=======
%bar<$time-usable, $time-usable>() ->
[%out : %ni64] {
    %x_ref = alloc-temporary local [] i64;
    local-do-builtin $val.%x() -> %x_ref;
>>>>>>> b81e2f6f
    %result = read-ref i64 %x_ref;
    return %result;
}

pipeline "main" = %bar;<|MERGE_RESOLUTION|>--- conflicted
+++ resolved
@@ -21,17 +21,10 @@
 }
 
 schedule[value $val = %foo, timeline $time = %time, spatial $space = %space]
-<<<<<<< HEAD
-<none-have, none-have>
-%bar() -> %ni64 {
-    %x_ref = alloc-temporary local i64;
-    local-do-builtin node($val.%x)() -> %x_ref;
-=======
 %bar<$time-usable, $time-usable>() ->
 [%out : %ni64] {
     %x_ref = alloc-temporary local [] i64;
     local-do-builtin $val.%x() -> %x_ref;
->>>>>>> b81e2f6f
     %result = read-ref i64 %x_ref;
     return %result;
 }
