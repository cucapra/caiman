version 0.0.1

types [
    i32,
    native_value $native_i32 {
        type : i32
    },
    slot $slot_local {
        type : i32,
        stage : ready,
        place : local,
    },
    slot $slot_gpu {
        type : i32,
        stage : ready,
        place : gpu,
    },
    buffer $buffer_gpu {
        place : gpu,
        static_layout_opt : {
            alignment_bits : 0,
            byte_size : 1024
        },
    },
    event $event0 {
        place : local
    },
    space_buffer $buffer_space {},
]

<<<<<<< HEAD
external_gpu i32 @trivial(%x : i32) : "src/gpu_external.wgsl"
=======
external_gpu @trivial(%x : i64) -> [%out : i64] : "src/gpu_external.wgsl"
>>>>>>> de289f15
{
    resource {
        group : 0,
        binding : 0,
        input : %x,
    },
    resource {
        group : 0,
        binding : 1,
        output : %out,
    }
}

<<<<<<< HEAD
value i32 @foo(%x : i32) {
    %y = call @trivial(%x);
    %z = extract %y 0;
    return %z;
}

timeline $event0 @foo_time(%e : $event0) {
    %sub1 = submission-local->gpu %e;
    %sync1 = sync-local->gpu %sub1 %sub1;
    return %sync1;
}

schedule $slot_gpu @foo_main(%s : $slot_local, %in_buff : $buffer_gpu, %out_buff : $buffer_gpu) {
    %0 = alloc-gpu-i32 %in_buff @foo.%x;
    %1 = encode-copy-gpu %s %0;
    %2 = alloc-gpu-i32 %out_buff @foo.%z;
    %3 = encode-do-gpu @foo.%y(%0) -> %2;
    %4 = submit-gpu @foo_time.%sub1;
    %5 = encode-fence-gpu @foo_time.%sub1;
    %6 = sync-fence-local %5 @foo_time.%sync1;
    return %2;
}

spatial $buffer_space @foo_space(%bs : $buffer_space) {
    return %bs;
=======
value @foo(%0 : i64) -> i64 {
    %x = constant 3i64;
    %ty = call @trivial(%x);
    %y = extract %ty 0;
    return %y;
}

schedule @foo_main(%blob : $slot0, %gpu_blob : $slot_gpu) -> $slot0 {
    %0 = alloc-local-i64 %blob @foo.%x;
    %t0 = encode-do-local @foo.%x() -> %0;

    %1 = alloc-gpu-i64 %y @foo.%gpu_blob;
    %t1 = encode-do-gpu @foo.%ty(%0) -> %1;
    return %1;
}

timeline @time(%e : $event0) -> $event0 {
    return %e;
>>>>>>> de289f15
}

extras {
    @foo_main {
        value : @foo,
        input_slots : {
            %s : slot_info(value_tag input @foo.%x)
        },
        output_slots : {
            %s : slot_info(value_tag output @foo.%x, spatial_tag output @foo_space.%bs)
        },
        input_fences : {},
        output_fences : {},
        input_buffers : {%in_buff : buffer_info(spatial_tag input @foo_space.%bs),
            %out_buff : buffer_info(spatial_tag input @foo_space.%bs)},
        output_buffers : {},
        in_timeline_tag : timeline_tag input @foo_time.%e,
        out_timeline_tag : timeline_tag output @foo_time.%e,
    },
}

pipeline "main" = @foo_main;<|MERGE_RESOLUTION|>--- conflicted
+++ resolved
@@ -28,11 +28,7 @@
     space_buffer $buffer_space {},
 ]
 
-<<<<<<< HEAD
-external_gpu i32 @trivial(%x : i32) : "src/gpu_external.wgsl"
-=======
-external_gpu @trivial(%x : i64) -> [%out : i64] : "src/gpu_external.wgsl"
->>>>>>> de289f15
+external_gpu @trivial(%x : i32) -> [%out : i32] : "src/gpu_external.wgsl"
 {
     resource {
         group : 0,
@@ -46,20 +42,19 @@
     }
 }
 
-<<<<<<< HEAD
-value i32 @foo(%x : i32) {
+value @foo(%x : i32) -> i32 {
     %y = call @trivial(%x);
     %z = extract %y 0;
     return %z;
 }
 
-timeline $event0 @foo_time(%e : $event0) {
+timeline @foo_time(%e : $event0) -> $event0 {
     %sub1 = submission-local->gpu %e;
     %sync1 = sync-local->gpu %sub1 %sub1;
     return %sync1;
 }
 
-schedule $slot_gpu @foo_main(%s : $slot_local, %in_buff : $buffer_gpu, %out_buff : $buffer_gpu) {
+schedule @foo_main(%s : $slot_local, %in_buff : $buffer_gpu, %out_buff : $buffer_gpu) -> $slot_gpu {
     %0 = alloc-gpu-i32 %in_buff @foo.%x;
     %1 = encode-copy-gpu %s %0;
     %2 = alloc-gpu-i32 %out_buff @foo.%z;
@@ -70,28 +65,8 @@
     return %2;
 }
 
-spatial $buffer_space @foo_space(%bs : $buffer_space) {
+spatial @foo_space(%bs : $buffer_space) -> $buffer_space {
     return %bs;
-=======
-value @foo(%0 : i64) -> i64 {
-    %x = constant 3i64;
-    %ty = call @trivial(%x);
-    %y = extract %ty 0;
-    return %y;
-}
-
-schedule @foo_main(%blob : $slot0, %gpu_blob : $slot_gpu) -> $slot0 {
-    %0 = alloc-local-i64 %blob @foo.%x;
-    %t0 = encode-do-local @foo.%x() -> %0;
-
-    %1 = alloc-gpu-i64 %y @foo.%gpu_blob;
-    %t1 = encode-do-gpu @foo.%ty(%0) -> %1;
-    return %1;
-}
-
-timeline @time(%e : $event0) -> $event0 {
-    return %e;
->>>>>>> de289f15
 }
 
 extras {
