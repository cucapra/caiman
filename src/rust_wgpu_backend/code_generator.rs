use super::ffi;
use crate::id_generator::IdGenerator;
use crate::ir;
use crate::rust_wgpu_backend::code_writer::CodeWriter;
use crate::shadergen;
use crate::stable_vec::StableVec;
use std::collections::BTreeMap;
use std::collections::HashMap;
use std::collections::HashSet;
use std::default::Default;
use std::fmt::Write;

// The dependency on crate::ir is not good
// code_generator should be independent of the ir definition, but fixing it will take time

// Submissions represent groups of tasks that are executing in a logical sequence
#[derive(Clone, Copy, PartialOrd, Ord, PartialEq, Eq, Debug, Default)]
pub struct SubmissionId(usize);

#[derive(Clone, Copy, PartialOrd, Ord, PartialEq, Eq, Debug, Default)]
pub struct CommandBufferId(usize);

#[derive(Clone, Copy, PartialOrd, Ord, PartialEq, Eq, Debug, Default, Hash)]
pub struct VarId(usize);

#[derive(Clone, Copy, PartialOrd, Ord, PartialEq, Eq, Debug, Default)]
pub struct TypeId(usize);

#[derive(Clone, Copy, PartialOrd, Ord, PartialEq, Eq, Debug, Default)]
pub struct FenceId(usize);

#[derive(Clone, Copy, PartialOrd, Ord, PartialEq, Eq, Debug, Default, Hash)]
pub struct ClosureId(usize);

#[derive(Clone, Copy, PartialOrd, Ord, PartialEq, Eq, Debug, Default, Hash)]
pub struct DispatcherId(usize);

#[derive(Debug, Default)]
pub struct YieldPoint {
    pub name: String,
    pub yielded_types: Box<[ffi::TypeId]>,
    pub resuming_types: Box<[ffi::TypeId]>,
}

#[derive(Debug, Default)]
struct SubmissionQueue {
    //most_recently_synchronized_submission_id : Option<SubmissionId>,
    next_submission_id: SubmissionId,
    next_fence_id: FenceId,
}

#[derive(PartialEq, Eq, Debug, Clone, Copy)]
enum VariableKind {
    Dead,
    Buffer,
    LocalData,
}

#[derive(Default)]
struct VariableTracker {
    id_generator: IdGenerator,
    variable_kinds: HashMap<VarId, VariableKind>,
    variable_types: HashMap<VarId, ffi::TypeId>,
}

impl VariableTracker {
    fn new() -> Self {
        Self {
            id_generator: IdGenerator::new(),
            variable_kinds: HashMap::<VarId, VariableKind>::new(),
            variable_types: HashMap::<VarId, ffi::TypeId>::new(),
        }
    }

    fn generate(&mut self) -> VarId {
        VarId(self.id_generator.generate())
    }

    fn create(&mut self, kind: VariableKind, type_id: ffi::TypeId) -> VarId {
        let id = self.generate();
        self.variable_kinds.insert(id, kind);
        self.variable_types.insert(id, type_id);
        id
    }

    fn create_local_data(&mut self, type_id: ffi::TypeId) -> VarId {
        let id = self.create(VariableKind::LocalData, type_id);
        id
    }

    fn create_buffer(&mut self, type_id: ffi::TypeId) -> VarId {
        let id = self.create(VariableKind::Buffer, type_id);
        id
    }

    fn get_type_id(&self, variable_id: VarId) -> ffi::TypeId {
        self.variable_types[&variable_id]
    }

    fn get_kind(&self, variable_id: VarId) -> VariableKind {
        self.variable_kinds[&variable_id]
    }

    fn get_var_name(&self, variable_id: VarId) -> String {
        format!("var_{}", variable_id.0)
    }
}

enum Binding {
    Buffer(usize),
}

#[derive(Default)]
struct SubmissionEncodingState {
    command_buffer_ids: Vec<CommandBufferId>,
}

struct ActiveFuncletState {
    funclet_id: ir::FuncletId,
    result_type_ids: Box<[ffi::TypeId]>,
    next_funclet_ids: Option<Box<[ir::FuncletId]>>,
    capture_count: usize,
    output_count: usize,
    output_type_ids: Box<[ffi::TypeId]>,
    next_funclet_input_types: Option<Box<[Box<[ffi::TypeId]>]>>,
}

#[derive(Clone, Copy, PartialOrd, Ord, PartialEq, Eq, Debug, Default)]
struct ShaderModuleKey {
    external_gpu_function_id: ir::ExternalGpuFunctionId,
}

impl ShaderModuleKey {
    fn instance_field_name(&self) -> String {
        format!(
            "external_gpu_function_{}_module",
            self.external_gpu_function_id
        )
    }
}

/*#[derive(Clone, Copy, PartialOrd, Ord, PartialEq, Eq, Debug, Default)]
struct BindGroupLayoutKey
{
    external_gpu_function_id : ir::ExternalGpuFunctionId
}

impl BindGroupLayoutKey
{
    fn instance_field_name(&self) -> String
    {
        format!("external_gpu_function_{}_bind_group_layout", self.external_gpu_function_id)
    }
}

#[derive(Clone, Copy, PartialOrd, Ord, PartialEq, Eq, Debug, Default)]
struct PipelineLayoutKey
{
    external_gpu_function_id : ir::ExternalGpuFunctionId
}

impl PipelineLayoutKey
{
    fn instance_field_name(&self) -> String
    {
        format!("external_gpu_function_{}_pipeline_layout", self.external_gpu_function_id)
    }
}*/

struct GpuFunctionInvocation {
    external_gpu_function_id: ir::ExternalGpuFunctionId,
    bindings: BTreeMap<usize, (Option<usize>, Option<usize>)>,
    shader_module_key: ShaderModuleKey,
}

#[derive(Debug)]
struct Closure {
    capture_types: Box<[ir::ffi::TypeId]>,
    argument_types: Box<[ir::ffi::TypeId]>,
    closure_id: ClosureId,
    dispatcher_id: DispatcherId,
}

struct Dispatcher {
    dispatcher_id: DispatcherId,
}

pub struct CodeGenerator<'program> {
    type_code_writer: CodeWriter,
    state_code_writer: CodeWriter,
    code_writer: CodeWriter, // the "everything else" for now
    //types : Arena<ffi::Type>,
    //external_cpu_functions : & 'program [ir::ExternalCpuFunction],
    //external_gpu_functions : & 'program [ir::ExternalGpuFunction],
    has_been_generated: HashSet<ffi::TypeId>,
    variable_tracker: VariableTracker,
    active_pipeline_name: Option<String>,
    active_funclet_result_type_ids: Option<Box<[ffi::TypeId]>>,
    active_funclet_state: Option<ActiveFuncletState>,
    use_recording: bool,
    active_submission_encoding_state: Option<SubmissionEncodingState>,
    active_external_gpu_function_id: Option<ir::ExternalGpuFunctionId>,
    active_shader_module_key: Option<ShaderModuleKey>,
    shader_modules: BTreeMap<ShaderModuleKey, shadergen::ShaderModule>,
    submission_queue: SubmissionQueue,
    next_command_buffer_id: CommandBufferId,
    gpu_function_invocations: Vec<GpuFunctionInvocation>,
    original_native_interface: &'program ffi::NativeInterface,
    native_interface: ffi::NativeInterface,
    active_closures: HashMap<(ir::FuncletId, usize), Closure>,
    closure_id_generator: IdGenerator,
    active_yield_point_ids: HashSet<ir::PipelineYieldPointId>,
    dispatcher_id_generator: IdGenerator,
    active_dispatchers: HashMap<Box<[ffi::TypeId]>, Dispatcher>,
}

impl<'program> CodeGenerator<'program> {
    pub fn new(
        native_interface: &'program ffi::NativeInterface, /*, types : Arena<ffi::Type>, external_cpu_functions : & 'program [ir::ExternalCpuFunction], external_gpu_functions : & 'program [ir::ExternalGpuFunction]*/
    ) -> Self {
        let variable_tracker = VariableTracker::new();
        let type_code_writer = CodeWriter::new();
        let state_code_writer = CodeWriter::new();
        let code_writer = CodeWriter::new();
        let has_been_generated = HashSet::new();
        let mut code_generator = Self {
            original_native_interface: native_interface,
            native_interface: native_interface.clone(),
            type_code_writer,
            state_code_writer,
            code_writer,
            /*types,*/ has_been_generated,
            variable_tracker,
            /*external_cpu_functions, external_gpu_functions,*/ active_pipeline_name: None,
            active_funclet_result_type_ids: None,
            active_funclet_state: None,
            use_recording: true,
            active_submission_encoding_state: None,
            active_external_gpu_function_id: None,
            active_shader_module_key: None,
            shader_modules: BTreeMap::new(),
            submission_queue: Default::default(),
            next_command_buffer_id: CommandBufferId(0),
            gpu_function_invocations: Vec::new(),
            active_closures: HashMap::new(),
            closure_id_generator: IdGenerator::new(),
            active_yield_point_ids: HashSet::new(),
            dispatcher_id_generator: IdGenerator::new(),
            active_dispatchers: HashMap::new(),
        };

        let type_ids = code_generator
            .native_interface
            .types
            .iter()
            .map(|(type_id, _)| ffi::TypeId(type_id))
            .collect::<Box<[ffi::TypeId]>>();
        for &type_id in type_ids.iter() {
            code_generator.generate_type_definition(type_id);
        }

        code_generator
    }

    pub fn finish(&mut self) -> String {
        self.write_states();
        self.type_code_writer.finish()
            + self.state_code_writer.finish().as_str()
            + self.code_writer.finish().as_str()
    }

    fn get_tuple_definition_string(&self, type_ids: &[ffi::TypeId]) -> String {
        let mut output_string = String::new();
        write!(output_string, "(");
        for (index, type_id) in type_ids.iter().enumerate() {
            let type_name = self.get_type_name(*type_id);
            write!(output_string, "{}, ", type_name);
        }
        write!(output_string, ")");
        output_string
    }

    fn generate_compute_dispatch_outputs(
        &mut self,
        external_function_id: ir::ExternalCpuFunctionId,
    ) -> Box<[VarId]> {
        let mut output_vars = Vec::<VarId>::new();

        let external_gpu_function =
            &self.native_interface.external_gpu_functions[external_function_id];
        for (output_index, output_type_id) in external_gpu_function.output_types.iter().enumerate()
        {
            let variable_id = self.variable_tracker.create_buffer(*output_type_id);
            output_vars.push(variable_id);
        }

        return output_vars.into_boxed_slice();
    }

    // This will need to be reassessed if modifying bindings from the coordinator becomes possible
    /*fn compile_external_gpu_function(&mut self, external_function_id : ir::ExternalGpuFunctionId)
    {
        let external_gpu_function = & self.external_gpu_functions[external_function_id];

        let mut shader_module = match & external_gpu_function.shader_module_content
        {
            ir::ShaderModuleContent::Wgsl(text) => shadergen::ShaderModule::new_with_wgsl(text.as_str())
        };

        self.code_writer.write_str("let module = state.get_device_mut().create_shader_module(& wgpu::ShaderModuleDescriptor { label : None, source : wgpu::ShaderSource::Wgsl(std::borrow::Cow::from(\"");
        /*match & external_gpu_function.shader_module_content
        {
            ir::ShaderModuleContent::Wgsl(text) => self.code_writer.write_str(text.as_str())
        }*/
		self.code_writer.write_str(shader_module.compile_wgsl_text().as_str());
		self.code_writer.write_str("\"))});\n");

		self.active_external_gpu_function_id = Some(external_function_id);
		self.active_shader_module = Some(shader_module);
	}*/

<<<<<<< HEAD
    fn set_active_external_gpu_function(
        &mut self,
        external_function_id: ir::ExternalGpuFunctionId,
    ) {
        // Will need to be more careful with this check once modules no longer correspond to external gpu functions one to one
        if let Some(previous_id) = self.active_external_gpu_function_id.as_ref() {
            if *previous_id == external_function_id {
                return;
            }
        }

        self.active_external_gpu_function_id = None;

        let shader_module_key = ShaderModuleKey {
            external_gpu_function_id: external_function_id,
        };

        write!(
            self.code_writer,
            "let module = & instance.{};\n",
            shader_module_key.instance_field_name()
        );

        if !self.shader_modules.contains_key(&shader_module_key) {
            let external_gpu_function =
                &self.native_interface.external_gpu_functions[external_function_id];

            let mut shader_module = match &external_gpu_function.shader_module_content {
                ffi::ShaderModuleContent::Wgsl(text) => {
                    shadergen::ShaderModule::new_with_wgsl(text.as_str())
                }
            };

            //self.code_writer.write_str("let module = instance.state.get_device_mut().create_shader_module(& wgpu::ShaderModuleDescriptor { label : None, source : wgpu::ShaderSource::Wgsl(std::borrow::Cow::from(\"");
            /*match & external_gpu_function.shader_module_content
            {
                ir::ShaderModuleContent::Wgsl(text) => self.code_writer.write_str(text.as_str())
            }*/
            //self.code_writer.write_str(shader_module.compile_wgsl_text().as_str());
            //self.code_writer.write_str("\"))});\n");

            self.shader_modules.insert(shader_module_key, shader_module);
        }

        self.active_external_gpu_function_id = Some(external_function_id);
        self.active_shader_module_key = Some(shader_module_key);
    }

    fn set_active_bindings(&mut self, argument_vars: &[VarId], output_vars: &[VarId]) // -> Box<[usize]>
    {
        let external_function_id = self.active_external_gpu_function_id.unwrap();
        let external_gpu_function =
            &self.native_interface.external_gpu_functions[external_function_id];

        let mut bindings =
            std::collections::BTreeMap::<usize, (Option<usize>, Option<usize>)>::new();
        let mut output_binding_map = std::collections::BTreeMap::<usize, usize>::new();
        let mut input_binding_map = std::collections::BTreeMap::<usize, usize>::new();

        for resource_binding in external_gpu_function.resource_bindings.iter() {
            assert_eq!(resource_binding.group, 0);
            bindings.insert(
                resource_binding.binding,
                (resource_binding.input, resource_binding.output),
            );

            if let Some(input) = resource_binding.input {
                input_binding_map.insert(input, resource_binding.binding);
            }

            if let Some(output) = resource_binding.output {
                output_binding_map.insert(output, resource_binding.binding);
            }
        }

        let mut input_staging_variables = Vec::<VarId>::new();
        assert_eq!(argument_vars.len(), external_gpu_function.input_types.len());
        for input_index in 0..external_gpu_function.input_types.len() {
            let type_id = external_gpu_function.input_types[input_index];
            //let variable_id = self.build_create_buffer_with_data(argument_vars[input_index], type_id);
            let input_variable_id = argument_vars[input_index];

            let binding = input_binding_map[&input_index];
            if let (_, Some(_output)) = bindings[&binding] {
                //panic!("Incorrectly handled");
                //let variable_id = self.build_create_buffer_with_buffer_data(input_variable_id, type_id);
                input_staging_variables.push(input_variable_id);
            } else {
                input_staging_variables.push(input_variable_id);
            }
        }

        let mut output_staging_variables = Vec::<VarId>::new();
        for output_index in 0..external_gpu_function.output_types.len() {
            let binding = output_binding_map[&output_index];
            if let (Some(input), _) = bindings[&binding] {
                //panic!("Incorrectly handled");
                let variable_id = input_staging_variables[input];
                assert_eq!(variable_id, output_vars[output_index]);
                output_staging_variables.push(variable_id);
            } else {
                let type_id = external_gpu_function.output_types[output_index];
                //let variable_id = self.build_create_buffer(type_id);
                let variable_id = output_vars[output_index];
                output_staging_variables.push(variable_id);
            }
        }

        let invocation_id = self.gpu_function_invocations.len();
        self.gpu_function_invocations.push(GpuFunctionInvocation {
            external_gpu_function_id: external_function_id,
            bindings,
            shader_module_key: self.active_shader_module_key.unwrap(),
        });
        let gpu_function_invocation = &self.gpu_function_invocations[invocation_id];

        self.code_writer.write("let entries = [".to_string());
        for (binding, (input_opt, output_opt)) in gpu_function_invocation.bindings.iter() {
            let mut variable_id: Option<VarId> = None;

            if let Some(input) = input_opt {
                variable_id = Some(input_staging_variables[*input]);
            }

            if let Some(output) = output_opt {
                variable_id = Some(output_staging_variables[*output]);
            }

            assert_eq!(
                variable_id.is_some(),
                true,
                "Binding must be input or output"
            );
            self.code_writer.write(format!(
                "wgpu::BindGroupEntry {{binding : {}, resource : {}.as_binding_resource() }}, ",
                binding,
                self.variable_tracker.get_var_name(variable_id.unwrap())
            ));
            //wgpu::BindingResource::Buffer(wgpu::BufferBinding{{buffer : & {}, offset : 0, size : None}})
        }
        self.code_writer.write("];\n".to_string());
        write!(self.code_writer, "let bind_group = instance.state.get_device_mut().create_bind_group(& wgpu::BindGroupDescriptor {{label : None, layout : & instance.static_bind_group_layout_{}, entries : & entries}});\n", invocation_id);
        write!(
            self.code_writer,
            "let pipeline = & instance.static_pipeline_{};\n",
            invocation_id
        );

        //output_staging_variables.into_boxed_slice()
    }

    fn begin_command_encoding(&mut self) {
        self.code_writer.write("let mut command_encoder = instance.state.get_device_mut().create_command_encoder(& wgpu::CommandEncoderDescriptor {label : None});\n".to_string());
    }

    fn end_command_encoding(&mut self) -> CommandBufferId {
        let command_buffer_id = self.next_command_buffer_id;
        self.next_command_buffer_id.0 += 1;
        self.code_writer.write(format!(
            "let command_buffer_{} = command_encoder.finish();\n",
            command_buffer_id.0
        ));
        return command_buffer_id;
    }

    fn enqueue_command_buffer(&mut self, command_buffer_id: CommandBufferId) {
        if self.active_submission_encoding_state.is_none() {
            self.active_submission_encoding_state = Some(Default::default());
        }

        if let Some(submission_encoding_state) = self.active_submission_encoding_state.as_mut() {
            submission_encoding_state
                .command_buffer_ids
                .push(command_buffer_id)
        }
    }

    fn reset_pipeline(&mut self) {
        self.active_external_gpu_function_id = None;
        self.active_shader_module_key = None;
    }

    pub fn require_local(&self, variable_ids: &[VarId]) {
        /*for variable_id in variable_ids.iter()
        {
            match self.variable_tracker.variable_kinds[variable_id]
            {
                //VariableState::InEncoding => self.flush_submission(),
                _ => ()
            }

            match self.variable_tracker.variable_kinds[variable_id]
            {
                VariableState::Local => (),
                VariableState::OnGpu => panic!("Not already local"),
                _ => panic!("Unimplemented")
            }
        }*/
    }

    pub fn require_on_gpu(&self, variable_ids: &[VarId]) {
        /*for variable_id in variable_ids.iter()
        {
            match self.variable_tracker.variable_states[variable_id]
            {
                VariableState::InEncoding => (),
                VariableState::Local => panic!("Not already on gpu"),
                VariableState::OnGpu => (),
                _ => panic!("Unimplemented")
            }
        }*/
    }

    fn generate_compute_dispatch(
        &mut self,
        external_function_id: ir::ExternalGpuFunctionId,
        dimension_vars: &[VarId; 3],
        argument_vars: &[VarId],
        output_vars: &[VarId],
    ) {
        self.require_local(dimension_vars);
        self.require_on_gpu(argument_vars);

        self.set_active_external_gpu_function(external_function_id);
        //let output_staging_variables =
        self.set_active_bindings(argument_vars, output_vars);

        self.begin_command_encoding();

        let external_gpu_function =
            &self.native_interface.external_gpu_functions[external_function_id];
        assert_eq!(external_gpu_function.input_types.len(), argument_vars.len());
        //let mut output_variables = Vec::<usize>::new();
        self.code_writer.write(format!("let ("));
        //self.code_writer.write(format!("let (old_command_buffer_{}, ", command_buffer_id));
        for output_index in 0..external_gpu_function.output_types.len() {
            //let var_id = self.variable_tracker.generate();
            //output_variables.push(var_id);
            let var_id = output_vars[output_index];
            self.code_writer
                .write(format!("{}, ", self.variable_tracker.get_var_name(var_id)));
        }
        self.code_writer.write(format!(") = "));

        self.code_writer.write("{\n".to_string());

        self.code_writer.write_str("{\n");
        self.code_writer.write("let mut compute_pass = command_encoder.begin_compute_pass(& wgpu::ComputePassDescriptor {label : None});\n".to_string());
        self.code_writer
            .write("compute_pass.set_pipeline(& pipeline);\n".to_string());
        self.code_writer
            .write("compute_pass.set_bind_group(0, & bind_group, & []);\n".to_string());
        self.code_writer.write(format!("compute_pass.dispatch({}.try_into().unwrap(), {}.try_into().unwrap(), {}.try_into().unwrap());\n", self.variable_tracker.get_var_name(dimension_vars[0]), self.variable_tracker.get_var_name(dimension_vars[1]), self.variable_tracker.get_var_name(dimension_vars[2])));
        self.code_writer.write_str("}\n");

        //self.code_writer.write("let command_buffer = command_encoder.finish();\n".to_string());
        //self.code_writer.write("queue.submit([command_buffer]);\n".to_string());
        //self.code_writer.write(format!("device.poll(wgpu::Maintain::Wait);\n"));
        //self.code_writer.write("futures::executor::block_on(queue.on_submitted_work_done());\n".to_string());

        let mut output_temp_variables = Vec::<VarId>::new();
        for output_index in 0..external_gpu_function.output_types.len() {
            let staging_var_id = output_vars[output_index];
            let type_id = external_gpu_function.output_types[output_index];
            let range_var_id = self.variable_tracker.generate();
            let output_temp_var_id = self.variable_tracker.generate();
            let slice_var_id = self.variable_tracker.generate();
            let future_var_id = self.variable_tracker.generate();
            //output_temp_variables.push(output_temp_var_id);
            let type_binding_info = self.get_type_binding_info(type_id);
            let type_name = self.get_type_name(type_id);

            output_temp_variables.push(staging_var_id);

            /*self.code_writer.write(format!("let var_{} = var_{}.slice(0..);\n", slice_var_id, staging_var_id));
            self.code_writer.write(format!("let var_{} = var_{}.map_async(wgpu::MapMode::Read);\n", future_var_id, slice_var_id));
            self.code_writer.write(format!("device.poll(wgpu::Maintain::Wait);\n"));
            self.code_writer.write(format!("futures::executor::block_on(var_{});;\n", future_var_id));
            self.code_writer.write(format!("let var_{} = var_{}.get_mapped_range();\n", range_var_id, slice_var_id));
            self.code_writer.write(format!("let var_{} = * unsafe {{ std::mem::transmute::<* const u8, & {}>(var_{}.as_ptr()) }};\n", output_temp_var_id, type_name, range_var_id));*/
        }

        self.code_writer.write(format!("("));
        for output_temp_var_id in output_temp_variables.iter() {
            self.code_writer.write(format!(
                "{}, ",
                self.variable_tracker.get_var_name(*output_temp_var_id)
            ));
        }
        self.code_writer.write(format!(")"));

        self.code_writer.write("};\n".to_string());

        let command_buffer_id = self.end_command_encoding();
        self.enqueue_command_buffer(command_buffer_id);

        for var_id in output_vars.iter() {
            // These are wrong
            //self.variable_tracker.transition_to_queue(* var_id);
            //self.variable_tracker.transition_to_on_gpu(* var_id);
            //self.variable_tracker.transition_to_local(* var_id);
        }
    }

    pub fn flush_submission(&mut self) -> SubmissionId {
        let mut active_submission_encoding_state = None;
        std::mem::swap(
            &mut self.active_submission_encoding_state,
            &mut active_submission_encoding_state,
        );

        if let Some(submission_encoding_state) = active_submission_encoding_state {
            if submission_encoding_state.command_buffer_ids.len() > 0 {
                self.code_writer
                    .write("instance.state.get_queue_mut().submit([".to_string());
                for &command_buffer_id in submission_encoding_state.command_buffer_ids.iter() {
                    self.code_writer
                        .write(format!("command_buffer_{}, ", command_buffer_id.0));
                }
                self.code_writer.write("]);\n".to_string());
            }

            /*for command in submission_encoding_state.commands.iter()
            {
                match command
                {
                    Command::DispatchCompute{external_function_id, dimension_vars, argument_vars, output_vars} =>
                    {
                        self.generate_compute_dispatch(* external_function_id, dimension_vars, argument_vars, output_vars);
                    }
                }
            }*/
        }

        //self.active_submission_encoding_state = None;
        let submission_id = self.submission_queue.next_submission_id;
        self.submission_queue.next_submission_id.0 += 1;

        //self.code_writer.write(format!("let future_var_{} = instance.state.get_queue_mut().on_submitted_work_done();\n", submission_id.0));

        submission_id
    }

    pub fn sync_submission(&mut self, submission_id: SubmissionId)
    //pub fn sync_submissions(&mut self)
    {
        //self.code_writer.write("futures::executor::block_on(queue.on_submitted_work_done());\n".to_string());
        //self.code_writer.write(format!("instance.state.get_device_mut().poll(wgpu::Maintain::Wait);\n"));
        //self.code_writer.write(format!("futures::executor::block_on(future_var_{});\n", submission_id.0));
        //self.code_writer.write("futures::executor::block_on(queue.on_submitted_work_done());\n".to_string());
    }

    pub fn encode_gpu_fence(&mut self) -> FenceId {
        let fence_id = self.submission_queue.next_fence_id;
        self.submission_queue.next_fence_id.0 += 1;
        self.code_writer.write(format!(
            "let future_var_{} = instance.state.get_queue_mut().on_submitted_work_done();\n",
            fence_id.0
        ));
        fence_id
    }

    pub fn sync_gpu_fence(&mut self, fence_id: FenceId) {
        self.code_writer.write(format!(
            "instance.state.get_device_mut().poll(wgpu::Maintain::Wait);\n"
        ));
        self.code_writer.write(format!(
            "futures::executor::block_on(future_var_{});\n",
            fence_id.0
        ));
    }

    pub fn insert_comment(&mut self, comment_string: &str) {
        self.code_writer.write(format!("// {}\n", comment_string));
    }

    fn write_states(&mut self) {
        //self.state_code_writer
        let code_string = "
		use caiman_rt::wgpu;

=======
	fn set_active_external_gpu_function(&mut self, external_function_id : ir::ExternalGpuFunctionId)
	{
		// Will need to be more careful with this check once modules no longer correspond to external gpu functions one to one
		if let Some(previous_id) = self.active_external_gpu_function_id.as_ref()
		{
			if * previous_id == external_function_id
			{
				return;
			}
		}

		self.active_external_gpu_function_id = None;

		let shader_module_key = ShaderModuleKey{external_gpu_function_id : external_function_id};

		write!(self.code_writer, "let module = & instance.{};\n", shader_module_key.instance_field_name());

		if ! self.shader_modules.contains_key(& shader_module_key)
		{
			let external_gpu_function = & self.native_interface.external_gpu_functions[external_function_id];

			let mut shader_module = match & external_gpu_function.shader_module_content
			{
				ffi::ShaderModuleContent::Wgsl(text) => shadergen::ShaderModule::new_with_wgsl(text.as_str())
			};

			//self.code_writer.write_str("let module = instance.state.get_device_mut().create_shader_module(& wgpu::ShaderModuleDescriptor { label : None, source : wgpu::ShaderSource::Wgsl(std::borrow::Cow::from(\"");
			/*match & external_gpu_function.shader_module_content
			{
				ir::ShaderModuleContent::Wgsl(text) => self.code_writer.write_str(text.as_str())
			}*/
			//self.code_writer.write_str(shader_module.compile_wgsl_text().as_str());
			//self.code_writer.write_str("\"))});\n");

			self.shader_modules.insert(shader_module_key, shader_module);
		}

		self.active_external_gpu_function_id = Some(external_function_id);
		self.active_shader_module_key = Some(shader_module_key);
	}

	fn set_active_bindings(&mut self, argument_vars : &[VarId], output_vars : &[VarId])// -> Box<[usize]>
	{
		let external_function_id = self.active_external_gpu_function_id.unwrap();
		let external_gpu_function = & self.native_interface.external_gpu_functions[external_function_id];

		let mut bindings = std::collections::BTreeMap::<usize, (Option<usize>, Option<usize>)>::new();
		let mut output_binding_map = std::collections::BTreeMap::<usize, usize>::new();
		let mut input_binding_map = std::collections::BTreeMap::<usize, usize>::new();

		for resource_binding in external_gpu_function.resource_bindings.iter()
		{
			assert_eq!(resource_binding.group, 0);
			bindings.insert(resource_binding.binding, (resource_binding.input, resource_binding.output));

			if let Some(input) = resource_binding.input
			{
				input_binding_map.insert(input, resource_binding.binding);
			}

			if let Some(output) = resource_binding.output
			{
				output_binding_map.insert(output, resource_binding.binding);
			}
		}

		let mut input_staging_variables = Vec::<VarId>::new();
		assert_eq!(argument_vars.len(), external_gpu_function.input_types.len());
		for input_index in 0 .. external_gpu_function.input_types.len()
		{
			let type_id = external_gpu_function.input_types[input_index];
			//let variable_id = self.build_create_buffer_with_data(argument_vars[input_index], type_id);
			let input_variable_id = argument_vars[input_index];

			let binding = input_binding_map[& input_index];
			if let (_, Some(_output)) = bindings[& binding]
			{
				//panic!("Incorrectly handled");
				//let variable_id = self.build_create_buffer_with_buffer_data(input_variable_id, type_id);
				input_staging_variables.push(input_variable_id);
			}
			else
			{
				input_staging_variables.push(input_variable_id);
			}
		}

		let mut output_staging_variables = Vec::<VarId>::new();
		for output_index in 0 .. external_gpu_function.output_types.len()
		{
			let binding = output_binding_map[& output_index];
			if let (Some(input), _) = bindings[& binding]
			{
				//panic!("Incorrectly handled");
				let variable_id = input_staging_variables[input];
				assert_eq!(variable_id, output_vars[output_index]);
				output_staging_variables.push(variable_id);
			}
			else
			{
				let type_id = external_gpu_function.output_types[output_index];
				//let variable_id = self.build_create_buffer(type_id);
				let variable_id = output_vars[output_index];
				output_staging_variables.push(variable_id);
			}
		};

		let invocation_id = self.gpu_function_invocations.len();
		self.gpu_function_invocations.push(GpuFunctionInvocation{external_gpu_function_id : external_function_id, bindings, shader_module_key : self.active_shader_module_key.unwrap()});
		let gpu_function_invocation = & self.gpu_function_invocations[invocation_id];

		self.code_writer.write("let entries = [".to_string());
		for (binding, (input_opt, output_opt)) in gpu_function_invocation.bindings.iter()
		{
			let mut variable_id : Option<VarId> = None;

			if let Some(input) = input_opt
			{
				variable_id = Some(input_staging_variables[*input]);
			}

			if let Some(output) = output_opt
			{
				variable_id = Some(output_staging_variables[*output]);
			}

			assert_eq!(variable_id.is_some(), true, "Binding must be input or output");
			self.code_writer.write(format!("wgpu::BindGroupEntry {{binding : {}, resource : {}.as_binding_resource() }}, ", binding, self.variable_tracker.get_var_name(variable_id.unwrap())));
			//wgpu::BindingResource::Buffer(wgpu::BufferBinding{{buffer : & {}, offset : 0, size : None}})
		}
		self.code_writer.write("];\n".to_string());
		write!(self.code_writer, "let bind_group = instance.state.get_device_mut().create_bind_group(& wgpu::BindGroupDescriptor {{label : None, layout : & instance.static_bind_group_layout_{}, entries : & entries}});\n", invocation_id);
		write!(self.code_writer, "let pipeline = & instance.static_pipeline_{};\n", invocation_id);

		//output_staging_variables.into_boxed_slice()
	}

	fn begin_command_encoding(&mut self)
	{
		self.code_writer.write("let mut command_encoder = instance.state.get_device_mut().create_command_encoder(& wgpu::CommandEncoderDescriptor {label : None});\n".to_string());
	}

	fn end_command_encoding(&mut self) -> CommandBufferId
	{
		let command_buffer_id = self.next_command_buffer_id;
		self.next_command_buffer_id.0 += 1;
		self.code_writer.write(format!("let command_buffer_{} = command_encoder.finish();\n", command_buffer_id.0));
		return command_buffer_id;
	}

	fn enqueue_command_buffer(&mut self, command_buffer_id : CommandBufferId)
	{
		if self.active_submission_encoding_state.is_none()
		{
			self.active_submission_encoding_state = Some(Default::default());
		}

		if let Some(submission_encoding_state) = self.active_submission_encoding_state.as_mut()
		{
			submission_encoding_state.command_buffer_ids.push(command_buffer_id)
		}
	}

	fn reset_pipeline(&mut self)
	{
		self.active_external_gpu_function_id = None;
		self.active_shader_module_key = None;
	}

	pub fn require_local(&self, variable_ids : &[VarId])
	{
		/*for variable_id in variable_ids.iter()
		{
			match self.variable_tracker.variable_kinds[variable_id]
			{
				//VariableState::InEncoding => self.flush_submission(),
				_ => ()
			}

			match self.variable_tracker.variable_kinds[variable_id]
			{
				VariableState::Local => (),
				VariableState::OnGpu => panic!("Not already local"),
				_ => panic!("Unimplemented")
			}
		}*/
	}

	pub fn require_on_gpu(&self, variable_ids : &[VarId])
	{
		/*for variable_id in variable_ids.iter()
		{
			match self.variable_tracker.variable_states[variable_id]
			{
				VariableState::InEncoding => (),
				VariableState::Local => panic!("Not already on gpu"),
				VariableState::OnGpu => (),
				_ => panic!("Unimplemented")
			}
		}*/
	}

	fn generate_compute_dispatch(&mut self, external_function_id : ir::ExternalGpuFunctionId, dimension_vars : &[VarId; 3], argument_vars : &[VarId], output_vars : &[VarId])
	{
		self.require_local(dimension_vars);
		self.require_on_gpu(argument_vars);

		self.set_active_external_gpu_function(external_function_id);
		//let output_staging_variables =
		self.set_active_bindings(argument_vars, output_vars);

		self.begin_command_encoding();

		let external_gpu_function = & self.native_interface.external_gpu_functions[external_function_id];
		assert_eq!(external_gpu_function.input_types.len(), argument_vars.len());
		//let mut output_variables = Vec::<usize>::new();
		self.code_writer.write(format!("let ("));
		//self.code_writer.write(format!("let (old_command_buffer_{}, ", command_buffer_id));
		for output_index in 0 .. external_gpu_function.output_types.len()
		{
			//let var_id = self.variable_tracker.generate();
			//output_variables.push(var_id);
			let var_id = output_vars[output_index];
			self.code_writer.write(format!("{}, ", self.variable_tracker.get_var_name(var_id)));
		}
		self.code_writer.write(format!(") = "));

		self.code_writer.write("{\n".to_string());

		self.code_writer.write_str("{\n");
		self.code_writer.write("let mut compute_pass = command_encoder.begin_compute_pass(& wgpu::ComputePassDescriptor {label : None});\n".to_string());
		self.code_writer.write("compute_pass.set_pipeline(& pipeline);\n".to_string());
		self.code_writer.write("compute_pass.set_bind_group(0, & bind_group, & []);\n".to_string());
		self.code_writer.write(format!("compute_pass.dispatch({}.try_into().unwrap(), {}.try_into().unwrap(), {}.try_into().unwrap());\n", self.variable_tracker.get_var_name(dimension_vars[0]), self.variable_tracker.get_var_name(dimension_vars[1]), self.variable_tracker.get_var_name(dimension_vars[2])));
		self.code_writer.write_str("}\n");

		//self.code_writer.write("let command_buffer = command_encoder.finish();\n".to_string());
		//self.code_writer.write("queue.submit([command_buffer]);\n".to_string());
		//self.code_writer.write(format!("device.poll(wgpu::Maintain::Wait);\n"));
		//self.code_writer.write("futures::executor::block_on(queue.on_submitted_work_done());\n".to_string());

		let mut output_temp_variables = Vec::<VarId>::new();
		for output_index in 0 .. external_gpu_function.output_types.len()
		{
			let staging_var_id = output_vars[output_index];
			let type_id = external_gpu_function.output_types[output_index];
			let range_var_id = self.variable_tracker.generate();
			let output_temp_var_id = self.variable_tracker.generate();
			let slice_var_id = self.variable_tracker.generate();
			let future_var_id = self.variable_tracker.generate();
			//output_temp_variables.push(output_temp_var_id);
			let type_binding_info = self.get_type_binding_info(type_id);
			let type_name = self.get_type_name(type_id);

			output_temp_variables.push(staging_var_id);

			/*self.code_writer.write(format!("let var_{} = var_{}.slice(0..);\n", slice_var_id, staging_var_id));
			self.code_writer.write(format!("let var_{} = var_{}.map_async(wgpu::MapMode::Read);\n", future_var_id, slice_var_id));
			self.code_writer.write(format!("device.poll(wgpu::Maintain::Wait);\n"));
			self.code_writer.write(format!("futures::executor::block_on(var_{});;\n", future_var_id));
			self.code_writer.write(format!("let var_{} = var_{}.get_mapped_range();\n", range_var_id, slice_var_id));
			self.code_writer.write(format!("let var_{} = * unsafe {{ std::mem::transmute::<* const u8, & {}>(var_{}.as_ptr()) }};\n", output_temp_var_id, type_name, range_var_id));*/
		}

		self.code_writer.write(format!("("));
		for output_temp_var_id in output_temp_variables.iter()
		{
			self.code_writer.write(format!("{}, ", self.variable_tracker.get_var_name(* output_temp_var_id)));
		}
		self.code_writer.write(format!(")"));

		self.code_writer.write("};\n".to_string());

		let command_buffer_id = self.end_command_encoding();
		self.enqueue_command_buffer(command_buffer_id);

		for var_id in output_vars.iter()
		{
			// These are wrong
			//self.variable_tracker.transition_to_queue(* var_id);
			//self.variable_tracker.transition_to_on_gpu(* var_id);
			//self.variable_tracker.transition_to_local(* var_id);
		}
	}

	pub fn flush_submission(&mut self) -> SubmissionId
	{
		let mut active_submission_encoding_state = None;
		std::mem::swap(&mut self.active_submission_encoding_state, &mut active_submission_encoding_state);

		if let Some(submission_encoding_state) = active_submission_encoding_state
		{
			if submission_encoding_state.command_buffer_ids.len() > 0
			{
				self.code_writer.write("instance.state.get_queue_mut().submit([".to_string());
				for & command_buffer_id in submission_encoding_state.command_buffer_ids.iter()
				{
					self.code_writer.write(format!("command_buffer_{}, ", command_buffer_id.0));
				}
				self.code_writer.write("]);\n".to_string());
			}

			/*for command in submission_encoding_state.commands.iter()
			{
				match command
				{
					Command::DispatchCompute{external_function_id, dimension_vars, argument_vars, output_vars} =>
					{
						self.generate_compute_dispatch(* external_function_id, dimension_vars, argument_vars, output_vars);
					}
				}
			}*/

		}

		//self.active_submission_encoding_state = None;
		let submission_id = self.submission_queue.next_submission_id;
		self.submission_queue.next_submission_id.0 += 1;

		//self.code_writer.write(format!("let future_var_{} = instance.state.get_queue_mut().on_submitted_work_done();\n", submission_id.0));

		submission_id
	}

	pub fn sync_submission(&mut self, submission_id : SubmissionId)
	//pub fn sync_submissions(&mut self)
	{
		//self.code_writer.write("futures::executor::block_on(queue.on_submitted_work_done());\n".to_string());
		//self.code_writer.write(format!("instance.state.get_device_mut().poll(wgpu::Maintain::Wait);\n"));
		//self.code_writer.write(format!("futures::executor::block_on(future_var_{});\n", submission_id.0));
		//self.code_writer.write("futures::executor::block_on(queue.on_submitted_work_done());\n".to_string());
	}

	pub fn encode_gpu_fence(&mut self) -> FenceId
	{
		let fence_id = self.submission_queue.next_fence_id;
		self.submission_queue.next_fence_id.0 += 1;
		self.code_writer.write(format!("let future_var_{} = instance.state.get_queue_mut().on_submitted_work_done();\n", fence_id.0));
		fence_id
	}

	pub fn sync_gpu_fence(&mut self, fence_id : FenceId)
	{
		self.code_writer.write(format!("instance.state.get_device_mut().poll(wgpu::Maintain::Wait);\n"));
		self.code_writer.write(format!("futures::executor::block_on(future_var_{});\n", fence_id.0));
	}

	pub fn insert_comment(&mut self, comment_string : &str)
	{
		self.code_writer.write(format!("// {}\n", comment_string));
	}

	fn write_states(&mut self)
	{
		//self.state_code_writer
		let code_string = "
>>>>>>> 0dad0777
		/*pub struct CpuFunctionInvocationState<'parent>
		{
			parent_state : & 'parent mut dyn caiman_rt::State
		}*/
";

<<<<<<< HEAD
        write!(self.state_code_writer, "{}", code_string);
    }

    pub fn begin_pipeline(&mut self, pipeline_name: &str) {
        self.reset_pipeline();
        self.active_closures.clear();
        self.active_yield_point_ids.clear();
        self.active_dispatchers.clear();

        self.active_pipeline_name = Some(String::from(pipeline_name));
        self.code_writer.begin_module(pipeline_name);
        write!(self.code_writer, "use super::*;\n");

        self.code_writer.begin_module("outputs");
        {
            for (_, external_cpu_function) in self.native_interface.external_cpu_functions.iter() {
                let mut tuple_fields = Vec::<ffi::TypeId>::new();
                for (output_index, output_type) in
                    external_cpu_function.output_types.iter().enumerate()
                {
                    tuple_fields.push(*output_type);
                }
                //let type_id = self.native_interface.types.add(ffi::Type::Tuple{fields : tuple_fields.into_boxed_slice()});
                //self.generate_type_definition(ffi::TypeId(type_id));
                //write!(self.code_writer, "pub type {} = super::super::{};\n", external_cpu_function.name, self.get_type_name(ffi::TypeId(type_id)));
                write!(
                    self.code_writer,
                    "pub type {} = {};\n",
                    external_cpu_function.name,
                    self.get_tuple_definition_string(tuple_fields.as_slice())
                );
            }
        }
        self.code_writer.end_module();

        self.code_writer
            .write(format!("pub trait CpuFunctions\n{{\n"));
        for (_, external_cpu_function) in self.native_interface.external_cpu_functions.iter() {
            self.code_writer.write(format!(
                "\tfn {}(&self, state : &mut caiman_rt::State",
                external_cpu_function.name
            ));
            for (input_index, input_type) in external_cpu_function.input_types.iter().enumerate() {
                //self.generate_type_definition(* input_type);
                self.code_writer
                    .write(format!(", _ : {}", self.get_type_name(*input_type)));
            }
            self.code_writer
                .write(format!(") -> outputs::{};\n", external_cpu_function.name));
        }
        self.code_writer.write(format!("}}\n"));
    }

    /*pub fn begin_oneshot_entry_funclet(&mut self, input_types : &[ffi::TypeId], output_types : &[ffi::TypeId]) -> Box<[usize]>
    {
        self.code_writer.begin_module("pipeline_outputs");
        {
            let mut tuple_fields = Vec::<ffi::TypeId>::new();
            for output_index in 0 .. output_types.len()
            {
                let output_type = output_types[output_index];
                tuple_fields.push(output_type);
                self.generate_type_definition(output_type);
            }
            let type_id = self.native_interface.types.add(ffi::Type::Tuple{fields : tuple_fields.into_boxed_slice()});
            self.generate_type_definition(type_id);
            write!(self.code_writer, "pub type {} = super::super::{};\n", self.active_pipeline_name.as_ref().unwrap().as_str(), self.get_type_name(type_id));
        }
        self.code_writer.end_module();

        let mut argument_variable_ids = Vec::<usize>::new();
        self.code_writer.write(format!("pub fn run<F>(state : &mut caiman_rt::State, cpu_functions : & F"));
        //self.code_strings.push("(".to_string());
        for (input_index, input_type) in input_types.iter().enumerate()
        {
            self.code_writer.write(", ".to_string());

            //let variable_id = self.variable_tracker.generate();
            let variable_id = self.variable_tracker.create_local_data(* input_type);
            argument_variable_ids.push(variable_id);
            let type_name = self.get_type_name(*input_type);
            self.code_writer.write(format!("var_{} : {}", variable_id, type_name));

            /*if input_index + 1 < funclet.input_types.len()
            {
                self.code_strings.push(", ".to_string());
            }*/
        }

        self.code_writer.write(format!(" ) -> pipeline_outputs::{}\n\twhere F : CpuFunctions", self.active_pipeline_name.as_ref().unwrap().as_str()));
        self.code_writer.write("\n{\n\tuse std::convert::TryInto;\n".to_string());
        argument_variable_ids.into_boxed_slice()
    }*/

    pub fn begin_funclet(
        &mut self,
        funclet_id: ir::FuncletId,
        input_types: &[ffi::TypeId],
        output_types: &[ffi::TypeId],
    ) -> Box<[VarId]> {
        // Temporarily need to do this until pipelines are constructed correctly
        self.reset_pipeline();

        //self.code_writer.begin_module("funclet_outputs");
        let funclet_result_type_ids = {
            let mut tuple_fields = Vec::<ffi::TypeId>::new();
            for output_index in 0..output_types.len() {
                let output_type = output_types[output_index];
                //self.generate_type_definition(output_type);
                tuple_fields.push(output_type);
            }
            /*let type_id = self.native_interface.types.add(ffi::Type::Tuple{fields : tuple_fields.into_boxed_slice()});
            self.generate_type_definition(ffi::TypeId(type_id));
            //write!(self.code_writer, "pub type {} = super::super::{};\n", self.active_pipeline_name.as_ref().unwrap().as_str(), self.get_type_name(type_id));
            type_id*/
            tuple_fields.into_boxed_slice()
        };
        //self.code_writer.end_module();

        self.active_funclet_result_type_ids = Some(funclet_result_type_ids.clone());

        //self.code_writer.write(format!("pub struct Funclet{}Result<'state, 'cpu_functions, Callbacks : CpuFunctions> {{instance : Instance<'state, 'cpu_functions, F>, intermediates : super::{}}}", funclet_id, self.get_type_name(funclet_result_type_id)));
        //self.code_writer.write(format!("pub struct Funclet{}<'state, 'cpu_functions, F : CpuFunctions> {{instance : Instance<'state, 'cpu_functions, F>, intermediates : super::{}}}", funclet_id, self.get_type_name(funclet_result_type_id)));

        //self.code_writer.write(format!("}}"));

        //self.code_writer.write(format!("impl<'state,  'cpu_functions, F : CpuFunctions> Funclet{}<'state,  'cpu_functions, F>\n{{\n", funclet_id));

        let mut next_trait_index = 0usize;

        let mut argument_variable_ids = Vec::<VarId>::new();
        write!(self.code_writer, "fn funclet{}_func<'state,  'cpu_functions, 'callee, Callbacks : CpuFunctions>(instance : Instance<'state, 'cpu_functions, Callbacks>, join_stack : &mut caiman_rt::JoinStack<'callee>", funclet_id);

        /*for (input_index, input_type) in input_types.iter().enumerate()
        {
            self.code_writer.write(", ".to_string());
            match & self.native_interface.types[input_type]
            {
                ffi::Type::Slot{ .. } =>
                {

                }
                ffi::Type::SchedulingJoin { input_types, output_types, extra } =>
                {
                    write!(self.code_writer, ", F{} : FnOnce(", next_trait_index, next_trait_index);
                    for (input_index, input_type) in input_types.iter().enumerate()
                    {
                        write!(self.code_writer, "{}", self.get_type_name(* input_type));

                        if input_index + 1 < input_types.len()
                        {
                            write!(self.code_writer, ", ");
                        }
                    }
                    write!(self.code_writer, ") -> (");
                    for (output_index, output_type) in output_types.iter().enumerate()
                    {
                        write!(self.code_writer, "{}", self.get_type_name(* output_type));

                        if output_index + 1 < output_types.len()
                        {
                            write!(self.code_writer, ", ");
                        }
                    }
                    write!(self.code_writer, ") ");
                    //self.get_type_name(funclet_result_type_id)
                    next_trait_index += 1;
                }
                _ => panic!("Unknown type")
            }
        }*/

        //self.code_strings.push("(".to_string());
        for (input_index, input_type) in input_types.iter().enumerate() {
            write!(self.code_writer, ", ");
            /*match & self.native_interface.types[input_type]
            {
                ffi::Type::Slot{ .. } =>
                {
                    self.generate_type_definition(* input_type);

                    //let variable_id = self.variable_tracker.generate();
                    let variable_id = self.variable_tracker.create_local(* input_type);
                    argument_variable_ids.push(variable_id);
                    let type_name = self.get_type_name(*input_type);
                    self.code_writer.write(format!("var_{} : {}", variable_id, type_name));
                }
                ffi::Type::SchedulingJoin { input_types, output_types, extra } =>
                {

                }
                _ => panic!("Unknown type")
            }*/

            //self.generate_type_definition(* input_type);

            //let variable_id = self.variable_tracker.generate();
            let variable_id = self.variable_tracker.create_local_data(*input_type);
            argument_variable_ids.push(variable_id);
            let type_name = self.get_type_name(*input_type);
            let is_mutable = match &self.native_interface.types[input_type.0] {
                ffi::Type::GpuBufferAllocator => true,
                _ => false,
            };
            if is_mutable {
                self.code_writer.write(format!(
                    "mut {} : {}",
                    self.variable_tracker.get_var_name(variable_id),
                    type_name
                ));
            } else {
                self.code_writer.write(format!(
                    "{} : {}",
                    self.variable_tracker.get_var_name(variable_id),
                    type_name
                ));
            }
        }

        write!(
            self.code_writer,
            " ) -> FuncletResult<'state, 'cpu_functions, 'callee, Callbacks, {}>",
            self.get_tuple_definition_string(&funclet_result_type_ids)
        );
        self.code_writer
            .write("\n{\n\tuse std::convert::TryInto;\n".to_string());

        self.active_funclet_state = Some(ActiveFuncletState {
            funclet_id,
            result_type_ids: funclet_result_type_ids,
            next_funclet_ids: None,
            capture_count: 0,
            output_count: 0,
            output_type_ids: output_types.to_vec().into_boxed_slice(),
            next_funclet_input_types: None,
        });

        argument_variable_ids.into_boxed_slice()
    }

    /*pub fn emit_oneshot_pipeline_entry_point(&mut self, funclet_id : ir::FuncletId, input_types : &[ffi::TypeId], output_types : &[ffi::TypeId])
    {
        self.code_writer.begin_module("pipeline_outputs");
        {
            let mut tuple_fields = Vec::<ffi::TypeId>::new();
            for output_index in 0 .. output_types.len()
            {
                let output_type = output_types[output_index];
                tuple_fields.push(output_type);
            }
            //let type_id = self.native_interface.types.add(ffi::Type::Tuple{fields : tuple_fields.into_boxed_slice()});
            //self.generate_type_definition(type_id);
            write!(self.code_writer, "pub type {} = {};\n", self.active_pipeline_name.as_ref().unwrap().as_str(), self.get_tuple_definition_string(tuple_fields.as_slice()));
        }
        self.code_writer.end_module();

        let mut argument_variable_ids = Vec::<VarId>::new();
        self.code_writer.write(format!("pub fn run<F>(state : &mut caiman_rt::State, cpu_functions : & F"));
        //self.code_strings.push("(".to_string());
        for (input_index, input_type) in input_types.iter().enumerate()
        {
            self.code_writer.write(", ".to_string());

            //let variable_id = self.variable_tracker.generate();
            let variable_id = self.variable_tracker.create_local_data(* input_type);
            argument_variable_ids.push(variable_id);
            let type_name = self.get_type_name(*input_type);
            self.code_writer.write(format!("{} : {}", self.variable_tracker.get_var_name(variable_id), type_name));

            /*if input_index + 1 < funclet.input_types.len()
            {
                self.code_strings.push(", ".to_string());
            }*/
        }

        self.code_writer.write(format!(" ) -> pipeline_outputs::{}\n\twhere F : CpuFunctions", self.active_pipeline_name.as_ref().unwrap().as_str()));
        self.code_writer.write("\n{\n\tuse std::convert::TryInto;\n\tlet mut instance = Instance::new(state, cpu_functions);\n".to_string());
        //self.code_writer.write("{\n".to_string());
        write!(self.code_writer, "\tlet result = Funclet{}::new(instance", funclet_id);
        for (_, var_id) in argument_variable_ids.iter().enumerate()
        {
            write!(self.code_writer, ", {}", self.variable_tracker.get_var_name(*var_id));
        }
        write!(self.code_writer, ").complete();\n");
        write!(self.code_writer, "return pipeline_outputs::{} {{", self.active_pipeline_name.as_ref().unwrap().as_str());
        for (output_index, output_type) in output_types.iter().enumerate()
        {
            if output_index != 0
            {
                write!(self.code_writer, ", ");
            }
            write!(self.code_writer, "field_{} : result.field_{}", output_index, output_index);
        }
        write!(self.code_writer, "}};\n}}\n");
    }*/

    fn emit_pipeline_entry_point(
        &mut self,
        funclet_id: ir::FuncletId,
        input_types: &[ffi::TypeId],
        output_types: &[ffi::TypeId],
        yield_points_opt: Option<&[(ir::PipelineYieldPointId, YieldPoint)]>,
    ) {
        //Option<(ir::PipelineYieldPointId, Box<[ffi::TypeId])>>
        let pipeline_name = self.active_pipeline_name.as_ref().unwrap();

        let funclet_result_definition_string = "
=======
		write!(self.state_code_writer, "{}", code_string);
	}

	pub fn begin_pipeline(&mut self, pipeline_name : &str)
	{
		self.reset_pipeline();
		self.active_closures.clear();
		self.active_yield_point_ids.clear();
		self.active_dispatchers.clear();

		self.active_pipeline_name = Some(String::from(pipeline_name));
		self.code_writer.begin_module(pipeline_name);
		write!(self.code_writer, "use caiman_rt::wgpu;\n");

		self.code_writer.begin_module("outputs");
		{
			for (_, external_cpu_function) in self.native_interface.external_cpu_functions.iter()
			{
				let mut tuple_fields = Vec::<ffi::TypeId>::new();
				for (output_index, output_type) in external_cpu_function.output_types.iter().enumerate()
				{
					tuple_fields.push(*output_type);
				}
				//let type_id = self.native_interface.types.add(ffi::Type::Tuple{fields : tuple_fields.into_boxed_slice()});
				//self.generate_type_definition(ffi::TypeId(type_id));
				//write!(self.code_writer, "pub type {} = super::super::{};\n", external_cpu_function.name, self.get_type_name(ffi::TypeId(type_id)));
				write!(self.code_writer, "pub type {} = {};\n", external_cpu_function.name, self.get_tuple_definition_string(tuple_fields.as_slice()));
			}
		}
		self.code_writer.end_module();

		self.code_writer.write(format!("pub trait CpuFunctions\n{{\n"));
		for (_, external_cpu_function) in self.native_interface.external_cpu_functions.iter()
		{
			self.code_writer.write(format!("\tfn {}(&self, state : &mut caiman_rt::State", external_cpu_function.name));
			for (input_index, input_type) in external_cpu_function.input_types.iter().enumerate()
			{
				//self.generate_type_definition(* input_type);
				self.code_writer.write(format!(", _ : {}", self.get_type_name(*input_type)));
			}
			self.code_writer.write(format!(") -> outputs::{};\n", external_cpu_function.name));
		}
		self.code_writer.write(format!("}}\n"));
	}

	/*pub fn begin_oneshot_entry_funclet(&mut self, input_types : &[ffi::TypeId], output_types : &[ffi::TypeId]) -> Box<[usize]>
	{
		self.code_writer.begin_module("pipeline_outputs");
		{
			let mut tuple_fields = Vec::<ffi::TypeId>::new();
			for output_index in 0 .. output_types.len()
			{
				let output_type = output_types[output_index];
				tuple_fields.push(output_type);
				self.generate_type_definition(output_type);
			}
			let type_id = self.native_interface.types.add(ffi::Type::Tuple{fields : tuple_fields.into_boxed_slice()});
			self.generate_type_definition(type_id);
			write!(self.code_writer, "pub type {} = super::super::{};\n", self.active_pipeline_name.as_ref().unwrap().as_str(), self.get_type_name(type_id));
		}
		self.code_writer.end_module();

		let mut argument_variable_ids = Vec::<usize>::new();
		self.code_writer.write(format!("pub fn run<F>(state : &mut caiman_rt::State, cpu_functions : & F"));
		//self.code_strings.push("(".to_string());
		for (input_index, input_type) in input_types.iter().enumerate()
		{
			self.code_writer.write(", ".to_string());

			//let variable_id = self.variable_tracker.generate();
			let variable_id = self.variable_tracker.create_local_data(* input_type);
			argument_variable_ids.push(variable_id);
			let type_name = self.get_type_name(*input_type);
			self.code_writer.write(format!("var_{} : {}", variable_id, type_name));

			/*if input_index + 1 < funclet.input_types.len()
			{
				self.code_strings.push(", ".to_string());
			}*/
		}

		self.code_writer.write(format!(" ) -> pipeline_outputs::{}\n\twhere F : CpuFunctions", self.active_pipeline_name.as_ref().unwrap().as_str()));
		self.code_writer.write("\n{\n\tuse std::convert::TryInto;\n".to_string());
		argument_variable_ids.into_boxed_slice()
	}*/

	pub fn begin_funclet(&mut self, funclet_id : ir::FuncletId, input_types : &[ffi::TypeId], output_types : &[ffi::TypeId]) -> Box<[VarId]>
	{
		// Temporarily need to do this until pipelines are constructed correctly
		self.reset_pipeline();

		//self.code_writer.begin_module("funclet_outputs");
		let funclet_result_type_ids = {
			let mut tuple_fields = Vec::<ffi::TypeId>::new();
			for output_index in 0 .. output_types.len()
			{
				let output_type = output_types[output_index];
				//self.generate_type_definition(output_type);
				tuple_fields.push(output_type);
			}
			/*let type_id = self.native_interface.types.add(ffi::Type::Tuple{fields : tuple_fields.into_boxed_slice()});
			self.generate_type_definition(ffi::TypeId(type_id));
			//write!(self.code_writer, "pub type {} = super::super::{};\n", self.active_pipeline_name.as_ref().unwrap().as_str(), self.get_type_name(type_id));
			type_id*/
			tuple_fields.into_boxed_slice()
		};
		//self.code_writer.end_module();

		self.active_funclet_result_type_ids = Some(funclet_result_type_ids.clone());

		//self.code_writer.write(format!("pub struct Funclet{}Result<'state, 'cpu_functions, Callbacks : CpuFunctions> {{instance : Instance<'state, 'cpu_functions, F>, intermediates : super::{}}}", funclet_id, self.get_type_name(funclet_result_type_id)));
		//self.code_writer.write(format!("pub struct Funclet{}<'state, 'cpu_functions, F : CpuFunctions> {{instance : Instance<'state, 'cpu_functions, F>, intermediates : super::{}}}", funclet_id, self.get_type_name(funclet_result_type_id)));

		//self.code_writer.write(format!("}}"));

		//self.code_writer.write(format!("impl<'state,  'cpu_functions, F : CpuFunctions> Funclet{}<'state,  'cpu_functions, F>\n{{\n", funclet_id));

		let mut next_trait_index = 0usize;

		let mut argument_variable_ids = Vec::<VarId>::new();
		write!(self.code_writer, "fn funclet{}_func<'state,  'cpu_functions, 'callee, Callbacks : CpuFunctions>(instance : Instance<'state, 'cpu_functions, Callbacks>, join_stack : &mut caiman_rt::JoinStack<'callee>", funclet_id);

		/*for (input_index, input_type) in input_types.iter().enumerate()
		{
			self.code_writer.write(", ".to_string());
			match & self.native_interface.types[input_type]
			{
				ffi::Type::Slot{ .. } =>
				{

				}
				ffi::Type::SchedulingJoin { input_types, output_types, extra } =>
				{
					write!(self.code_writer, ", F{} : FnOnce(", next_trait_index, next_trait_index);
					for (input_index, input_type) in input_types.iter().enumerate()
					{
						write!(self.code_writer, "{}", self.get_type_name(* input_type));

						if input_index + 1 < input_types.len()
						{
							write!(self.code_writer, ", ");
						}
					}
					write!(self.code_writer, ") -> (");
					for (output_index, output_type) in output_types.iter().enumerate()
					{
						write!(self.code_writer, "{}", self.get_type_name(* output_type));

						if output_index + 1 < output_types.len()
						{
							write!(self.code_writer, ", ");
						}
					}
					write!(self.code_writer, ") ");
					//self.get_type_name(funclet_result_type_id)
					next_trait_index += 1;
				}
				_ => panic!("Unknown type")
			}
		}*/

		//self.code_strings.push("(".to_string());
		for (input_index, input_type) in input_types.iter().enumerate()
		{
			write!(self.code_writer, ", ");
			/*match & self.native_interface.types[input_type]
			{
				ffi::Type::Slot{ .. } =>
				{
					self.generate_type_definition(* input_type);

					//let variable_id = self.variable_tracker.generate();
					let variable_id = self.variable_tracker.create_local(* input_type);
					argument_variable_ids.push(variable_id);
					let type_name = self.get_type_name(*input_type);
					self.code_writer.write(format!("var_{} : {}", variable_id, type_name));
				}
				ffi::Type::SchedulingJoin { input_types, output_types, extra } =>
				{

				}
				_ => panic!("Unknown type")
			}*/

			//self.generate_type_definition(* input_type);

			//let variable_id = self.variable_tracker.generate();
			let variable_id = self.variable_tracker.create_local_data(* input_type);
			argument_variable_ids.push(variable_id);
			let type_name = self.get_type_name(*input_type);
			let is_mutable = match & self.native_interface.types[input_type.0]
			{
				ffi::Type::GpuBufferAllocator => true,
				_ => false
			};
			if is_mutable
			{
				self.code_writer.write(format!("mut {} : {}", self.variable_tracker.get_var_name(variable_id), type_name));
			}
			else
			{
				self.code_writer.write(format!("{} : {}", self.variable_tracker.get_var_name(variable_id), type_name));
			}
		}

		write!(self.code_writer, " ) -> FuncletResult<'state, 'cpu_functions, 'callee, Callbacks, {}>", self.get_tuple_definition_string(& funclet_result_type_ids));
		self.code_writer.write("\n{\n\tuse std::convert::TryInto;\n".to_string());

		self.active_funclet_state = Some(ActiveFuncletState{funclet_id, result_type_ids : funclet_result_type_ids, next_funclet_ids : None, capture_count : 0, output_count : 0, output_type_ids : output_types.to_vec().into_boxed_slice(), next_funclet_input_types : None});

		argument_variable_ids.into_boxed_slice()
	}

	/*pub fn emit_oneshot_pipeline_entry_point(&mut self, funclet_id : ir::FuncletId, input_types : &[ffi::TypeId], output_types : &[ffi::TypeId])
	{
		self.code_writer.begin_module("pipeline_outputs");
		{
			let mut tuple_fields = Vec::<ffi::TypeId>::new();
			for output_index in 0 .. output_types.len()
			{
				let output_type = output_types[output_index];
				tuple_fields.push(output_type);
			}
			//let type_id = self.native_interface.types.add(ffi::Type::Tuple{fields : tuple_fields.into_boxed_slice()});
			//self.generate_type_definition(type_id);
			write!(self.code_writer, "pub type {} = {};\n", self.active_pipeline_name.as_ref().unwrap().as_str(), self.get_tuple_definition_string(tuple_fields.as_slice()));
		}
		self.code_writer.end_module();

		let mut argument_variable_ids = Vec::<VarId>::new();
		self.code_writer.write(format!("pub fn run<F>(state : &mut caiman_rt::State, cpu_functions : & F"));
		//self.code_strings.push("(".to_string());
		for (input_index, input_type) in input_types.iter().enumerate()
		{
			self.code_writer.write(", ".to_string());

			//let variable_id = self.variable_tracker.generate();
			let variable_id = self.variable_tracker.create_local_data(* input_type);
			argument_variable_ids.push(variable_id);
			let type_name = self.get_type_name(*input_type);
			self.code_writer.write(format!("{} : {}", self.variable_tracker.get_var_name(variable_id), type_name));

			/*if input_index + 1 < funclet.input_types.len()
			{
				self.code_strings.push(", ".to_string());
			}*/
		}

		self.code_writer.write(format!(" ) -> pipeline_outputs::{}\n\twhere F : CpuFunctions", self.active_pipeline_name.as_ref().unwrap().as_str()));
		self.code_writer.write("\n{\n\tuse std::convert::TryInto;\n\tlet mut instance = Instance::new(state, cpu_functions);\n".to_string());
		//self.code_writer.write("{\n".to_string());
		write!(self.code_writer, "\tlet result = Funclet{}::new(instance", funclet_id);
		for (_, var_id) in argument_variable_ids.iter().enumerate()
		{
			write!(self.code_writer, ", {}", self.variable_tracker.get_var_name(*var_id));
		}
		write!(self.code_writer, ").complete();\n");
		write!(self.code_writer, "return pipeline_outputs::{} {{", self.active_pipeline_name.as_ref().unwrap().as_str());
		for (output_index, output_type) in output_types.iter().enumerate()
		{
			if output_index != 0
			{
				write!(self.code_writer, ", ");
			}
			write!(self.code_writer, "field_{} : result.field_{}", output_index, output_index);
		}
		write!(self.code_writer, "}};\n}}\n");
	}*/

	fn emit_pipeline_entry_point(&mut self, funclet_id : ir::FuncletId, input_types : &[ffi::TypeId], output_types : &[ffi::TypeId], yield_points_opt : Option<& [(ir::PipelineYieldPointId, YieldPoint)]>)
	{
		//Option<(ir::PipelineYieldPointId, Box<[ffi::TypeId])>>
		let pipeline_name = self.active_pipeline_name.as_ref().unwrap();

		let funclet_result_definition_string = "
>>>>>>> 0dad0777
		pub struct FuncletResult<'state, 'cpu_functions, 'callee, Callbacks : CpuFunctions, Intermediates>
		{
			instance : Instance<'state, 'cpu_functions, Callbacks>,
			phantom : std::marker::PhantomData<& 'callee ()>,
			intermediates : FuncletResultIntermediates<Intermediates>
		}

		impl<'state, 'cpu_functions, 'callee, Callbacks : CpuFunctions, Intermediates> FuncletResult<'state, 'cpu_functions, 'callee, Callbacks, Intermediates>
		{
			pub fn returned(&self) -> Option<& Intermediates>
			{
				if let FuncletResultIntermediates::Return(intermediates) = & self.intermediates
				{
					return Some(& intermediates);
				}

				None
			}

			pub fn prepare_next(self) -> Instance<'state, 'cpu_functions, Callbacks>
			{
				self.instance
			}
		}

		";

        write!(self.code_writer, "{}", funclet_result_definition_string);

        let pipeline_output_tuple_string = self.get_tuple_definition_string(output_types);
        write!(
            self.code_writer,
            "type PipelineOutputTuple<'callee> = {};\n",
            pipeline_output_tuple_string
        );

        write!(
            self.code_writer,
            "enum FuncletResultIntermediates<Intermediates>\n{{ Return(Intermediates), "
        );
        let mut yield_point_ref_map = HashMap::<ir::PipelineYieldPointId, &YieldPoint>::new();
        if let Some(yield_points) = yield_points_opt {
            for (yield_point_id, yield_point) in yield_points.iter() {
                yield_point_ref_map.insert(*yield_point_id, yield_point);
                write!(
                    self.code_writer,
                    "Yield{}{{ yielded : {} }}, ",
                    yield_point_id.0,
                    self.get_tuple_definition_string(&yield_point.yielded_types)
                );
            }
        }
        write!(self.code_writer, "}}");

        write!(self.code_writer, "impl<'state, 'cpu_functions, 'callee, Callbacks : CpuFunctions, Intermediates> FuncletResult<'state, 'cpu_functions, 'callee, Callbacks, Intermediates>\n{{\n");
        if let Some(yield_points) = yield_points_opt {
            for (yield_point_id, yield_point) in yield_points.iter() {
                write!(self.code_writer, "pub fn yielded_at_{}(&self) -> Option<& {}> {{ if let FuncletResultIntermediates::Yield{}{{yielded}} = & self.intermediates {{ Some(yielded) }} else {{ None }} }}\n", yield_point.name, self.get_tuple_definition_string(& yield_point.yielded_types), yield_point_id.0);

                //let dispatcher_id = self.lookup_dispatcher_id(& yield_point.resuming_types);
                //write!(self.code_writer, "pub fn resume_at_{}(self) -> "
            }
        }
        write!(self.code_writer, "}}");

        /*for yield_point_id in self.active_yield_point_ids.iter()
        {
            write!(self.code_writer, "fn pop_and_dispatch_join_from_yield_at_{}<'state, 'cpu_functions, 'callee, Callbacks : CpuFunctions, Intermediates>(instance : Instance<'state, 'cpu_functions, Callbacks>, join_stack : &mut JoinStack<'callee>", yield_point_id);

            let yield_point = yield_point_ref_map[yield_point_id];

            for (resuming_argument_index, resuming_type) in yield_point.resuming_types.iter().enumerate()
            {
                write!(self.code_writer, ", arg_{} : {}", resuming_argument_index, self.get_type_name(* resuming_type));
            }
            write!(self.code_writer, " ) -> FuncletResult<'state, 'cpu_functions, 'callee, Callbacks, {}>\n", pipeline_output_tuple_string);
            write!(self.code_writer, "{{\n",);
            write!(self.code_writer, "match ",);

            for ((funclet_id, capture_count), closure) in self.active_closures.iter()
            {
                write!(self.code_writer, "Funclet{}Capturing{}, ", funclet_id, capture_count);
            }

            write!(self.code_writer, "}}");
        }*/

        /**/
        //panic!("Implement closure table");

        // Write the instance state
        write!(self.code_writer, "pub struct Instance<'state, 'cpu_functions, F : CpuFunctions>{{state : & 'state mut dyn caiman_rt::State, cpu_functions : & 'cpu_functions F");

        for (shader_module_key, shader_module) in self.shader_modules.iter() {
            write!(
                self.code_writer,
                ", {} : wgpu::ShaderModule",
                shader_module_key.instance_field_name()
            );
        }

        for (gpu_function_invocation_id, gpu_function_invocation) in
            self.gpu_function_invocations.iter().enumerate()
        {
            write!(self.code_writer, ", static_bind_group_layout_{} : wgpu::BindGroupLayout, static_pipeline_layout_{} : wgpu::PipelineLayout, static_pipeline_{} : wgpu::ComputePipeline", gpu_function_invocation_id, gpu_function_invocation_id, gpu_function_invocation_id);
        }

        write!(self.code_writer, "}}\n");

        write!(
            self.code_writer,
            "{}",
            "
		impl<'state, 'cpu_functions, F : CpuFunctions> Instance<'state, 'cpu_functions, F>
		{
			pub fn new(state : & 'state mut dyn caiman_rt::State, cpu_functions : & 'cpu_functions F) -> Self
			{
				"
        );

        for (shader_module_key, shader_module) in self.shader_modules.iter_mut() {
            write!(self.code_writer, "let {} = state.get_device_mut().create_shader_module(& wgpu::ShaderModuleDescriptor {{ label : None, source : wgpu::ShaderSource::Wgsl(std::borrow::Cow::from(\"{}\"))}});\n", shader_module_key.instance_field_name(), shader_module.compile_wgsl_text().as_str());
        }

        for (gpu_function_invocation_id, gpu_function_invocation) in
            self.gpu_function_invocations.iter().enumerate()
        {
            self.code_writer
                .write("let bind_group_layout_entries = [".to_string());
            for (binding, (_input_opt, output_opt)) in gpu_function_invocation.bindings.iter() {
                let is_read_only: bool = output_opt.is_none();
                self.code_writer
                    .write("wgpu::BindGroupLayoutEntry { ".to_string());
                self.code_writer.write(format!("binding : {}, visibility : wgpu::ShaderStages::COMPUTE, ty : wgpu::BindingType::Buffer{{ ty : wgpu::BufferBindingType::Storage {{ read_only : {} }}, has_dynamic_offset : false, min_binding_size : None}}, count : None", binding, is_read_only));
                self.code_writer.write(" }, ".to_string());
            }
            self.code_writer.write("];\n".to_string());

            write!(self.code_writer, "let static_bind_group_layout_{} = state.get_device_mut().create_bind_group_layout(& wgpu::BindGroupLayoutDescriptor {{ label : None, entries : & bind_group_layout_entries}});\n", gpu_function_invocation_id);

            write!(self.code_writer, "let static_pipeline_layout_{} = state.get_device_mut().create_pipeline_layout(& wgpu::PipelineLayoutDescriptor {{ label : None, bind_group_layouts : & [& static_bind_group_layout_{}], push_constant_ranges : & []}});\n", gpu_function_invocation_id, gpu_function_invocation_id);
            write!(self.code_writer, "let static_pipeline_{} = state.get_device_mut().create_compute_pipeline(& wgpu::ComputePipelineDescriptor {{label : None, layout : Some(& static_pipeline_layout_{}), module : & {}, entry_point : & \"main\"}});\n", gpu_function_invocation_id, gpu_function_invocation_id, gpu_function_invocation.shader_module_key.instance_field_name());
        }

        write!(
            self.code_writer,
            "{}",
            "
				Self{state, cpu_functions"
        );

        for (shader_module_key, shader_module) in self.shader_modules.iter() {
            write!(
                self.code_writer,
                ", {}",
                shader_module_key.instance_field_name()
            );
        }

        for (gpu_function_invocation_id, gpu_function_invocation) in
            self.gpu_function_invocations.iter().enumerate()
        {
            write!(
                self.code_writer,
                ", static_bind_group_layout_{}, static_pipeline_layout_{}, static_pipeline_{}",
                gpu_function_invocation_id, gpu_function_invocation_id, gpu_function_invocation_id
            );
        }

        write!(
            self.code_writer,
            "{}",
            "}
			}

		"
        );

        write!(
            self.code_writer,
            "{}",
            "
		}
		"
        );

        write!(
            self.code_writer,
            "impl<'state, 'cpu_functions, F : CpuFunctions> Instance<'state, 'cpu_functions, F>\n"
        );
        write!(self.code_writer, "{{\n");
        {
            write!(
                self.code_writer,
                "pub fn start<'callee>(self, join_stack : &mut caiman_rt::JoinStack<'callee>"
            );
            for (input_index, input_type) in input_types.iter().enumerate() {
                write!(
                    self.code_writer,
                    ", arg_{} : {}",
                    input_index,
                    self.get_type_name(*input_type)
                );
            }
            write!(self.code_writer, ") -> FuncletResult<'state, 'cpu_functions, 'callee, F, PipelineOutputTuple<'callee>> {{ funclet{}_func(self, join_stack", funclet_id);
            for (input_index, input_type) in input_types.iter().enumerate() {
                write!(self.code_writer, ", arg_{}", input_index);
            }
            write!(self.code_writer, ") }}",);
        }
        if let Some(yield_points) = yield_points_opt {
            for (yield_point_id, yield_point) in yield_points.iter() {
                //write!(self.code_writer, "pub fn yielded_at_{}(&self) -> Option<& {}> {{ if let FuncletResultIntermediates::Yield{}{{yielded}} = & self.intermediates {{ Some(yielded) }} else {{ None }} }}\n", yield_point.name, self.get_tuple_definition_string(& yield_point.yielded_types), yield_point_id.0);

                let dispatcher_id = self.lookup_dispatcher_id(&yield_point.resuming_types);
                write!(self.code_writer, "pub fn resume_at_{}<'callee>(self, join_stack : &mut caiman_rt::JoinStack<'callee>", yield_point.name);
                for (resuming_argument_index, resuming_type) in
                    yield_point.resuming_types.iter().enumerate()
                {
                    write!(
                        self.code_writer,
                        ", arg_{} : {}",
                        resuming_argument_index,
                        self.get_type_name(*resuming_type)
                    );
                }
                write!(self.code_writer, ") -> FuncletResult<'state, 'cpu_functions, 'callee, F, PipelineOutputTuple<'callee>> {{ pop_join_and_dispatch_at_{}::<F, PipelineOutputTuple<'callee>>(self, join_stack", dispatcher_id.0);
                for (resuming_argument_index, resuming_type) in
                    yield_point.resuming_types.iter().enumerate()
                {
                    write!(self.code_writer, ", arg_{}", resuming_argument_index);
                }
                write!(self.code_writer, ") }}\n");
            }
        }
        write!(self.code_writer, "}}\n");

        // Generate closures all the way at the end

        write!(
            self.code_writer,
            "#[derive(Debug)] enum ClosureHeader {{ Root, "
        );
        for ((funclet_id, capture_count), closure) in self.active_closures.iter() {
            write!(
                self.code_writer,
                "Funclet{}Capturing{}, ",
                funclet_id, capture_count
            );
        }
        write!(self.code_writer, "}}\n");

        for ((funclet_id, capture_count), closure) in self.active_closures.iter() {
            write!(
                self.code_writer,
                "type Funclet{}Capturing{}CapturedTuple<'callee> = {};\n",
                funclet_id,
                capture_count,
                self.get_tuple_definition_string(&closure.capture_types)
            );
        }

        for (argument_types, dispatcher) in self.active_dispatchers.iter() {
            write!(self.code_writer, "fn pop_join_and_dispatch_at_{}<'state, 'cpu_functions, 'callee, Callbacks : CpuFunctions, Intermediates>(instance : Instance<'state, 'cpu_functions, Callbacks>, join_stack : &mut caiman_rt::JoinStack<'callee>", dispatcher.dispatcher_id.0);

            for (resuming_argument_index, resuming_type) in argument_types.iter().enumerate() {
                write!(
                    self.code_writer,
                    ", arg_{} : {}",
                    resuming_argument_index,
                    self.get_type_name(*resuming_type)
                );
            }
            write!(
                self.code_writer,
                " ) -> FuncletResult<'state, 'cpu_functions, 'callee, Callbacks, {}>\n",
                pipeline_output_tuple_string
            );
            write!(self.code_writer, "{{\n",);

            write!(self.code_writer, "let closure_header = unsafe {{ join_stack.pop_unsafe_unaligned::<ClosureHeader>().unwrap() }}; match closure_header {{\n",);

            for ((funclet_id, capture_count), closure) in self.active_closures.iter() {
                if closure.dispatcher_id != dispatcher.dispatcher_id {
                    continue;
                }

                //write!(self.code_writer, "ClosureHeader::Funclet{}Capturing{} => {{ let join_captures = unsafe {{ join_stack.pop_unsafe_unaligned::<{}>().unwrap() }}; funclet{}_func(instance, join_stack", funclet_id, capture_count, self.get_tuple_definition_string(& closure.capture_types), funclet_id);
                write!(self.code_writer, "ClosureHeader::Funclet{}Capturing{} => {{ let join_captures = unsafe {{ join_stack.pop_unsafe_unaligned::<Funclet{}Capturing{}CapturedTuple<'callee>>().unwrap() }}; funclet{}_func(instance, join_stack", funclet_id, capture_count, funclet_id, capture_count, funclet_id);
                for capture_index in 0..*capture_count {
                    write!(self.code_writer, ", join_captures.{}", capture_index);
                }
                for (argument_index, _argument_type) in argument_types.iter().enumerate() {
                    write!(self.code_writer, ", arg_{}", argument_index);
                }
                write!(self.code_writer, ") }}\n");
            }

            write!(self.code_writer, "_ => panic!(\"Dispatcher cannot dispatch given closure {{:?}}\", closure_header), }} }}", );
        }
    }

    pub fn emit_oneshot_pipeline_entry_point(
        &mut self,
        funclet_id: ir::FuncletId,
        input_types: &[ffi::TypeId],
        output_types: &[ffi::TypeId],
    ) {
        self.emit_pipeline_entry_point(funclet_id, input_types, output_types, None)
    }

    pub fn emit_yieldable_pipeline_entry_point(
        &mut self,
        funclet_id: ir::FuncletId,
        input_types: &[ffi::TypeId],
        output_types: &[ffi::TypeId],
        yield_points: &[(ir::PipelineYieldPointId, YieldPoint)],
    ) {
        self.emit_pipeline_entry_point(funclet_id, input_types, output_types, Some(yield_points))
    }

    pub fn build_indirect_stack_jump_to_popped_serialized_join(
        &mut self,
        argument_var_ids: &[VarId],
        argument_types: &[ffi::TypeId],
    ) {
        let dispatcher_id = self.lookup_dispatcher_id(argument_types);
        write!(
            self.code_writer,
            "return pop_join_and_dispatch_at_{}::<Callbacks, PipelineOutputTuple<'callee>>",
            dispatcher_id.0
        );
        write!(self.code_writer, "(instance, join_stack");
        for (argument_index, var_id) in argument_var_ids.iter().enumerate() {
            write!(
                self.code_writer,
                ", {}",
                self.variable_tracker.get_var_name(*var_id)
            );
        }
        write!(self.code_writer, ")\n");
    }

    pub fn build_return(&mut self, output_var_ids: &[VarId]) {
        //self.get_type_name(self.active_funclet_result_type_id.unwrap())
        //self.active_funclet_state.as_ref().unwrap().funclet_id
        if let Some(result_type_ids) = &self.active_funclet_result_type_ids {
            let result_type_ids = result_type_ids.clone(); // Make a copy for now to satisfy the borrowchecking gods...
            let dispatcher_id = self.lookup_dispatcher_id(&result_type_ids);
            write!(self.code_writer, "if join_stack.used_bytes().len() > 0 {{ ");
            write!(
                self.code_writer,
                "return pop_join_and_dispatch_at_{}::<Callbacks, PipelineOutputTuple<'callee>>",
                dispatcher_id.0
            ); //::<'state, 'cpu_functions, 'callee>
            write!(self.code_writer, "(instance, join_stack");
            for (return_index, var_id) in output_var_ids.iter().enumerate() {
                write!(
                    self.code_writer,
                    ", {}",
                    self.variable_tracker.get_var_name(*var_id)
                );
            }
            write!(self.code_writer, ") }}");
        }
        write!(self.code_writer, "return FuncletResult::<'state, 'cpu_functions, 'callee, Callbacks, _> {{instance, phantom : std::marker::PhantomData::<& 'callee ()>, intermediates : FuncletResultIntermediates::<_>::Return((");
        for (return_index, var_id) in output_var_ids.iter().enumerate() {
            write!(
                self.code_writer,
                "{}, ",
                self.variable_tracker.get_var_name(*var_id)
            );
        }
        write!(self.code_writer, "))}};");
    }

    pub fn build_yield(
        &mut self,
        yield_point_id: ir::PipelineYieldPointId,
        yielded_var_ids: &[VarId],
    ) {
        //self.get_type_name(self.active_funclet_result_type_id.unwrap())
        //self.active_funclet_state.as_ref().unwrap().funclet_id
        write!(self.code_writer, "return FuncletResult::<'state, 'cpu_functions, 'callee, Callbacks, _> {{instance, phantom : std::marker::PhantomData::<& 'callee ()>, intermediates : FuncletResultIntermediates::<_>::Yield{}{{ yielded : (", yield_point_id.0);
        for (return_index, var_id) in yielded_var_ids.iter().enumerate() {
            write!(
                self.code_writer,
                "{}, ",
                self.variable_tracker.get_var_name(*var_id)
            );
        }
        write!(self.code_writer, ") }} }};");
    }

    /*pub fn build_yield(&mut self, next_funclet_ids : &[ir::FuncletId], next_funclet_input_types : Box<[Box<[ffi::TypeId]>]>, capture_var_ids : &[VarId], output_var_ids : &[VarId])
    {
        self.active_funclet_state.as_mut().unwrap().next_funclet_ids = Some(next_funclet_ids.to_vec().into_boxed_slice());

        self.require_local(capture_var_ids);
        self.require_local(output_var_ids);
        self.code_writer.write(format!("return Funclet{} {{instance, intermediates : {} {{", self.active_funclet_state.as_ref().unwrap().funclet_id, self.get_tuple_definition_string(self.active_funclet_result_type_ids.as_ref().unwrap())));
        for (return_index, var_id) in capture_var_ids.iter().enumerate()
        {
            self.code_writer.write(format!("field_{} : {}, ", return_index, self.variable_tracker.get_var_name(* var_id)));
        }
        for (return_index, var_id) in output_var_ids.iter().enumerate()
        {
            self.code_writer.write(format!("field_{} : {}, ", return_index + capture_var_ids.len(), self.variable_tracker.get_var_name(* var_id)));
        }
        self.active_funclet_state.as_mut().unwrap().capture_count = capture_var_ids.len();
        self.active_funclet_state.as_mut().unwrap().output_count = output_var_ids.len();
        self.active_funclet_state.as_mut().unwrap().next_funclet_input_types = Some(next_funclet_input_types);
        self.code_writer.write(format!("}}}};"));
    }*/

    //fn build_oneshot_entry_point()

    pub fn end_funclet(&mut self) {
        self.code_writer.write("}\n".to_string());

        //self.code_writer.write(format!("pub fn step_{}<'next_state, F>(self, state : & 'next_state, mut super::State, cpu_functions : & F"));

        /*if let Some(active_funclet_state) = & self.active_funclet_state
        {
            if let Some(next_funclet_ids) = & active_funclet_state.next_funclet_ids
            {
                write!(self.code_writer, "\tpub fn get_yielded(self) -> (");

                for index in active_funclet_state.capture_count .. active_funclet_state.output_type_ids.len()
                {
                    write!(self.code_writer, "{}, ", self.get_type_name(active_funclet_state.output_type_ids[index - active_funclet_state.capture_count]));
                }

                self.code_writer.write(format!(") {{ ("));

                for index in active_funclet_state.capture_count .. active_funclet_state.output_type_ids.len()
                {
                    write!(self.code_writer, "self.intermediates.field_{}, ", index);
                }

                self.code_writer.write(format!(") }}\n"));

                for (funclet_index, next_funclet_id) in next_funclet_ids.iter().enumerate()
                {
                    let input_types = & active_funclet_state.next_funclet_input_types.as_ref().unwrap()[funclet_index];

                    self.code_writer.write(format!("\tpub fn can_step_{}(&mut self) -> bool {{ true }}", next_funclet_id));

                    self.code_writer.write(format!("\tpub fn step_{}(mut self", next_funclet_id));
                    //for index in  0 .. active_funclet_state.capture_count
                    //{
                    //	write!(self.code_writer, ", input_{} : {}", index, active_funclet_state.output_type_ids[index]);
                    //}
                    //for index in  active_funclet_state.capture_count .. active_funclet_state.output_type_ids.len()
                    //{
                    //	write!(self.code_writer, ", input_{} : {}", index, active_funclet_state.output_type_ids[index]);
                    //}
                    //write!(self.code_writer, ")\n{{\n\treturn {}::new(state, cpu_functions");

                    //for (index, input_type) in input_types.iter().enumerate()
                    for index in active_funclet_state.capture_count .. input_types.len()
                    {
                        let input_type = & input_types[index];
                        write!(self.code_writer, ", input_{} : {}", index, self.get_type_name(*input_type));
                    }
                    write!(self.code_writer, ") -> Funclet{}<'state, 'cpu_functions, F> \n{{\n\treturn Funclet{}::<'state, 'cpu_functions, F>::new(self.instance", next_funclet_id, next_funclet_id);
                    for index in 0 .. active_funclet_state.capture_count
                    {
                        write!(self.code_writer, ", self.intermediates.field_{}", index);
                    }
                    for index in active_funclet_state.capture_count .. input_types.len()
                    {
                        write!(self.code_writer, ", input_{}", index);
                    }
                    write!(self.code_writer, ");\n\t}}\n");
                }
            }
            else
            {
                self.code_writer.write(format!("\tpub fn complete(self) -> super::{} {{ self.intermediates }}", self.get_type_name(self.active_funclet_result_type_id.unwrap())));
            }
        }

        self.code_writer.write("}\n".to_string());*/
        self.active_funclet_result_type_ids = None;
        self.active_funclet_state = None;
    }

    pub fn end_pipeline(&mut self) {
        self.code_writer.end_module();
        self.active_pipeline_name = None;
        self.reset_pipeline();
    }

    fn generate_type_definition(&mut self, type_id: ffi::TypeId) {
        if self.has_been_generated.contains(&type_id) {
            return;
        }

        self.has_been_generated.insert(type_id);

        let typ = &self.native_interface.types[type_id.0];
        write!(self.type_code_writer, "// Type #{}: {:?}\n", type_id.0, typ);
        match typ {
            ffi::Type::F32 => (),
            ffi::Type::F64 => (),
            ffi::Type::U8 => (),
            ffi::Type::U16 => (),
            ffi::Type::U32 => (),
            ffi::Type::U64 => (),
            ffi::Type::USize => (),
            ffi::Type::I8 => (),
            ffi::Type::I16 => (),
            ffi::Type::I32 => (),
            ffi::Type::I64 => (),
            ffi::Type::ConstRef { element_type } => (),
            ffi::Type::MutRef { element_type } => (),
            ffi::Type::ConstSlice { element_type } => (),
            ffi::Type::MutSlice { element_type } => (),
            ffi::Type::Array {
                element_type,
                length,
            } => (),
            ffi::Type::Tuple { fields } => {
                write!(self.type_code_writer, "pub type type_{} = (", type_id.0);
                for (index, field_type_id) in fields.iter().enumerate() {
                    let type_name = self.get_type_name(*field_type_id);
                    write!(self.type_code_writer, "{}, ", type_name);
                }
                self.type_code_writer.write_str(");\n");
            }
            ffi::Type::Struct {
                fields,
                byte_alignment,
                byte_size,
            } => {
                write!(self.type_code_writer, "pub struct type_{}", type_id.0);
                self.type_code_writer.write_str("{\n");
                for field in fields.iter() {
                    let type_name = self.get_type_name(field.type_id);
                    write!(
                        self.type_code_writer,
                        "\tpub {} : {},\n",
                        field.name, type_name
                    );
                }
                self.type_code_writer.write_str("}\n\n");
            }
            ffi::Type::GpuBufferRef { element_type } => (),
            ffi::Type::GpuBufferSlice { element_type } => (),
            ffi::Type::GpuBufferAllocator => (),
            ffi::Type::CpuBufferAllocator => (),
            /*ffi::Type::Slot { value_type, queue_stage, queue_place } =>
            {
                write!(self.type_code_writer, "pub type type_{} = {};\n", type_id, self.get_type_name(* value_type));

            }
            ffi::Type::SchedulingJoin { input_types, output_types, extra } =>
            {

            }*/
            _ => panic!("Unimplemented type #{}: {:?}", type_id.0, typ),
            //_ => panic!("Unimplemented")
        }
    }

    fn get_type_binding_info(&self, type_id: ffi::TypeId) -> ffi::TypeBindingInfo {
        self.native_interface.calculate_type_binding_info(type_id)
    }

    fn get_type_name(&self, type_id: ffi::TypeId) -> String {
        match &self.native_interface.types[type_id.0] {
            ffi::Type::F32 => "f32".to_string(),
            ffi::Type::F64 => "f64".to_string(),
            ffi::Type::U8 => "u8".to_string(),
            ffi::Type::U16 => "u16".to_string(),
            ffi::Type::U32 => "u32".to_string(),
            ffi::Type::U64 => "u64".to_string(),
            ffi::Type::USize => "usize".to_string(),
            ffi::Type::I8 => "i8".to_string(),
            ffi::Type::I16 => "i16".to_string(),
            ffi::Type::I32 => "i32".to_string(),
            ffi::Type::I64 => "i64".to_string(),
            ffi::Type::ConstRef { element_type } => {
                ("& ").to_string() + self.get_type_name(*element_type).as_str()
            }
            ffi::Type::MutRef { element_type } => {
                ("&mut ").to_string() + self.get_type_name(*element_type).as_str()
            }
            ffi::Type::ConstSlice { element_type } => {
                ("& [").to_string() + self.get_type_name(*element_type).as_str() + "]"
            }
            ffi::Type::MutSlice { element_type } => {
                ("&mut [").to_string() + self.get_type_name(*element_type).as_str() + "]"
            }
            ffi::Type::Array {
                element_type,
                length,
            } => format!("[{}; {}]", self.get_type_name(*element_type), length),
            ffi::Type::GpuBufferRef { element_type } => format!(
                "caiman_rt::GpuBufferRef<'callee, {}>",
                self.get_type_name(*element_type)
            ),
            ffi::Type::GpuBufferSlice { element_type } => format!(
                "caiman_rt::GpuBufferSlice<'callee, {}>",
                self.get_type_name(*element_type)
            ),
            ffi::Type::GpuBufferAllocator => format!("caiman_rt::GpuBufferAllocator<'callee>"),
            /*ffi::Type::SchedulingJoin { input_types, output_types, extra } =>
            {
                let mut output_string = String::new();
                // Temporary hack
                write!(output_string, "&mut (FnMut(");
                for (input_index, input_type) in input_types.iter().enumerate()
                {
                    write!(output_string, "{}", self.get_type_name(* input_type));

                    if input_index + 1 < input_types.len()
                    {
                        write!(output_string, ", ");
                    }
                }
                write!(output_string, ") -> (");
                for (output_index, output_type) in output_types.iter().enumerate()
                {
                    write!(output_string, "{}", self.get_type_name(* output_type));

                    if output_index + 1 < output_types.len()
                    {
                        write!(output_string, ", ");
                    }
                }
                write!(output_string, "))");
                output_string
            }*/
            _ => format!("type_{}", type_id.0),
        }
    }

    pub fn create_ffi_type(&mut self, typ: ffi::Type) -> ffi::TypeId {
        let type_id = ffi::TypeId(self.native_interface.types.add(typ));
        self.generate_type_definition(type_id);
        type_id
    }

    pub fn lookup_closure_id(
        &mut self,
        funclet_id: ir::FuncletId,
        capture_types: &[ffi::TypeId],
        argument_types: &[ffi::TypeId],
    ) -> ClosureId {
        if let Some(closure) = self.active_closures.get(&(funclet_id, capture_types.len())) {
            for (capture_index, capture_type) in capture_types.iter().enumerate() {
                assert_eq!(closure.capture_types[capture_index], *capture_type);
            }
            closure.closure_id
        } else {
            let closure_id = ClosureId(self.closure_id_generator.generate());
            let dispatcher_id = self.lookup_dispatcher_id(argument_types);
            let old = self.active_closures.insert(
                (funclet_id, capture_types.len()),
                Closure {
                    capture_types: capture_types.to_vec().into_boxed_slice(),
                    argument_types: argument_types.to_vec().into_boxed_slice(),
                    closure_id,
                    dispatcher_id,
                },
            );
            assert!(old.is_none());
            closure_id
        }
    }

    pub fn lookup_dispatcher_id(&mut self, argument_types: &[ffi::TypeId]) -> DispatcherId {
        if let Some(dispatcher) = self.active_dispatchers.get(argument_types) {
            dispatcher.dispatcher_id
        } else {
            let dispatcher_id = DispatcherId(self.dispatcher_id_generator.generate());
            let old = self.active_dispatchers.insert(
                argument_types.to_vec().into_boxed_slice(),
                Dispatcher { dispatcher_id },
            );
            assert!(old.is_none());
            dispatcher_id
        }
    }

    pub fn build_constant_integer(&mut self, value: i64, type_id: ffi::TypeId) -> VarId {
        //let variable_id = self.variable_tracker.generate();
        //self.generate_type_definition(type_id);
        let variable_id = self.variable_tracker.create_local_data(type_id);
        write!(
            self.code_writer,
            "let {} : {} = {};\n",
            self.variable_tracker.get_var_name(variable_id),
            self.get_type_name(type_id),
            value
        );
        variable_id
    }

    pub fn build_constant_i32(&mut self, value: i32, type_id: ffi::TypeId) -> VarId {
        //let variable_id = self.variable_tracker.generate();
        //self.generate_type_definition(type_id);
        let variable_id = self.variable_tracker.create_local_data(type_id);
        write!(
            self.code_writer,
            "let {} : {} = {};\n",
            self.variable_tracker.get_var_name(variable_id),
            self.get_type_name(type_id),
            value
        );
        variable_id
    }

    pub fn build_constant_unsigned_integer(&mut self, value: u64, type_id: ffi::TypeId) -> VarId {
        //let variable_id = self.variable_tracker.generate();
        //self.generate_type_definition(type_id);
        let variable_id = self.variable_tracker.create_local_data(type_id);
        write!(
            self.code_writer,
            "let {} : {} = {};\n",
            self.variable_tracker.get_var_name(variable_id),
            self.get_type_name(type_id),
            value
        );
        variable_id
    }

    pub fn build_select_hack(
        &mut self,
        condition_var_id: VarId,
        true_case_var_id: VarId,
        false_case_var_id: VarId,
    ) -> VarId {
        //let variable_id = self.variable_tracker.generate();
        let true_type_id = self.variable_tracker.variable_types[&true_case_var_id];
        let false_type_id = self.variable_tracker.variable_types[&false_case_var_id];
        assert_eq!(true_type_id, false_type_id);
        let type_id = true_type_id;
        //self.generate_type_definition(type_id);
        let variable_kind = self.variable_tracker.get_kind(true_case_var_id);
        assert_eq!(
            variable_kind,
            self.variable_tracker.get_kind(false_case_var_id)
        );
        let variable_id = self.variable_tracker.create(variable_kind, type_id);
        // Too lazy to implement booleans for now
        write!(
            self.code_writer,
            "let {} : {} = if {} != 0 {{ {} }} else {{ {} }};\n",
            self.variable_tracker.get_var_name(variable_id),
            self.get_type_name(type_id),
            self.variable_tracker.get_var_name(condition_var_id),
            self.variable_tracker.get_var_name(true_case_var_id),
            self.variable_tracker.get_var_name(false_case_var_id)
        );
        variable_id
    }

    pub fn begin_if_else(
        &mut self,
        condition_var_id: VarId,
        output_type_ids: &[ffi::TypeId],
    ) -> Box<[VarId]> {
        // Temporary fix
        self.reset_pipeline();

        let mut var_ids = Vec::<VarId>::new();
        let mut var_names = Vec::<String>::new();
        let mut var_types = Vec::<String>::new();
        for (i, type_id) in output_type_ids.iter().enumerate() {
            let var_id = self.variable_tracker.create_local_data(*type_id);
            var_names.push(self.variable_tracker.get_var_name(var_id));
            var_types.push(self.get_type_name(*type_id));
            var_ids.push(var_id);
        }

        write!(self.code_writer, "let ( ");

        for (i, var_name) in var_names.iter().enumerate() {
            write!(self.code_writer, "{}", var_name);
            if i < output_type_ids.len() - 1 {
                write!(self.code_writer, ", ");
            }
        }

        write!(self.code_writer, " ) : ( ");

        for (i, var_type) in var_types.iter().enumerate() {
            write!(self.code_writer, "{}", var_type);
            if i < output_type_ids.len() - 1 {
                write!(self.code_writer, ", ");
            }
        }

        write!(
            self.code_writer,
            " ) = if {} !=0 {{ ",
            self.variable_tracker.get_var_name(condition_var_id)
        );

        var_ids.into_boxed_slice()
    }

    pub fn end_if_begin_else(&mut self, output_var_ids: &[VarId]) {
        // Temporary fix
        self.reset_pipeline();

        write!(self.code_writer, " ( ");
        for (i, var_id) in output_var_ids.iter().enumerate() {
            write!(
                self.code_writer,
                "{}",
                self.variable_tracker.get_var_name(*var_id)
            );
            if i < output_var_ids.len() - 1 {
                write!(self.code_writer, ", ");
            }
        }
        write!(self.code_writer, " ) }} else {{ ");
    }

    pub fn end_else(&mut self, output_var_ids: &[VarId]) {
        write!(self.code_writer, " ( ");
        for (i, var_id) in output_var_ids.iter().enumerate() {
            write!(
                self.code_writer,
                "{}",
                self.variable_tracker.get_var_name(*var_id)
            );
            if i < output_var_ids.len() - 1 {
                write!(self.code_writer, ", ");
            }
        }
        write!(self.code_writer, " ) }};\n");

        // Temporary fix
        self.reset_pipeline();
    }

    /*pub fn build_join(&mut self, callee_funclet_id : ir::FuncletId, captured_var_ids : &[VarId], input_type_ids : &[ffi::TypeId], output_type_ids : &[ffi::TypeId]) -> VarId
    {
        // Temporary fix
        self.reset_pipeline();

        let join_var_id = self.variable_tracker.generate();

        write!(self.code_writer, "let mut {} = move |instance : Instance<'state, 'cpu_functions, Callbacks>", self.variable_tracker.get_var_name(join_var_id));
        for (i, type_id) in input_type_ids.iter().enumerate()
        {
            self.generate_type_definition(* type_id);
            write!(self.code_writer, ", arg_{} : {}", i + captured_var_ids.len(), self.get_type_name(* type_id));
        }
        write!(self.code_writer, "| {{ funclet{}_func(instance", callee_funclet_id);

        assert!(captured_var_ids.len() <= input_type_ids.len());

        for (i, var_id) in captured_var_ids.iter().enumerate()
        {
            write!(self.code_writer, ", {}", self.variable_tracker.get_var_name(var_id));
        }

        for i in captured_var_ids.len() .. input_type_ids.len()
        {
            write!(self.code_writer, ", arg_{}", i);
        }

        write!(self.code_writer, " ) }};\n");

        join_var_id
    }

    fn begin_join(&mut self, input_type_ids : &[ffi::TypeId], output_type_ids : &[ffi::TypeId]) -> (usize, Box<[usize]>)
    {
        let join_var_id = self.variable_tracker.generate();
        write!(self.code_writer, "let mut var_{} = move |instance", join_var_id);
        let mut var_ids = Vec::<usize>::new();
        for (i, type_id) in input_type_ids.iter().enumerate()
        {
            self.generate_type_definition(* type_id);
            let var_id = self.variable_tracker.create_local_data(* type_id);

            write!(self.code_writer, ", var_{} : {}", var_id, self.get_type_name(* type_id));

            var_ids.push(var_id);
        }
        write!(self.code_writer, "| -> (");

        for (i, type_id) in output_type_ids.iter().enumerate()
        {
            write!(self.code_writer, "{}", self.get_type_name(* type_id));
            if i < output_type_ids.len() - 1
            {
                write!(self.code_writer, ", ");
            }
        }
        write!(self.code_writer, ") {{");

        (join_var_id, var_ids.into_boxed_slice())
    }

    fn end_join(&mut self, output_var_ids : &[usize])
    {
        // Temporary fix
        self.reset_pipeline();

        write!(self.code_writer, " ( ");
        for (i, var_id) in output_var_ids.iter().enumerate()
        {
            write!(self.code_writer, "var_{}", var_id);
            if i < output_var_ids.len() - 1
            {
                write!(self.code_writer, ", ");
            }
        }
        write!(self.code_writer, " ) }};\n");
    }

    fn call_join(&mut self, join_var_id : usize, input_var_ids : &[usize])
    {
        // Temporary fix
        self.reset_pipeline();

        write!(self.code_writer, "return var_{}(instance", join_var_id);
        for (i, var_id) in input_var_ids.iter().enumerate()
        {
            write!(self.code_writer, ", var_{}", var_id);
        }
        write!(self.code_writer, ");");
    }*/

    pub fn build_external_cpu_function_call(
        &mut self,
        external_function_id: ir::ExternalCpuFunctionId,
        argument_vars: &[VarId],
    ) -> Box<[VarId]> {
        let external_cpu_function =
            &self.native_interface.external_cpu_functions[external_function_id];
        let call_result_var = self.variable_tracker.generate();
        let mut argument_string = String::new();
        for (index, argument) in argument_vars.iter().enumerate() {
            argument_string +=
                format!("{}", self.variable_tracker.get_var_name(*argument)).as_str();
            if index + 1 < argument_vars.len() {
                argument_string += ", ";
            }
        }
        self.code_writer.write(format!(
            "let {} = instance.cpu_functions.{}(instance.state, {});\n",
            self.variable_tracker.get_var_name(call_result_var),
            external_cpu_function.name,
            argument_string
        ));
        let mut output_variables = Vec::<VarId>::new();
        for (i, output_type) in external_cpu_function.output_types.iter().enumerate() {
            //let var = self.variable_tracker.generate();
            let var = self.variable_tracker.create_local_data(*output_type);
            output_variables.push(var);
            self.code_writer.write(format!(
                "let {} = {}.{};\n",
                self.variable_tracker.get_var_name(var),
                self.variable_tracker.get_var_name(call_result_var),
                i
            ));
        }
        output_variables.into_boxed_slice()
    }

    /*fn build_create_uninit_cpu_local_slot(&mut self, type_id : ffi::TypeId) -> usize
    {

    }*/

    pub fn build_create_buffer(&mut self, type_id: ffi::TypeId) -> VarId {
        let variable_id = self.variable_tracker.create_buffer(type_id);
        let type_binding_info = self.get_type_binding_info(type_id);
        let type_name = self.get_type_name(type_id);
        self.code_writer.write(format!("let mut {} = instance.state.get_device_mut().create_buffer(& wgpu::BufferDescriptor {{ label : None, size : {}, usage : wgpu::BufferUsages::STORAGE | wgpu::BufferUsages::COPY_DST | wgpu::BufferUsages::COPY_SRC | wgpu::BufferUsages::MAP_READ | wgpu::BufferUsages::MAP_WRITE, mapped_at_creation : false}});\n", self.variable_tracker.get_var_name(variable_id), type_binding_info.size));
        variable_id
    }

    pub fn build_buffer_ref(
        &mut self,
        buffer_var_id: VarId,
        offset_var_id: VarId,
        type_id: ffi::TypeId,
    ) -> VarId {
        let variable_id = self.variable_tracker.create_local_data(type_id);
        let type_binding_info = self.get_type_binding_info(type_id);
        let type_name = self.get_type_name(type_id);
        write!(
            self.code_writer,
            "let {} = caiman_rt::GpuBufferRef::<'_, {}>::new(& {}, {});\n",
            self.variable_tracker.get_var_name(variable_id),
            type_name,
            self.variable_tracker.get_var_name(buffer_var_id),
            self.variable_tracker.get_var_name(offset_var_id)
        );
        variable_id
    }

    pub fn build_buffer_suballocate_ref(
        &mut self,
        buffer_allocator_var_id: VarId,
        type_id: ffi::TypeId,
    ) -> VarId {
        let variable_id = self.variable_tracker.create_local_data(type_id);
        let type_binding_info = self.get_type_binding_info(type_id);
        let type_name = self.get_type_name(type_id);
        write!(
            self.code_writer,
            "let {} = {}.suballocate_ref::<'callee, {}>().unwrap();\n",
            self.variable_tracker.get_var_name(variable_id),
            self.variable_tracker.get_var_name(buffer_allocator_var_id),
            type_name
        );
        variable_id
    }

    pub fn build_buffer_suballocate_slice(
        &mut self,
        buffer_allocator_var_id: VarId,
        type_id: ffi::TypeId,
        count_var_id: VarId,
    ) -> VarId {
        let variable_id = self.variable_tracker.create_local_data(type_id);
        let type_binding_info = self.get_type_binding_info(type_id);
        let type_name = self.get_type_name(type_id);
        write!(
            self.code_writer,
            "let {} = {}.suballocate_slice::<'callee, {}>({}).unwrap();\n",
            self.variable_tracker.get_var_name(variable_id),
            self.variable_tracker.get_var_name(buffer_allocator_var_id),
            type_name,
            self.variable_tracker.get_var_name(count_var_id)
        );
        variable_id
    }

    pub fn build_test_suballocate_many(
        &mut self,
        buffer_allocator_var_id: VarId,
        type_id_and_count_var_id_pairs: &[(ffi::TypeId, Option<VarId>)],
    ) -> VarId {
        let mut layouts_string = String::from("");
        let mut element_counts_string = String::from("");

        for (type_id, count_var_id_opt) in type_id_and_count_var_id_pairs.iter() {
            let type_binding_info = self.get_type_binding_info(*type_id);
            write!(
                layouts_string,
                "caiman_rt::TypeLayout{{byte_size : {}, alignment : {}}}, ",
                type_binding_info.size, type_binding_info.alignment
            );
            if let Some(count_var_id) = count_var_id_opt {
                write!(
                    element_counts_string,
                    "Some({}), ",
                    self.variable_tracker.get_var_name(*count_var_id)
                );
            } else {
                write!(element_counts_string, "None, ");
            }
        }

        let success_var_id = self.variable_tracker.generate();
        write!(
            self.code_writer,
            "let {} = {}.test_suballocate_many(&[{}], &[{}]);\n",
            self.variable_tracker.get_var_name(success_var_id),
            self.variable_tracker.get_var_name(buffer_allocator_var_id),
            layouts_string,
            element_counts_string
        );

        success_var_id
    }

    pub fn build_push_serialized_join(
        &mut self,
        funclet_id: ir::FuncletId,
        capture_var_ids: &[VarId],
        capture_types: &[ffi::TypeId],
        argument_types: &[ffi::TypeId],
        output_types: &[ffi::TypeId],
    ) {
        let _closure_id = self.lookup_closure_id(funclet_id, capture_types, argument_types);
        let _argument_dispatcher_id = self.lookup_dispatcher_id(argument_types);
        //let _output_dispatcher_id = self.lookup_dispatcher_id(output_types);
        println!(
            "Pushed serialzed join for funclet {}: {:?}",
            funclet_id,
            self.active_closures.get(&(funclet_id, capture_types.len()))
        );

        let tuple_definition_string = self.get_tuple_definition_string(capture_types);
        //write!(self.code_writer, "{{ let join_data : {} = (", tuple_definition_string);
        write!(
            self.code_writer,
            "{{ let join_data : Funclet{}Capturing{}CapturedTuple<'callee> = (",
            funclet_id,
            capture_types.len()
        );
        for var_id in capture_var_ids.iter() {
            write!(
                self.code_writer,
                "{}, ",
                self.variable_tracker.get_var_name(*var_id)
            );
        }
        write!(self.code_writer, "); let closure_header = ClosureHeader::Funclet{}Capturing{}; unsafe {{ join_stack.push_unsafe_unaligned(join_data).expect(\"Ran out of memory while serializing join\"); join_stack.push_unsafe_unaligned(closure_header).expect(\"Ran out of memory while serializing join\"); }}", funclet_id, capture_types.len());

        write!(self.code_writer, "}}");
    }

    /*fn encode_copy_cpu_from_gpu(&mut self, destination_var : usize, source_var : usize)
    {

    }*/

    /*pub fn encode_copy_local_data_from_local_data(&mut self, destination_var : usize, source_var : usize)
    {
        write!(self.code_writer, "let var_{} = var_{};\n", destination_var, source_var);
    }*/

    pub fn encode_clone_local_data_from_buffer(&mut self, source_var: VarId) -> VarId {
        let type_id = self.variable_tracker.get_type_id(source_var);
        //assert_eq!(type_id, self.variable_tracker.get_type_id(destination_var));

        let range_var_id = self.variable_tracker.generate();
        let output_temp_var_id = self.variable_tracker.generate();
        let slice_var_id = self.variable_tracker.generate();
        let future_var_id = self.variable_tracker.generate();
        let type_binding_info = self.get_type_binding_info(type_id);
        let type_name = self.get_type_name(type_id);

        let output_var_id = self.variable_tracker.create_local_data(type_id);

        self.code_writer.write(format!(
            "let {} = {}.slice();\n",
            self.variable_tracker.get_var_name(slice_var_id),
            self.variable_tracker.get_var_name(source_var)
        ));
        self.code_writer.write(format!(
            "let {} = {}.map_async(wgpu::MapMode::Read);\n",
            self.variable_tracker.get_var_name(future_var_id),
            self.variable_tracker.get_var_name(slice_var_id)
        ));
        self.code_writer.write(format!(
            "instance.state.get_device_mut().poll(wgpu::Maintain::Wait);\n"
        ));
        self.code_writer.write(format!(
            "futures::executor::block_on({});;\n",
            self.variable_tracker.get_var_name(future_var_id)
        ));
        self.code_writer.write(format!(
            "let {} = {}.get_mapped_range();\n",
            self.variable_tracker.get_var_name(range_var_id),
            self.variable_tracker.get_var_name(slice_var_id)
        ));
        self.code_writer.write(format!(
            "let {} = * unsafe {{ std::mem::transmute::<* const u8, & {}>({}.as_ptr()) }};\n",
            self.variable_tracker.get_var_name(output_var_id),
            type_name,
            self.variable_tracker.get_var_name(range_var_id)
        ));
        return output_var_id;
    }

    pub fn encode_copy_buffer_from_local_data(
        &mut self,
        destination_var: VarId,
        source_var: VarId,
    ) {
        let buffer_view_var_name = self.variable_tracker.get_var_name(destination_var);
        self.code_writer.write(format!("instance.state.get_queue_mut().write_buffer({}.buffer, {}.base_address, & {}.to_ne_bytes() );\n", buffer_view_var_name, buffer_view_var_name, self.variable_tracker.get_var_name(source_var)));
    }

    pub fn encode_copy_buffer_from_buffer(&mut self, destination_var: VarId, source_var: VarId) {
        let type_id = self.variable_tracker.get_type_id(source_var);
        assert_eq!(type_id, self.variable_tracker.get_type_id(destination_var));
        let type_binding_info = self.get_type_binding_info(type_id);
        self.begin_command_encoding();
        write!(
            self.code_writer,
            "command_encoder.copy_buffer_to_buffer(& {}, 0, & {}, 0, {});\n",
            self.variable_tracker.get_var_name(destination_var),
            self.variable_tracker.get_var_name(source_var),
            type_binding_info.size
        );
        let command_buffer_id = self.end_command_encoding();
        self.enqueue_command_buffer(command_buffer_id);
    }

    fn build_create_buffer_with_data(&mut self, data_var: VarId, type_id: ffi::TypeId) -> VarId {
        let variable_id = self.variable_tracker.generate();
        let type_binding_info = self.get_type_binding_info(type_id);
        let type_name = self.get_type_name(type_id);
        let buffer_view_var_name = self.variable_tracker.get_var_name(variable_id);
        self.code_writer.write(format!("let mut {} = instance.state.get_device_mut().create_buffer(& wgpu::BufferDescriptor {{ label : None, size : {}, usage : wgpu::BufferUsages::STORAGE | wgpu::BufferUsages::COPY_DST | wgpu::BufferUsages::COPY_SRC | wgpu::BufferUsages::MAP_READ | wgpu::BufferUsages::MAP_WRITE, mapped_at_creation : false}});\n", self.variable_tracker.get_var_name(variable_id), type_binding_info.size));
        self.code_writer.write(format!("instance.state.get_queue_mut().write_buffer(& {}.buffer, {}.base_address, & {}.to_ne_bytes() );\n", buffer_view_var_name, buffer_view_var_name, self.variable_tracker.get_var_name(data_var)));
        variable_id
    }

    fn build_create_buffer_with_buffer_data(
        &mut self,
        data_var: VarId,
        type_id: ffi::TypeId,
    ) -> VarId {
        let variable_id = self.variable_tracker.generate();
        let type_binding_info = self.get_type_binding_info(type_id);
        let type_name = self.get_type_name(type_id);
        self.code_writer.write(format!("let mut {} = instance.state.get_device_mut().create_buffer(& wgpu::BufferDescriptor {{ label : None, size : {}, usage : wgpu::BufferUsages::STORAGE | wgpu::BufferUsages::COPY_DST | wgpu::BufferUsages::COPY_SRC | wgpu::BufferUsages::MAP_READ | wgpu::BufferUsages::MAP_WRITE, mapped_at_creation : false}});\n", self.variable_tracker.get_var_name(variable_id), type_binding_info.size));
        write!(self.code_writer, "{{\n");
        self.code_writer.write("let mut command_encoder = instance.state.get_device_mut().create_command_encoder(& wgpu::CommandEncoderDescriptor {label : None});\n".to_string());
        write!(
            self.code_writer,
            "command_encoder.copy_buffer_to_buffer(& {}, 0, & {}, 0, {});\n",
            self.variable_tracker.get_var_name(data_var),
            self.variable_tracker.get_var_name(variable_id),
            type_binding_info.size
        );
        self.code_writer
            .write("let command_buffer = command_encoder.finish();\n".to_string());
        self.code_writer
            .write("instance.state.get_queue_mut().submit([command_buffer]);\n".to_string());
        self.code_writer.write(format!(
            "instance.state.get_device_mut().poll(wgpu::Maintain::Wait);\n"
        ));
        self.code_writer.write("futures::executor::block_on(instance.state.get_queue_mut().on_submitted_work_done());\n".to_string());
        write!(self.code_writer, "}}\n");
        //self.code_writer.write(format!("queue.write_buffer(& var_{}, 0, & var_{}.to_ne_bytes() );\n", variable_id, data_var));
        variable_id
    }

    /*pub fn build_compute_dispatch(&mut self, external_function_id : ir::ExternalGpuFunctionId, dimension_vars : &[usize; 3], argument_vars : &[usize]) -> Box<[usize]>
    {
        let output_vars = self.generate_compute_dispatch_outputs(external_function_id);
        self.generate_compute_dispatch(external_function_id, dimension_vars, argument_vars, & output_vars);
        return output_vars;
    }*/

    pub fn build_compute_dispatch_with_outputs(
        &mut self,
        external_function_id: ir::ExternalGpuFunctionId,
        dimension_vars: &[VarId; 3],
        argument_vars: &[VarId],
        output_vars: &[VarId],
    ) {
        self.generate_compute_dispatch(
            external_function_id,
            dimension_vars,
            argument_vars,
            output_vars,
        );
    }
}<|MERGE_RESOLUTION|>--- conflicted
+++ resolved
@@ -319,389 +319,6 @@
 		self.active_shader_module = Some(shader_module);
 	}*/
 
-<<<<<<< HEAD
-    fn set_active_external_gpu_function(
-        &mut self,
-        external_function_id: ir::ExternalGpuFunctionId,
-    ) {
-        // Will need to be more careful with this check once modules no longer correspond to external gpu functions one to one
-        if let Some(previous_id) = self.active_external_gpu_function_id.as_ref() {
-            if *previous_id == external_function_id {
-                return;
-            }
-        }
-
-        self.active_external_gpu_function_id = None;
-
-        let shader_module_key = ShaderModuleKey {
-            external_gpu_function_id: external_function_id,
-        };
-
-        write!(
-            self.code_writer,
-            "let module = & instance.{};\n",
-            shader_module_key.instance_field_name()
-        );
-
-        if !self.shader_modules.contains_key(&shader_module_key) {
-            let external_gpu_function =
-                &self.native_interface.external_gpu_functions[external_function_id];
-
-            let mut shader_module = match &external_gpu_function.shader_module_content {
-                ffi::ShaderModuleContent::Wgsl(text) => {
-                    shadergen::ShaderModule::new_with_wgsl(text.as_str())
-                }
-            };
-
-            //self.code_writer.write_str("let module = instance.state.get_device_mut().create_shader_module(& wgpu::ShaderModuleDescriptor { label : None, source : wgpu::ShaderSource::Wgsl(std::borrow::Cow::from(\"");
-            /*match & external_gpu_function.shader_module_content
-            {
-                ir::ShaderModuleContent::Wgsl(text) => self.code_writer.write_str(text.as_str())
-            }*/
-            //self.code_writer.write_str(shader_module.compile_wgsl_text().as_str());
-            //self.code_writer.write_str("\"))});\n");
-
-            self.shader_modules.insert(shader_module_key, shader_module);
-        }
-
-        self.active_external_gpu_function_id = Some(external_function_id);
-        self.active_shader_module_key = Some(shader_module_key);
-    }
-
-    fn set_active_bindings(&mut self, argument_vars: &[VarId], output_vars: &[VarId]) // -> Box<[usize]>
-    {
-        let external_function_id = self.active_external_gpu_function_id.unwrap();
-        let external_gpu_function =
-            &self.native_interface.external_gpu_functions[external_function_id];
-
-        let mut bindings =
-            std::collections::BTreeMap::<usize, (Option<usize>, Option<usize>)>::new();
-        let mut output_binding_map = std::collections::BTreeMap::<usize, usize>::new();
-        let mut input_binding_map = std::collections::BTreeMap::<usize, usize>::new();
-
-        for resource_binding in external_gpu_function.resource_bindings.iter() {
-            assert_eq!(resource_binding.group, 0);
-            bindings.insert(
-                resource_binding.binding,
-                (resource_binding.input, resource_binding.output),
-            );
-
-            if let Some(input) = resource_binding.input {
-                input_binding_map.insert(input, resource_binding.binding);
-            }
-
-            if let Some(output) = resource_binding.output {
-                output_binding_map.insert(output, resource_binding.binding);
-            }
-        }
-
-        let mut input_staging_variables = Vec::<VarId>::new();
-        assert_eq!(argument_vars.len(), external_gpu_function.input_types.len());
-        for input_index in 0..external_gpu_function.input_types.len() {
-            let type_id = external_gpu_function.input_types[input_index];
-            //let variable_id = self.build_create_buffer_with_data(argument_vars[input_index], type_id);
-            let input_variable_id = argument_vars[input_index];
-
-            let binding = input_binding_map[&input_index];
-            if let (_, Some(_output)) = bindings[&binding] {
-                //panic!("Incorrectly handled");
-                //let variable_id = self.build_create_buffer_with_buffer_data(input_variable_id, type_id);
-                input_staging_variables.push(input_variable_id);
-            } else {
-                input_staging_variables.push(input_variable_id);
-            }
-        }
-
-        let mut output_staging_variables = Vec::<VarId>::new();
-        for output_index in 0..external_gpu_function.output_types.len() {
-            let binding = output_binding_map[&output_index];
-            if let (Some(input), _) = bindings[&binding] {
-                //panic!("Incorrectly handled");
-                let variable_id = input_staging_variables[input];
-                assert_eq!(variable_id, output_vars[output_index]);
-                output_staging_variables.push(variable_id);
-            } else {
-                let type_id = external_gpu_function.output_types[output_index];
-                //let variable_id = self.build_create_buffer(type_id);
-                let variable_id = output_vars[output_index];
-                output_staging_variables.push(variable_id);
-            }
-        }
-
-        let invocation_id = self.gpu_function_invocations.len();
-        self.gpu_function_invocations.push(GpuFunctionInvocation {
-            external_gpu_function_id: external_function_id,
-            bindings,
-            shader_module_key: self.active_shader_module_key.unwrap(),
-        });
-        let gpu_function_invocation = &self.gpu_function_invocations[invocation_id];
-
-        self.code_writer.write("let entries = [".to_string());
-        for (binding, (input_opt, output_opt)) in gpu_function_invocation.bindings.iter() {
-            let mut variable_id: Option<VarId> = None;
-
-            if let Some(input) = input_opt {
-                variable_id = Some(input_staging_variables[*input]);
-            }
-
-            if let Some(output) = output_opt {
-                variable_id = Some(output_staging_variables[*output]);
-            }
-
-            assert_eq!(
-                variable_id.is_some(),
-                true,
-                "Binding must be input or output"
-            );
-            self.code_writer.write(format!(
-                "wgpu::BindGroupEntry {{binding : {}, resource : {}.as_binding_resource() }}, ",
-                binding,
-                self.variable_tracker.get_var_name(variable_id.unwrap())
-            ));
-            //wgpu::BindingResource::Buffer(wgpu::BufferBinding{{buffer : & {}, offset : 0, size : None}})
-        }
-        self.code_writer.write("];\n".to_string());
-        write!(self.code_writer, "let bind_group = instance.state.get_device_mut().create_bind_group(& wgpu::BindGroupDescriptor {{label : None, layout : & instance.static_bind_group_layout_{}, entries : & entries}});\n", invocation_id);
-        write!(
-            self.code_writer,
-            "let pipeline = & instance.static_pipeline_{};\n",
-            invocation_id
-        );
-
-        //output_staging_variables.into_boxed_slice()
-    }
-
-    fn begin_command_encoding(&mut self) {
-        self.code_writer.write("let mut command_encoder = instance.state.get_device_mut().create_command_encoder(& wgpu::CommandEncoderDescriptor {label : None});\n".to_string());
-    }
-
-    fn end_command_encoding(&mut self) -> CommandBufferId {
-        let command_buffer_id = self.next_command_buffer_id;
-        self.next_command_buffer_id.0 += 1;
-        self.code_writer.write(format!(
-            "let command_buffer_{} = command_encoder.finish();\n",
-            command_buffer_id.0
-        ));
-        return command_buffer_id;
-    }
-
-    fn enqueue_command_buffer(&mut self, command_buffer_id: CommandBufferId) {
-        if self.active_submission_encoding_state.is_none() {
-            self.active_submission_encoding_state = Some(Default::default());
-        }
-
-        if let Some(submission_encoding_state) = self.active_submission_encoding_state.as_mut() {
-            submission_encoding_state
-                .command_buffer_ids
-                .push(command_buffer_id)
-        }
-    }
-
-    fn reset_pipeline(&mut self) {
-        self.active_external_gpu_function_id = None;
-        self.active_shader_module_key = None;
-    }
-
-    pub fn require_local(&self, variable_ids: &[VarId]) {
-        /*for variable_id in variable_ids.iter()
-        {
-            match self.variable_tracker.variable_kinds[variable_id]
-            {
-                //VariableState::InEncoding => self.flush_submission(),
-                _ => ()
-            }
-
-            match self.variable_tracker.variable_kinds[variable_id]
-            {
-                VariableState::Local => (),
-                VariableState::OnGpu => panic!("Not already local"),
-                _ => panic!("Unimplemented")
-            }
-        }*/
-    }
-
-    pub fn require_on_gpu(&self, variable_ids: &[VarId]) {
-        /*for variable_id in variable_ids.iter()
-        {
-            match self.variable_tracker.variable_states[variable_id]
-            {
-                VariableState::InEncoding => (),
-                VariableState::Local => panic!("Not already on gpu"),
-                VariableState::OnGpu => (),
-                _ => panic!("Unimplemented")
-            }
-        }*/
-    }
-
-    fn generate_compute_dispatch(
-        &mut self,
-        external_function_id: ir::ExternalGpuFunctionId,
-        dimension_vars: &[VarId; 3],
-        argument_vars: &[VarId],
-        output_vars: &[VarId],
-    ) {
-        self.require_local(dimension_vars);
-        self.require_on_gpu(argument_vars);
-
-        self.set_active_external_gpu_function(external_function_id);
-        //let output_staging_variables =
-        self.set_active_bindings(argument_vars, output_vars);
-
-        self.begin_command_encoding();
-
-        let external_gpu_function =
-            &self.native_interface.external_gpu_functions[external_function_id];
-        assert_eq!(external_gpu_function.input_types.len(), argument_vars.len());
-        //let mut output_variables = Vec::<usize>::new();
-        self.code_writer.write(format!("let ("));
-        //self.code_writer.write(format!("let (old_command_buffer_{}, ", command_buffer_id));
-        for output_index in 0..external_gpu_function.output_types.len() {
-            //let var_id = self.variable_tracker.generate();
-            //output_variables.push(var_id);
-            let var_id = output_vars[output_index];
-            self.code_writer
-                .write(format!("{}, ", self.variable_tracker.get_var_name(var_id)));
-        }
-        self.code_writer.write(format!(") = "));
-
-        self.code_writer.write("{\n".to_string());
-
-        self.code_writer.write_str("{\n");
-        self.code_writer.write("let mut compute_pass = command_encoder.begin_compute_pass(& wgpu::ComputePassDescriptor {label : None});\n".to_string());
-        self.code_writer
-            .write("compute_pass.set_pipeline(& pipeline);\n".to_string());
-        self.code_writer
-            .write("compute_pass.set_bind_group(0, & bind_group, & []);\n".to_string());
-        self.code_writer.write(format!("compute_pass.dispatch({}.try_into().unwrap(), {}.try_into().unwrap(), {}.try_into().unwrap());\n", self.variable_tracker.get_var_name(dimension_vars[0]), self.variable_tracker.get_var_name(dimension_vars[1]), self.variable_tracker.get_var_name(dimension_vars[2])));
-        self.code_writer.write_str("}\n");
-
-        //self.code_writer.write("let command_buffer = command_encoder.finish();\n".to_string());
-        //self.code_writer.write("queue.submit([command_buffer]);\n".to_string());
-        //self.code_writer.write(format!("device.poll(wgpu::Maintain::Wait);\n"));
-        //self.code_writer.write("futures::executor::block_on(queue.on_submitted_work_done());\n".to_string());
-
-        let mut output_temp_variables = Vec::<VarId>::new();
-        for output_index in 0..external_gpu_function.output_types.len() {
-            let staging_var_id = output_vars[output_index];
-            let type_id = external_gpu_function.output_types[output_index];
-            let range_var_id = self.variable_tracker.generate();
-            let output_temp_var_id = self.variable_tracker.generate();
-            let slice_var_id = self.variable_tracker.generate();
-            let future_var_id = self.variable_tracker.generate();
-            //output_temp_variables.push(output_temp_var_id);
-            let type_binding_info = self.get_type_binding_info(type_id);
-            let type_name = self.get_type_name(type_id);
-
-            output_temp_variables.push(staging_var_id);
-
-            /*self.code_writer.write(format!("let var_{} = var_{}.slice(0..);\n", slice_var_id, staging_var_id));
-            self.code_writer.write(format!("let var_{} = var_{}.map_async(wgpu::MapMode::Read);\n", future_var_id, slice_var_id));
-            self.code_writer.write(format!("device.poll(wgpu::Maintain::Wait);\n"));
-            self.code_writer.write(format!("futures::executor::block_on(var_{});;\n", future_var_id));
-            self.code_writer.write(format!("let var_{} = var_{}.get_mapped_range();\n", range_var_id, slice_var_id));
-            self.code_writer.write(format!("let var_{} = * unsafe {{ std::mem::transmute::<* const u8, & {}>(var_{}.as_ptr()) }};\n", output_temp_var_id, type_name, range_var_id));*/
-        }
-
-        self.code_writer.write(format!("("));
-        for output_temp_var_id in output_temp_variables.iter() {
-            self.code_writer.write(format!(
-                "{}, ",
-                self.variable_tracker.get_var_name(*output_temp_var_id)
-            ));
-        }
-        self.code_writer.write(format!(")"));
-
-        self.code_writer.write("};\n".to_string());
-
-        let command_buffer_id = self.end_command_encoding();
-        self.enqueue_command_buffer(command_buffer_id);
-
-        for var_id in output_vars.iter() {
-            // These are wrong
-            //self.variable_tracker.transition_to_queue(* var_id);
-            //self.variable_tracker.transition_to_on_gpu(* var_id);
-            //self.variable_tracker.transition_to_local(* var_id);
-        }
-    }
-
-    pub fn flush_submission(&mut self) -> SubmissionId {
-        let mut active_submission_encoding_state = None;
-        std::mem::swap(
-            &mut self.active_submission_encoding_state,
-            &mut active_submission_encoding_state,
-        );
-
-        if let Some(submission_encoding_state) = active_submission_encoding_state {
-            if submission_encoding_state.command_buffer_ids.len() > 0 {
-                self.code_writer
-                    .write("instance.state.get_queue_mut().submit([".to_string());
-                for &command_buffer_id in submission_encoding_state.command_buffer_ids.iter() {
-                    self.code_writer
-                        .write(format!("command_buffer_{}, ", command_buffer_id.0));
-                }
-                self.code_writer.write("]);\n".to_string());
-            }
-
-            /*for command in submission_encoding_state.commands.iter()
-            {
-                match command
-                {
-                    Command::DispatchCompute{external_function_id, dimension_vars, argument_vars, output_vars} =>
-                    {
-                        self.generate_compute_dispatch(* external_function_id, dimension_vars, argument_vars, output_vars);
-                    }
-                }
-            }*/
-        }
-
-        //self.active_submission_encoding_state = None;
-        let submission_id = self.submission_queue.next_submission_id;
-        self.submission_queue.next_submission_id.0 += 1;
-
-        //self.code_writer.write(format!("let future_var_{} = instance.state.get_queue_mut().on_submitted_work_done();\n", submission_id.0));
-
-        submission_id
-    }
-
-    pub fn sync_submission(&mut self, submission_id: SubmissionId)
-    //pub fn sync_submissions(&mut self)
-    {
-        //self.code_writer.write("futures::executor::block_on(queue.on_submitted_work_done());\n".to_string());
-        //self.code_writer.write(format!("instance.state.get_device_mut().poll(wgpu::Maintain::Wait);\n"));
-        //self.code_writer.write(format!("futures::executor::block_on(future_var_{});\n", submission_id.0));
-        //self.code_writer.write("futures::executor::block_on(queue.on_submitted_work_done());\n".to_string());
-    }
-
-    pub fn encode_gpu_fence(&mut self) -> FenceId {
-        let fence_id = self.submission_queue.next_fence_id;
-        self.submission_queue.next_fence_id.0 += 1;
-        self.code_writer.write(format!(
-            "let future_var_{} = instance.state.get_queue_mut().on_submitted_work_done();\n",
-            fence_id.0
-        ));
-        fence_id
-    }
-
-    pub fn sync_gpu_fence(&mut self, fence_id: FenceId) {
-        self.code_writer.write(format!(
-            "instance.state.get_device_mut().poll(wgpu::Maintain::Wait);\n"
-        ));
-        self.code_writer.write(format!(
-            "futures::executor::block_on(future_var_{});\n",
-            fence_id.0
-        ));
-    }
-
-    pub fn insert_comment(&mut self, comment_string: &str) {
-        self.code_writer.write(format!("// {}\n", comment_string));
-    }
-
-    fn write_states(&mut self) {
-        //self.state_code_writer
-        let code_string = "
-		use caiman_rt::wgpu;
-
-=======
 	fn set_active_external_gpu_function(&mut self, external_function_id : ir::ExternalGpuFunctionId)
 	{
 		// Will need to be more careful with this check once modules no longer correspond to external gpu functions one to one
@@ -1058,322 +675,12 @@
 	{
 		//self.state_code_writer
 		let code_string = "
->>>>>>> 0dad0777
 		/*pub struct CpuFunctionInvocationState<'parent>
 		{
 			parent_state : & 'parent mut dyn caiman_rt::State
 		}*/
 ";
 
-<<<<<<< HEAD
-        write!(self.state_code_writer, "{}", code_string);
-    }
-
-    pub fn begin_pipeline(&mut self, pipeline_name: &str) {
-        self.reset_pipeline();
-        self.active_closures.clear();
-        self.active_yield_point_ids.clear();
-        self.active_dispatchers.clear();
-
-        self.active_pipeline_name = Some(String::from(pipeline_name));
-        self.code_writer.begin_module(pipeline_name);
-        write!(self.code_writer, "use super::*;\n");
-
-        self.code_writer.begin_module("outputs");
-        {
-            for (_, external_cpu_function) in self.native_interface.external_cpu_functions.iter() {
-                let mut tuple_fields = Vec::<ffi::TypeId>::new();
-                for (output_index, output_type) in
-                    external_cpu_function.output_types.iter().enumerate()
-                {
-                    tuple_fields.push(*output_type);
-                }
-                //let type_id = self.native_interface.types.add(ffi::Type::Tuple{fields : tuple_fields.into_boxed_slice()});
-                //self.generate_type_definition(ffi::TypeId(type_id));
-                //write!(self.code_writer, "pub type {} = super::super::{};\n", external_cpu_function.name, self.get_type_name(ffi::TypeId(type_id)));
-                write!(
-                    self.code_writer,
-                    "pub type {} = {};\n",
-                    external_cpu_function.name,
-                    self.get_tuple_definition_string(tuple_fields.as_slice())
-                );
-            }
-        }
-        self.code_writer.end_module();
-
-        self.code_writer
-            .write(format!("pub trait CpuFunctions\n{{\n"));
-        for (_, external_cpu_function) in self.native_interface.external_cpu_functions.iter() {
-            self.code_writer.write(format!(
-                "\tfn {}(&self, state : &mut caiman_rt::State",
-                external_cpu_function.name
-            ));
-            for (input_index, input_type) in external_cpu_function.input_types.iter().enumerate() {
-                //self.generate_type_definition(* input_type);
-                self.code_writer
-                    .write(format!(", _ : {}", self.get_type_name(*input_type)));
-            }
-            self.code_writer
-                .write(format!(") -> outputs::{};\n", external_cpu_function.name));
-        }
-        self.code_writer.write(format!("}}\n"));
-    }
-
-    /*pub fn begin_oneshot_entry_funclet(&mut self, input_types : &[ffi::TypeId], output_types : &[ffi::TypeId]) -> Box<[usize]>
-    {
-        self.code_writer.begin_module("pipeline_outputs");
-        {
-            let mut tuple_fields = Vec::<ffi::TypeId>::new();
-            for output_index in 0 .. output_types.len()
-            {
-                let output_type = output_types[output_index];
-                tuple_fields.push(output_type);
-                self.generate_type_definition(output_type);
-            }
-            let type_id = self.native_interface.types.add(ffi::Type::Tuple{fields : tuple_fields.into_boxed_slice()});
-            self.generate_type_definition(type_id);
-            write!(self.code_writer, "pub type {} = super::super::{};\n", self.active_pipeline_name.as_ref().unwrap().as_str(), self.get_type_name(type_id));
-        }
-        self.code_writer.end_module();
-
-        let mut argument_variable_ids = Vec::<usize>::new();
-        self.code_writer.write(format!("pub fn run<F>(state : &mut caiman_rt::State, cpu_functions : & F"));
-        //self.code_strings.push("(".to_string());
-        for (input_index, input_type) in input_types.iter().enumerate()
-        {
-            self.code_writer.write(", ".to_string());
-
-            //let variable_id = self.variable_tracker.generate();
-            let variable_id = self.variable_tracker.create_local_data(* input_type);
-            argument_variable_ids.push(variable_id);
-            let type_name = self.get_type_name(*input_type);
-            self.code_writer.write(format!("var_{} : {}", variable_id, type_name));
-
-            /*if input_index + 1 < funclet.input_types.len()
-            {
-                self.code_strings.push(", ".to_string());
-            }*/
-        }
-
-        self.code_writer.write(format!(" ) -> pipeline_outputs::{}\n\twhere F : CpuFunctions", self.active_pipeline_name.as_ref().unwrap().as_str()));
-        self.code_writer.write("\n{\n\tuse std::convert::TryInto;\n".to_string());
-        argument_variable_ids.into_boxed_slice()
-    }*/
-
-    pub fn begin_funclet(
-        &mut self,
-        funclet_id: ir::FuncletId,
-        input_types: &[ffi::TypeId],
-        output_types: &[ffi::TypeId],
-    ) -> Box<[VarId]> {
-        // Temporarily need to do this until pipelines are constructed correctly
-        self.reset_pipeline();
-
-        //self.code_writer.begin_module("funclet_outputs");
-        let funclet_result_type_ids = {
-            let mut tuple_fields = Vec::<ffi::TypeId>::new();
-            for output_index in 0..output_types.len() {
-                let output_type = output_types[output_index];
-                //self.generate_type_definition(output_type);
-                tuple_fields.push(output_type);
-            }
-            /*let type_id = self.native_interface.types.add(ffi::Type::Tuple{fields : tuple_fields.into_boxed_slice()});
-            self.generate_type_definition(ffi::TypeId(type_id));
-            //write!(self.code_writer, "pub type {} = super::super::{};\n", self.active_pipeline_name.as_ref().unwrap().as_str(), self.get_type_name(type_id));
-            type_id*/
-            tuple_fields.into_boxed_slice()
-        };
-        //self.code_writer.end_module();
-
-        self.active_funclet_result_type_ids = Some(funclet_result_type_ids.clone());
-
-        //self.code_writer.write(format!("pub struct Funclet{}Result<'state, 'cpu_functions, Callbacks : CpuFunctions> {{instance : Instance<'state, 'cpu_functions, F>, intermediates : super::{}}}", funclet_id, self.get_type_name(funclet_result_type_id)));
-        //self.code_writer.write(format!("pub struct Funclet{}<'state, 'cpu_functions, F : CpuFunctions> {{instance : Instance<'state, 'cpu_functions, F>, intermediates : super::{}}}", funclet_id, self.get_type_name(funclet_result_type_id)));
-
-        //self.code_writer.write(format!("}}"));
-
-        //self.code_writer.write(format!("impl<'state,  'cpu_functions, F : CpuFunctions> Funclet{}<'state,  'cpu_functions, F>\n{{\n", funclet_id));
-
-        let mut next_trait_index = 0usize;
-
-        let mut argument_variable_ids = Vec::<VarId>::new();
-        write!(self.code_writer, "fn funclet{}_func<'state,  'cpu_functions, 'callee, Callbacks : CpuFunctions>(instance : Instance<'state, 'cpu_functions, Callbacks>, join_stack : &mut caiman_rt::JoinStack<'callee>", funclet_id);
-
-        /*for (input_index, input_type) in input_types.iter().enumerate()
-        {
-            self.code_writer.write(", ".to_string());
-            match & self.native_interface.types[input_type]
-            {
-                ffi::Type::Slot{ .. } =>
-                {
-
-                }
-                ffi::Type::SchedulingJoin { input_types, output_types, extra } =>
-                {
-                    write!(self.code_writer, ", F{} : FnOnce(", next_trait_index, next_trait_index);
-                    for (input_index, input_type) in input_types.iter().enumerate()
-                    {
-                        write!(self.code_writer, "{}", self.get_type_name(* input_type));
-
-                        if input_index + 1 < input_types.len()
-                        {
-                            write!(self.code_writer, ", ");
-                        }
-                    }
-                    write!(self.code_writer, ") -> (");
-                    for (output_index, output_type) in output_types.iter().enumerate()
-                    {
-                        write!(self.code_writer, "{}", self.get_type_name(* output_type));
-
-                        if output_index + 1 < output_types.len()
-                        {
-                            write!(self.code_writer, ", ");
-                        }
-                    }
-                    write!(self.code_writer, ") ");
-                    //self.get_type_name(funclet_result_type_id)
-                    next_trait_index += 1;
-                }
-                _ => panic!("Unknown type")
-            }
-        }*/
-
-        //self.code_strings.push("(".to_string());
-        for (input_index, input_type) in input_types.iter().enumerate() {
-            write!(self.code_writer, ", ");
-            /*match & self.native_interface.types[input_type]
-            {
-                ffi::Type::Slot{ .. } =>
-                {
-                    self.generate_type_definition(* input_type);
-
-                    //let variable_id = self.variable_tracker.generate();
-                    let variable_id = self.variable_tracker.create_local(* input_type);
-                    argument_variable_ids.push(variable_id);
-                    let type_name = self.get_type_name(*input_type);
-                    self.code_writer.write(format!("var_{} : {}", variable_id, type_name));
-                }
-                ffi::Type::SchedulingJoin { input_types, output_types, extra } =>
-                {
-
-                }
-                _ => panic!("Unknown type")
-            }*/
-
-            //self.generate_type_definition(* input_type);
-
-            //let variable_id = self.variable_tracker.generate();
-            let variable_id = self.variable_tracker.create_local_data(*input_type);
-            argument_variable_ids.push(variable_id);
-            let type_name = self.get_type_name(*input_type);
-            let is_mutable = match &self.native_interface.types[input_type.0] {
-                ffi::Type::GpuBufferAllocator => true,
-                _ => false,
-            };
-            if is_mutable {
-                self.code_writer.write(format!(
-                    "mut {} : {}",
-                    self.variable_tracker.get_var_name(variable_id),
-                    type_name
-                ));
-            } else {
-                self.code_writer.write(format!(
-                    "{} : {}",
-                    self.variable_tracker.get_var_name(variable_id),
-                    type_name
-                ));
-            }
-        }
-
-        write!(
-            self.code_writer,
-            " ) -> FuncletResult<'state, 'cpu_functions, 'callee, Callbacks, {}>",
-            self.get_tuple_definition_string(&funclet_result_type_ids)
-        );
-        self.code_writer
-            .write("\n{\n\tuse std::convert::TryInto;\n".to_string());
-
-        self.active_funclet_state = Some(ActiveFuncletState {
-            funclet_id,
-            result_type_ids: funclet_result_type_ids,
-            next_funclet_ids: None,
-            capture_count: 0,
-            output_count: 0,
-            output_type_ids: output_types.to_vec().into_boxed_slice(),
-            next_funclet_input_types: None,
-        });
-
-        argument_variable_ids.into_boxed_slice()
-    }
-
-    /*pub fn emit_oneshot_pipeline_entry_point(&mut self, funclet_id : ir::FuncletId, input_types : &[ffi::TypeId], output_types : &[ffi::TypeId])
-    {
-        self.code_writer.begin_module("pipeline_outputs");
-        {
-            let mut tuple_fields = Vec::<ffi::TypeId>::new();
-            for output_index in 0 .. output_types.len()
-            {
-                let output_type = output_types[output_index];
-                tuple_fields.push(output_type);
-            }
-            //let type_id = self.native_interface.types.add(ffi::Type::Tuple{fields : tuple_fields.into_boxed_slice()});
-            //self.generate_type_definition(type_id);
-            write!(self.code_writer, "pub type {} = {};\n", self.active_pipeline_name.as_ref().unwrap().as_str(), self.get_tuple_definition_string(tuple_fields.as_slice()));
-        }
-        self.code_writer.end_module();
-
-        let mut argument_variable_ids = Vec::<VarId>::new();
-        self.code_writer.write(format!("pub fn run<F>(state : &mut caiman_rt::State, cpu_functions : & F"));
-        //self.code_strings.push("(".to_string());
-        for (input_index, input_type) in input_types.iter().enumerate()
-        {
-            self.code_writer.write(", ".to_string());
-
-            //let variable_id = self.variable_tracker.generate();
-            let variable_id = self.variable_tracker.create_local_data(* input_type);
-            argument_variable_ids.push(variable_id);
-            let type_name = self.get_type_name(*input_type);
-            self.code_writer.write(format!("{} : {}", self.variable_tracker.get_var_name(variable_id), type_name));
-
-            /*if input_index + 1 < funclet.input_types.len()
-            {
-                self.code_strings.push(", ".to_string());
-            }*/
-        }
-
-        self.code_writer.write(format!(" ) -> pipeline_outputs::{}\n\twhere F : CpuFunctions", self.active_pipeline_name.as_ref().unwrap().as_str()));
-        self.code_writer.write("\n{\n\tuse std::convert::TryInto;\n\tlet mut instance = Instance::new(state, cpu_functions);\n".to_string());
-        //self.code_writer.write("{\n".to_string());
-        write!(self.code_writer, "\tlet result = Funclet{}::new(instance", funclet_id);
-        for (_, var_id) in argument_variable_ids.iter().enumerate()
-        {
-            write!(self.code_writer, ", {}", self.variable_tracker.get_var_name(*var_id));
-        }
-        write!(self.code_writer, ").complete();\n");
-        write!(self.code_writer, "return pipeline_outputs::{} {{", self.active_pipeline_name.as_ref().unwrap().as_str());
-        for (output_index, output_type) in output_types.iter().enumerate()
-        {
-            if output_index != 0
-            {
-                write!(self.code_writer, ", ");
-            }
-            write!(self.code_writer, "field_{} : result.field_{}", output_index, output_index);
-        }
-        write!(self.code_writer, "}};\n}}\n");
-    }*/
-
-    fn emit_pipeline_entry_point(
-        &mut self,
-        funclet_id: ir::FuncletId,
-        input_types: &[ffi::TypeId],
-        output_types: &[ffi::TypeId],
-        yield_points_opt: Option<&[(ir::PipelineYieldPointId, YieldPoint)]>,
-    ) {
-        //Option<(ir::PipelineYieldPointId, Box<[ffi::TypeId])>>
-        let pipeline_name = self.active_pipeline_name.as_ref().unwrap();
-
-        let funclet_result_definition_string = "
-=======
 		write!(self.state_code_writer, "{}", code_string);
 	}
 
@@ -1649,7 +956,6 @@
 		let pipeline_name = self.active_pipeline_name.as_ref().unwrap();
 
 		let funclet_result_definition_string = "
->>>>>>> 0dad0777
 		pub struct FuncletResult<'state, 'cpu_functions, 'callee, Callbacks : CpuFunctions, Intermediates>
 		{
 			instance : Instance<'state, 'cpu_functions, Callbacks>,
