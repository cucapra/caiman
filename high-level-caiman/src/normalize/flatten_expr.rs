--- conflicted
+++ resolved
@@ -190,7 +190,6 @@
     }
 }
 
-<<<<<<< HEAD
 /// Constructs a variable factory for spec variables.
 /// # Arguments
 /// * `info` - The info to use for the variables
@@ -210,6 +209,45 @@
         lhs: vec![(name.to_string(), None)],
         rhs: e,
     }
+}
+
+/// Flattens a call's arguments to be variables without nested expressions
+/// # Arguments
+/// * `args` - The arguments to flatten
+/// * `mk_var` - A function that creates a variable from a string
+/// * `mk_decl` - A function that creates a declaration from a string and an
+/// expression
+/// * `temp_num` - The current number of temporary variables
+/// * `flatten_term` - A function that flattens a term
+/// # Returns
+/// * A tuple containing:
+///     * A list of statements that need to be added
+///     * The new number of temporary variables
+///     * The flattened arguments
+fn flatten_call_args<
+    T,
+    F: Fn(&str) -> T,
+    I,
+    D: Fn(&str, NestedExpr<T>) -> I,
+    C: Fn(T, usize) -> (Vec<I>, usize, NestedExpr<T>),
+>(
+    args: Vec<NestedExpr<T>>,
+    mk_var: &F,
+    mk_decl: &D,
+    temp_num: usize,
+    flatten_term: &C,
+) -> (Vec<I>, usize, Vec<NestedExpr<T>>) {
+    let mut instrs = vec![];
+    let mut temp_num = temp_num;
+    let mut new_args = vec![];
+    for arg in args {
+        let (arg_instrs, new_temp_num, arg_expr) =
+            flatten_rec(arg, mk_var, mk_decl, temp_num, flatten_term);
+        temp_num = new_temp_num;
+        instrs.extend(arg_instrs);
+        new_args.push(arg_expr);
+    }
+    (instrs, temp_num, new_args)
 }
 
 /// Flattens a call to be a statement without nested expressions
@@ -241,58 +279,12 @@
     temp_num: usize,
     flatten_term: &C,
 ) -> (Vec<I>, usize, NestedExpr<T>, Vec<NestedExpr<T>>) {
-=======
-/// Flattens the arguments of a spec call to be arguments without nested expressions
-/// # Arguments
-/// * `args` - The arguments to flatten
-/// * `temp_num` - The current number of temporary variables
-/// * `info` - The info of the spec call
-/// # Returns
-/// * A tuple containing:
-///     * A list of statements that need to be added to the spec
-///     * The new arguments
-///     * The new number of temporary variables
-fn flatten_spec_call_args(
-    args: Vec<NestedExpr<SpecTerm>>,
-    temp_num: usize,
-    info: Info,
-) -> (Vec<SpecStmt>, Vec<NestedExpr<SpecTerm>>, usize) {
->>>>>>> 116be8d8
-    let mut instrs = vec![];
-    let mut temp_num = temp_num;
-    let mut new_args = vec![];
-    for arg in args {
-<<<<<<< HEAD
-        let (arg_instrs, new_temp_num, arg_expr) =
-            flatten_rec(arg, mk_var, mk_decl, temp_num, flatten_term);
-=======
-        let (arg_instrs, new_temp_num, arg_expr) = flatten_rec(
-            arg,
-            &|v| SpecTerm::Var {
-                info,
-                name: v.to_string(),
-            },
-            &|name, e| SpecStmt::Assign {
-                info,
-                lhs: vec![(name.to_string(), None)],
-                rhs: e,
-            },
-            temp_num,
-            &flatten_spec_term,
-        );
->>>>>>> 116be8d8
-        temp_num = new_temp_num;
-        instrs.extend(arg_instrs);
-        new_args.push(arg_expr);
-    }
-<<<<<<< HEAD
+    let (mut instrs, temp_num, new_args) =
+        flatten_call_args(args, mk_var, mk_decl, temp_num, flatten_term);
     let (func_instrs, temp_num, func_expr) =
         flatten_rec(target, mk_var, mk_decl, temp_num, flatten_term);
     instrs.extend(func_instrs);
     (instrs, temp_num, func_expr, new_args)
-=======
-    (instrs, new_args, temp_num)
->>>>>>> 116be8d8
 }
 
 /// Flattens a spec call to be a statement without nested expressions
@@ -317,12 +309,7 @@
         template,
     } = call
     {
-<<<<<<< HEAD
         let (mut instrs, mut temp_num, func_expr, new_args) = flatten_call(
-=======
-        let (mut instrs, new_args, temp_num) = flatten_spec_call_args(args, temp_num, info);
-        let (func_instrs, mut temp_num, func_expr) = flatten_rec(
->>>>>>> 116be8d8
             *function,
             args,
             &build_spec_var_factory(info),
@@ -426,7 +413,13 @@
             function,
             template,
         }) => {
-            let (instrs, new_args, temp_num) = flatten_spec_call_args(args, temp_num, info);
+            let (instrs, temp_num, new_args) = flatten_call_args(
+                args,
+                &build_spec_var_factory(info),
+                &build_spec_decl_factory(info),
+                temp_num,
+                &flatten_spec_term,
+            );
             (
                 instrs,
                 temp_num,
@@ -572,49 +565,6 @@
     }
 }
 
-/// Flattens the arguments of a call so that each argument is a term
-/// and not a nested expression
-/// # Arguments
-/// * `args` - The arguments to flatten
-/// * `temp_num` - The current number of temporary variables
-/// * `info` - The info of the call
-/// # Returns
-/// * A tuple containing:
-///     * A list of statements that need to be added to the schedule
-///     * The new arguments
-///     * The new number of temporary variables
-fn flatten_sched_call_args(
-    args: Vec<NestedExpr<SchedTerm>>,
-    temp_num: usize,
-    info: Info,
-) -> (Vec<SchedStmt>, Vec<NestedExpr<SchedTerm>>, usize) {
-    let mut instrs = vec![];
-    let mut temp_num = temp_num;
-    let mut new_args = vec![];
-    for arg in args {
-        let (arg_instrs, new_temp_num, arg_expr) = flatten_rec(
-            arg,
-            &|v| SchedTerm::Var {
-                info,
-                name: v.to_string(),
-                tag: None,
-            },
-            &|name, e| SchedStmt::Decl {
-                info,
-                lhs: vec![(name.to_string(), None)],
-                expr: Some(e),
-                is_const: true,
-            },
-            temp_num,
-            &flatten_sched_term,
-        );
-        temp_num = new_temp_num;
-        instrs.extend(arg_instrs);
-        new_args.push(arg_expr);
-    }
-    (instrs, new_args, temp_num)
-}
-
 /// Flattens a schedule call to be a statement without nested expressions
 fn flatten_sched_call(
     call: SchedFuncCall,
@@ -628,12 +578,7 @@
         tag,
     } = call;
     if let ArgsOrEnc::Args(args) = *args {
-<<<<<<< HEAD
         let (mut instrs, mut temp_num, func_expr, new_args) = flatten_call(
-=======
-        let (mut instrs, new_args, temp_num) = flatten_sched_call_args(args, temp_num, info);
-        let (func_instrs, mut temp_num, func_expr) = flatten_rec(
->>>>>>> 116be8d8
             *target,
             args,
             &build_sched_var_factory(info),
@@ -687,7 +632,13 @@
             },
         )) => {
             if let ArgsOrEnc::Args(args) = *args {
-                let (instrs, new_args, temp_num) = flatten_sched_call_args(args, temp_num, info);
+                let (instrs, temp_num, new_args) = flatten_call_args(
+                    args,
+                    &build_sched_var_factory(info),
+                    &build_sched_decl_factory(info, true),
+                    temp_num,
+                    &flatten_sched_term,
+                );
                 (
                     instrs,
                     temp_num,
@@ -732,17 +683,8 @@
                 let expr = expr.expect("Const decl without expr");
                 let (new_instrs, new_temp_num, new_rhs) = flatten_top_level(
                     expr,
-                    &|v| SchedTerm::Var {
-                        info,
-                        name: v.to_string(),
-                        tag: None,
-                    },
-                    &|name, e| SchedStmt::Decl {
-                        info,
-                        lhs: vec![(name.to_string(), None)],
-                        expr: Some(e),
-                        is_const: true,
-                    },
+                    &build_sched_var_factory(info),
+                    &build_sched_decl_factory(info, true),
                     temp_num,
                     &flatten_sched_term,
                     &flatten_sched_term_children,
@@ -766,22 +708,8 @@
                 if let Some(expr) = expr {
                     let (new_instrs, new_temp_num, new_rhs) = flatten_rec(
                         expr,
-<<<<<<< HEAD
                         &build_sched_var_factory(info),
-                        &build_sched_decl_factory(info, is_const),
-=======
-                        &|v| SchedTerm::Var {
-                            info,
-                            name: v.to_string(),
-                            tag: None,
-                        },
-                        &|name, e| SchedStmt::Decl {
-                            info,
-                            lhs: vec![(name.to_string(), None)],
-                            expr: Some(e),
-                            is_const: true,
-                        },
->>>>>>> 116be8d8
+                        &build_sched_decl_factory(info, true),
                         temp_num,
                         &flatten_sched_term,
                     );
