--- conflicted
+++ resolved
@@ -30,24 +30,6 @@
     return %bs;
 }
 
-<<<<<<< HEAD
-schedule
-[value $val = %foo, timeline $time = %time, spatial $space = %space]
-<none-have, none-have>
-%foo_main() -> [%out : %ni64] {
-    %x_loc = alloc-temporary local i64;
-    %y_loc = alloc-temporary local i64;
-    %n1_loc = alloc-temporary local i64;
-    %n2_loc = alloc-temporary local i64;
-    %res_loc = alloc-temporary local i64;
-
-    local-do-builtin node($val.%x)() -> %x_loc;
-    local-do-builtin node($val.%y)() -> %y_loc;
-
-    local-do-external %add node($val.%n1_t)(%x_loc, %y_loc) -> %n1_loc;
-    local-do-external %add node($val.%n2_t)(%x_loc, %n1_loc) -> %n2_loc;
-    local-do-external %add node($val.%res_t)(%n1_loc, %n2_loc) -> %res_loc;
-=======
 schedule[value $val = %foo, timeline $time = %time, spatial $space = %space]
 %foo_main<$time-usable, $time-usable>() ->
 [%out : $val.%out-usable %ni64] {
@@ -67,7 +49,6 @@
     local-do-external %add $val.%n2_t(%x, %n1) -> %n2_loc;
     %n2 = read-ref i64 %n2_loc;
     local-do-external %add $val.%res_t(%n1, %n2) -> %res_loc;
->>>>>>> b81e2f6f
     
     %res_val = read-ref i64 %res_loc;
     return %res_val;
