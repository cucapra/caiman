--- conflicted
+++ resolved
@@ -17,29 +17,7 @@
     let mut root_state = wgpu_instance.create_root_state();
     let mut join_stack_bytes = [0u8; 4096usize];
     let mut join_stack = caiman_rt::JoinStack::new(&mut join_stack_bytes);
-<<<<<<< HEAD
     let instance = pipeline_with_value_function::Instance::new(&mut root_state, &callbacks);
     let result = instance.start(&mut join_stack, 1);
     crate::expect_returned!(2, result.returned().map(|x| x.0));
-=======
-    let instance = looping_pipeline::Instance::new(&mut root_state, &callbacks);
-
-    let input_ref = caiman_rt::GpuBufferRef::<i32>::new(&buffer, 0);
-    let mut result = instance.start(&mut join_stack, input_ref);
-    for _ in 0..5 {
-        let instance = result.prepare_next();
-        result = instance.resume_at_loop(&mut join_stack);
-    }
-
-    wgpu_instance.device().poll(wgpu::Maintain::Wait);
-    //futures::executor::block_on(queue.on_submitted_work_done());
-    //device.poll(wgpu::Maintain::Poll);
-    let buffer_slice = buffer.slice(0..);
-    let _future = buffer_slice.map_async(wgpu::MapMode::Read, |_| {});
-    //futures::executor::block_on(future);
-    wgpu_instance.device().poll(wgpu::Maintain::Wait);
-    let slice = unsafe { std::slice::from_raw_parts(buffer_slice.get_mapped_range().as_ptr(), 4) };
-    let final_value: i32 = i32::from_ne_bytes([slice[0], slice[1], slice[2], slice[3]]);
-    crate::expect_returned!(6, Some(final_value));
->>>>>>> e1cfe538
 }