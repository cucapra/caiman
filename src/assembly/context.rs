use crate::assembly::ast;
use crate::assembly::ast::Hole;
use crate::assembly::ast::{
    ExternalFunctionId, FFIType, FuncletId, FunctionClassId, MetaId, NodeId, RemoteNodeId,
    StorageTypeId, TypeId,
};
use crate::assembly::table::Table;
use crate::ir;
use debug_ignore::DebugIgnore;
use std::collections::{HashMap, HashSet};

// Utility stuff
pub fn reject_hole<T>(h: Hole<T>) -> T {
    match h {
        Some(v) => v,
        None => unreachable!("Unimplemented Hole"),
    }
}

#[derive(Debug)]
pub struct Context {
    pub path: String,
    pub ffi_type_table: Table<FFIType>,
    pub local_type_table: Table<String>,
    // cause we need to know the storage value of the native value
    pub native_type_map: HashMap<String, FFIType>,
    pub variable_map: HashMap<FuncletId, HashMap<NodeId, ir::Quotient>>,
    // for keeping track of the meanings of meta names for the current scheduling funclet
    // is None when we aren't in a scheduling funclet
    pub meta_map: Option<ast::MetaMapping>,
    // where we currently are in the AST, using names
    // optional cause we may not have started traversal
    pub location: LocationNames,
    pub funclet_indices: FuncletIndices,
    pub function_classes: Table<FunctionClassId>,
}

#[derive(Debug)]
pub struct LocationNames {
    pub funclet_name: FuncletId,
    pub node_name: Option<NodeId>,
}

#[derive(Debug, Clone)]
pub enum LocalFFI {
    FFI(usize),
    Local(usize),
}

impl LocalFFI {
    pub fn unpack(&self) -> usize {
        match self {
            LocalFFI::Local(u) => *u,
            LocalFFI::FFI(u) => *u,
            LocalFFI::FFI(u) => *u,
        }
    }
}

pub struct FuncletInformation {
    location: ir::Place,
    index: usize,
}

#[derive(Debug)]
pub struct FuncletIndices {
    external_funclet_table: Table<ExternalFunctionId>,
    local_funclet_table: Table<FuncletId>,
    funclet_kind_map: HashMap<String, ir::Place>,
}

#[derive(Debug, Clone)]
pub struct OperationSet {
    pub value: Hole<ir::Quotient>,
    pub timeline: Hole<ir::Quotient>,
    pub spatial: Hole<ir::Quotient>,
}

#[derive(Debug, Clone)]
pub struct TagSet {
    pub value: Hole<ir::Tag>,
    pub timeline: Hole<ir::Tag>,
    pub spatial: Hole<ir::Tag>,
}

impl LocationNames {
    pub fn new() -> LocationNames {
        LocationNames {
            funclet_name: FuncletId("".to_string()),
            node_name: None,
        }
    }
}

impl FuncletIndices {
    pub fn new() -> FuncletIndices {
        FuncletIndices {
            external_funclet_table: Table::new(),
            local_funclet_table: Table::new(),
            funclet_kind_map: HashMap::new(),
        }
    }

    pub fn insert(&mut self, name: String, location: ir::Place) {
        match location {
            ir::Place::Local => self.local_funclet_table.push(FuncletId(name.clone())),
            ir::Place::Cpu => self
                .external_funclet_table
                .push(ExternalFunctionId(name.clone())),
            ir::Place::Gpu => self
                .external_funclet_table
                .push(ExternalFunctionId(name.clone())),
        }
        self.funclet_kind_map.insert(name, location);
    }

    pub fn get_index(&self, name: &FuncletId) -> Option<usize> {
        self.local_funclet_table.get(name)
    }

    pub fn get_loc(&self, name: &String) -> Option<&ir::Place> {
        self.funclet_kind_map.get(name)
    }

    pub fn get_funclet(&self, name: &String) -> Option<usize> {
        self.funclet_kind_map.get(name).and_then(|x| match x {
            ir::Place::Local => self.local_funclet_table.get(&FuncletId(name.clone())),
            ir::Place::Cpu => self
                .external_funclet_table
                .get(&ExternalFunctionId(name.clone())),
            ir::Place::Gpu => self
                .external_funclet_table
                .get(&ExternalFunctionId(name.clone())),
        })
    }

    pub fn require_funclet(&self, name: &String) -> usize {
        match self.get_funclet(name) {
            Some(f) => f,
            None => panic!("Unknown funclet name {}", name),
        }
    }
}

impl Context {
    pub fn new(program: &ast::Program) -> Context {
        let mut context = Context {
            path: "".to_string(),
            ffi_type_table: Table::new(),
            local_type_table: Table::new(),
            native_type_map: HashMap::new(),
            funclet_indices: FuncletIndices::new(),
            function_classes: Table::new(),
            variable_map: HashMap::new(),
            meta_map: None,
            location: LocationNames::new(),
        };
        context.setup_context(program);
        context
    }

    // Take a pass over the program to construct the initial context
    // We only do this once and assume the invariants are maintained by construction
    // Note that a context without this makes little sense, so we can't build an "empty context"
    fn setup_context(&mut self, program: &ast::Program) {
        self.path = program.path.clone();
        for declaration in &program.declarations {
            match declaration {
                ast::Declaration::TypeDecl(typ) => match typ {
                    ast::TypeDecl::FFI(t) => self.ffi_type_table.push(t.clone()),
                    ast::TypeDecl::Local(t) => {
                        // get native value types
                        self.local_type_table.push(t.name.clone());
                        match &t.data {
                            ast::LocalTypeInfo::NativeValue { storage_type } => {
                                match storage_type {
                                    ast::TypeId::FFI(f) => {
                                        self.native_type_map.insert(t.name.clone(), f.clone());
                                    }
                                    _ => {}
                                }
                            }
                            _ => {}
                        }
                    }
                },
                ast::Declaration::Funclet(f) => {
                    self.funclet_indices
                        .insert(f.header.name.0.clone(), ir::Place::Local);
<<<<<<< HEAD
                    let mut node_table = NodeTable::new();
                    for command in &f.commands {
                        // assume that each node has a name at this point,
                        //   re: explication corrections
                        match command.command {
                            ast::Command::Node(_) => {
                                node_table.local.push(command.name.clone().unwrap());
                            }
                            ast::Command::TailEdge(_) => {} // don't add tail edges
                            _ => {
                                unreachable!("unimplemented hole");
=======
                    let mut var_map = HashMap::new();
                    for (index, arg) in f.header.args.iter().enumerate() {
                        match &arg.name {
                            None => {}
                            Some(name) => {
                                var_map.insert(name.clone(), ir::Quotient::Input { index });
                            }
                        };
                    }
                    let mut node_id = 0; // used for skipping tail edges
                    for command in f.commands.iter() {
                        match command {
                            // ignore phi nodes cause they get handled by the header above
                            // really they shouldn't be in here I suppose
                            Some(ast::Command::Node(ast::NamedNode { node: ast::Node::Phi { index }, name })) => {
                                node_id += 1;
                            }
                            Some(ast::Command::Node(ast::NamedNode { node, name })) => {
                                // a bit sketchy, but if we only correct this here, we should be ok
                                // basically we never rebuild the context
                                // and these names only matter for this context anyway
                                match name {
                                    None => {}
                                    Some(n) => {
                                        var_map.insert(n.clone(), ir::Quotient::Node { node_id });
                                    }
                                }

                                node_id += 1; // if it's a "real node" increment the id
>>>>>>> b81e2f6f
                            }
                        }
                    }
                    for (index, ret_arg) in f.header.ret.iter().enumerate() {
                        match &ret_arg.name {
                            None => {}
                            Some(name) => {
                                var_map.insert(name.clone(), ir::Quotient::Output { index });
                            }
                        };
                    }
                    self.variable_map.insert(f.header.name.clone(), var_map);
                }
                ast::Declaration::ExternalFunction(f) => {
                    let location = match f.kind {
                        ast::ExternalFunctionKind::CPUPure => ir::Place::Cpu,
                        ast::ExternalFunctionKind::CPUEffect => ir::Place::Cpu,
                        ast::ExternalFunctionKind::GPU(_) => ir::Place::Gpu,
                    };
                    self.funclet_indices.insert(f.name.clone(), location);
                }
                ast::Declaration::FunctionClass(f) => {
                    self.function_classes.push(f.name.clone());
                }
                _ => {}
            }
        }
    }

    pub fn ffi_type_id(&self, name: &ast::FFIType) -> usize {
        match self.ffi_type_table.get_index(name) {
            Some(i) => i,
            None => panic!("Un-indexed FFI type {:?}", name),
        }
    }

    pub fn local_type_id(&self, name: &String) -> usize {
        match self.local_type_table.get_index(name) {
            Some(t) => t,
            None => panic!("Unknown local type {:?}", name),
        }
    }

    pub fn loc_type_id(&self, typ: &ast::TypeId) -> usize {
        match typ {
            ast::TypeId::FFI(ft) => self.ffi_type_id(&ft),
            ast::TypeId::Local(s) => self.local_type_id(&s),
        }
    }

    pub fn explicit_node_id(&self, funclet: &FuncletId, node: &Option<NodeId>) -> ir::Quotient {
        match self.variable_map.get(funclet) {
            Some(f) => match node {
                None => ir::Quotient::None,
                Some(var) => match f.get(var) {
                    Some(v) => v.clone(),
                    None => {
                        panic!("Unknown node {} in funclet {}", var, funclet)
                    }
                },
            },
            None => panic!("Unknown funclet name {}", funclet),
        }
    }

    pub fn remote_node_id(&self, remote: &RemoteNodeId) -> ir::Quotient {
        self.explicit_node_id(
            &self.meta_lookup(reject_hole(remote.funclet.as_ref())),
            &remote.node.as_ref().cloned().map(|n| reject_hole(n)),
        )
    }

    pub fn node_id(&self, var: &NodeId) -> usize {
        let funclet = &self.location.funclet_name;
        let var_error = format!("Unknown variable name {:?} in funclet {:?}", var, &funclet);
        match self.variable_map.get(funclet).unwrap().get(var).expect(&var_error) {
            ir::Quotient::None => panic!("Invalid None node {:?} in funclet {:?}", var, &funclet),
            ir::Quotient::Input { index } |
            ir::Quotient::Output { index } |
            ir::Quotient::Node { node_id: index } => *index
        }
    }

    // gets the associated value, timeline, and spatial results from the given list of tags
    // note that this will return holes for any missing result
    pub fn tag_lookup(&self, operations: &Vec<Hole<ast::Tag>>) -> TagSet {
        let mut result = TagSet {
            value: None,
            timeline: None,
            spatial: None,
        };
        let error = "Holes in operational lists unsupported";
        for operation in operations {
            let unwrapped = operation.as_ref().unwrap_or_else(|| panic!(error));
            let remote = unwrapped.quot.as_ref().unwrap_or_else(|| panic!(error));
            let (fnid, kind) =
                self.meta_lookup_loc(remote.funclet.as_ref().unwrap_or_else(|| panic!(error)));
            let quot = self.explicit_node_id(
                &fnid,
                &remote
                    .node
                    .as_ref()
                    .cloned()
                    .map(|n| n.unwrap_or_else(|| panic!(error))),
            );
            let tag = Some(ir::Tag {
                quot,
                flow: unwrapped.flow.clone(),
            });
            match kind {
                ir::FuncletKind::Value => match result.value {
                    None => {
                        result.value = tag;
                    }
                    Some(old) => {
                        panic!(
                            "Duplicate definitions using value: {:?} and {:?}",
                            old, quot
                        )
                    }
                },
                ir::FuncletKind::Timeline => match result.timeline {
                    None => {
                        result.timeline = tag;
                    }
                    Some(old) => {
                        panic!(
                            "Duplicate definitions using timeline: {:?} and {:?}",
                            old, quot
                        )
                    }
                },
                ir::FuncletKind::Spatial => match result.spatial {
                    None => {
                        result.spatial = tag;
                    }
                    Some(old) => {
                        panic!(
                            "Duplicate definitions using spatial: {:?} and {:?}",
                            old, quot
                        )
                    }
                },
                _ => {
                    unreachable!()
                }
            }
        }
        result
    }

    // extremely stupid, but it works
    pub fn operational_lookup(&self, operations: &Vec<Hole<ast::RemoteNodeId>>) -> OperationSet {
        let tags = operations.iter().map(|quot| {
            Some(ast::Tag {
                quot: quot.clone(),
                // the dumb part, this doesn't matter
                flow: ir::Flow::Dead,
            })
        });
        let result = self.tag_lookup(&tags.collect());
        OperationSet {
            value: result.value.map(|t| t.quot),
            timeline: result.timeline.map(|t| t.quot),
            spatial: result.spatial.map(|t| t.quot),
        }
    }

    fn meta_lookup_loc(&self, meta: &MetaId) -> (FuncletId, ir::FuncletKind) {
        let error = format!("{} doesn't have a meta map", &self.location.funclet_name);
        let mapping = self.meta_map.as_ref().unwrap_or_else(|| panic!(error));
        if mapping.value.0 == *meta {
            (mapping.value.1.clone(), ir::FuncletKind::Value)
        } else if mapping.timeline.0 == *meta {
            (mapping.timeline.1.clone(), ir::FuncletKind::Timeline)
        } else if mapping.spatial.0 == *meta {
            (mapping.spatial.1.clone(), ir::FuncletKind::Spatial)
        } else {
            panic!("Invalid meta name {}", meta)
        }
    }

    pub fn meta_lookup(&self, meta: &MetaId) -> FuncletId {
        self.meta_lookup_loc(meta).0
    }

    pub fn set_meta_map(&mut self, meta_map: ast::MetaMapping) {
        self.meta_map = Some(meta_map)
    }

    pub fn reset_meta_map(&mut self) {
        self.meta_map = None
    }
}<|MERGE_RESOLUTION|>--- conflicted
+++ resolved
@@ -187,19 +187,6 @@
                 ast::Declaration::Funclet(f) => {
                     self.funclet_indices
                         .insert(f.header.name.0.clone(), ir::Place::Local);
-<<<<<<< HEAD
-                    let mut node_table = NodeTable::new();
-                    for command in &f.commands {
-                        // assume that each node has a name at this point,
-                        //   re: explication corrections
-                        match command.command {
-                            ast::Command::Node(_) => {
-                                node_table.local.push(command.name.clone().unwrap());
-                            }
-                            ast::Command::TailEdge(_) => {} // don't add tail edges
-                            _ => {
-                                unreachable!("unimplemented hole");
-=======
                     let mut var_map = HashMap::new();
                     for (index, arg) in f.header.args.iter().enumerate() {
                         match &arg.name {
@@ -229,8 +216,8 @@
                                 }
 
                                 node_id += 1; // if it's a "real node" increment the id
->>>>>>> b81e2f6f
                             }
+                            _ => {}
                         }
                     }
                     for (index, ret_arg) in f.header.ret.iter().enumerate() {
