//! Lowers a scheduling function into caiman assembly.
//! Invokes the AST -> HIR transformation and all related passes
//! for this, then applies syntax-directed lowering of HIR to Caiman Assembly.

use std::collections::BTreeSet;

<<<<<<< HEAD
use caiman::{
    assembly::ast::{self as asm, Hole, MetaMapping},
    ir::Place,
};
=======
use caiman::assembly::ast::{self as asm, MetaMapping, RemoteNodeId};
use caiman::explication::Hole;
>>>>>>> 4b25420f

use crate::{
    enum_cast,
    error::{type_error, LocalError},
    lower::{data_type_to_ffi_type, IN_STEM},
    parse::ast::{self, DataType, Flow, SchedTerm, SchedulingFunc, SpecType, Tag},
    typing::{Context, LOCAL_TEMP_FLAGS},
};
use caiman::ir;

use super::{
    data_type_to_storage_type,
    sched_hir::{
        DataMovement, FenceOp, Funclet, Funclets, HirBody, HirFuncCall, Specs, Terminator,
        TripleTag,
    },
    tuple_id,
};

/// A vector of commands with holes.
/// A hole in a command means `???`
type CommandVec = Vec<Hole<asm::Command>>;

/// Gets the name of a temporary variable with the given id
#[inline]
fn temp_var_name(temp_id: usize) -> String {
    format!("_t{temp_id}")
}

/// Constructs a copy from `src` to `dest` using either a local copy or a local
/// do builtin, depending on whether `src` is atomic in the value spec.
fn build_copy_cmd(
    dest: &str,
    src: &SchedTerm,
    f: &Funclet,
    backup_tag: Option<&TripleTag>,
) -> asm::Command {
    let val_quot = src
        .get_tags()
        .map(|t| tag_to_remote_id(&TripleTag::from_tags(t).value))
        .or_else(|| backup_tag.map(|t| tag_to_remote_id(&t.value)))
        .or_else(|| {
            if let SchedTerm::Var { name, .. } = src {
                f.get_out_tag(name).map(|t| tag_to_remote_id(&t.value))
            } else {
                None
            }
        });
    if let Some(quot) = val_quot {
        if f.is_literal_value(&quot) {
            return asm::Command::Node(asm::NamedNode {
                name: None,
                node: asm::Node::LocalDoBuiltin {
                    operation: Hole::Filled(quot),
                    inputs: Hole::Filled(vec![]),
                    outputs: Hole::Filled(vec![Hole::Filled(asm::NodeId(dest.to_string()))]),
                },
            });
        }
    }
    let src = enum_cast!(SchedTerm::Var { name, .. }, name, src);
    if f.is_var_or_ref(src) || f.get_flags().contains_key(src) {
        asm::Command::Node(asm::NamedNode {
            name: None,
            node: asm::Node::LocalCopy {
                input: Hole::Filled(asm::NodeId(src.clone())),
                output: Hole::Filled(asm::NodeId(dest.to_string())),
            },
        })
    } else {
        asm::Command::Node(asm::NamedNode {
            name: None,
            node: asm::Node::WriteRef {
                source: Hole::Filled(asm::NodeId(src.clone())),
                destination: Hole::Filled(asm::NodeId(dest.to_string())),
                storage_type: Hole::Filled(data_type_to_storage_type(f.get_dtype(dest).unwrap())),
            },
        })
    }
}

/// Lowers a flattened declaration statement into a caiman assembly command
/// # Returns
/// A tuple containing the commands that implement the statement
/// and the next available temporary id
fn lower_flat_decl(
    dest: &str,
    dest_tag: &TripleTag,
    rhs: &SchedTerm,
    temp_id: usize,
    f: &Funclet,
) -> (CommandVec, usize) {
    let temp_node_name = temp_var_name(temp_id);
    let temp = asm::Command::Node(asm::NamedNode {
        name: Some(asm::NodeId(temp_node_name.clone())),
        node: asm::Node::AllocTemporary {
            place: Hole::Filled(ir::Place::Local),
            buffer_flags: Hole::Filled(LOCAL_TEMP_FLAGS),
            storage_type: Hole::Filled(data_type_to_ffi_type(f.get_dtype(dest).unwrap())),
        },
    });
    let mv = build_copy_cmd(&temp_node_name, rhs, f, Some(dest_tag));
    let rd_ref = asm::Command::Node(asm::NamedNode {
        name: Some(asm::NodeId(dest.to_string())),
        node: asm::Node::ReadRef {
            source: Hole::Filled(asm::NodeId(temp_node_name)),
            storage_type: Hole::Filled(data_type_to_ffi_type(f.get_dtype(dest).unwrap())),
        },
    });
    (
        vec![Hole::Filled(temp), Hole::Filled(mv), Hole::Filled(rd_ref)],
        temp_id + 1,
    )
}

/// Lowers a variable declaration
fn lower_var_decl(
    dest: &str,
    dest_tag: &TripleTag,
    rhs: &Option<SchedTerm>,
    temp_id: usize,
    f: &Funclet,
) -> (CommandVec, usize) {
    let mut result = vec![Hole::Filled(asm::Command::Node(asm::NamedNode {
        name: Some(asm::NodeId(dest.to_string())),
        node: asm::Node::AllocTemporary {
            place: Hole::Filled(ir::Place::Local),
            buffer_flags: Hole::Filled(LOCAL_TEMP_FLAGS),
            storage_type: Hole::Filled(data_type_to_ffi_type(f.get_dtype(dest).unwrap())),
        },
    }))];
    if let Some(rhs) = rhs {
        result.push(Hole::Filled(build_copy_cmd(dest, rhs, f, Some(dest_tag))));
    }
    (result, temp_id)
}

/// Lowers a store lhs <- rhs
fn lower_store(
    lhs: &str,
    lhs_tags: &TripleTag,
    rhs: &SchedTerm,
    temp_id: usize,
    f: &Funclet,
) -> (CommandVec, usize) {
    (
        vec![Hole::Filled(build_copy_cmd(lhs, rhs, f, Some(lhs_tags)))],
        temp_id,
    )
}

/// Lowers an operation into a local-do-external and read-ref
fn lower_op(
    dests: &[(String, TripleTag)],
    op: &str,
    args: &[SchedTerm],
    temp_id: usize,
    f: &Funclet,
) -> (CommandVec, usize) {
    // alloc temps for each destination
    let temps: Vec<_> = dests
        .iter()
        .enumerate()
        .map(|(id, (name, _))| {
            let temp_node_name = temp_var_name(temp_id + id);
            (
                temp_node_name.clone(),
                asm::Command::Node(asm::NamedNode {
                    name: Some(asm::NodeId(temp_node_name)),
                    node: asm::Node::AllocTemporary {
                        place: Hole::Filled(ir::Place::Local),
                        buffer_flags: Hole::Filled(LOCAL_TEMP_FLAGS),
                        storage_type: Hole::Filled(data_type_to_ffi_type(
                            f.get_dtype(name).unwrap(),
                        )),
                    },
                }),
            )
        })
        .collect();
    let called_vars = dests
        .iter()
        .map(|(_, t)| t.value.quot_var.spec_var.as_ref().unwrap().clone())
        .collect::<Vec<_>>();
    let mut inputs = vec![];
    for arg in args {
        let arg = enum_cast!(SchedTerm::Var { name, .. }, name, arg);
        inputs.push(Hole::Filled(asm::NodeId(arg.clone())));
    }
    let local_do = asm::Command::Node(asm::NamedNode {
        name: None,
        node: asm::Node::LocalDoExternal {
            operation: Hole::Filled(asm::RemoteNodeId {
                funclet: Hole::Filled(SpecType::Value.get_meta_id()),
                node: Some(Hole::Filled(asm::NodeId(tuple_id(&called_vars)))),
            }),
            inputs: Hole::Filled(inputs),
            outputs: Hole::Filled(
                temps
                    .iter()
                    .map(|(n, _)| Hole::Filled(asm::NodeId(n.clone())))
                    .collect(),
            ),
            external_function_id: Hole::Filled(asm::ExternalFunctionId(op.to_string())),
        },
    });
    // read ref for each destination
    let read_refs: Vec<_> = dests
        .iter()
        .zip(temps.iter())
        .map(|((name, _), (temp, _))| {
            Hole::Filled(asm::Command::Node(asm::NamedNode {
                name: Some(asm::NodeId(name.clone())),
                node: asm::Node::ReadRef {
                    source: Hole::Filled(asm::NodeId(temp.clone())),
                    storage_type: Hole::Filled(data_type_to_ffi_type(f.get_dtype(name).unwrap())),
                },
            }))
        })
        .collect();
    (
        temps
            .into_iter()
            .map(|(_, c)| Hole::Filled(c))
            .chain(std::iter::once(Hole::Filled(local_do)))
            .chain(read_refs)
            .collect(),
        temp_id + dests.len(),
    )
}

fn lower_load(dest: &str, typ: &DataType, src: &str, temp_id: usize) -> (CommandVec, usize) {
    (
        vec![Hole::Filled(asm::Command::Node(asm::NamedNode {
            name: Some(asm::NodeId(dest.to_string())),
            node: asm::Node::ReadRef {
                source: Hole::Filled(asm::NodeId(src.to_string())),
                storage_type: Hole::Filled(data_type_to_ffi_type(typ)),
            },
        }))],
        temp_id,
    )
}

/// Lowers a begin-encode operation into a caiman assembly command
/// # Arguments
/// * `device` - the device to encode on
/// * `device_vars` - the names of the variables to encode
/// * `encoder` - the name of the encoder to use
/// * `tags` - the tags for the operation
/// * `temp_id` - the next available temporary id
/// * `f` - the funclet that contains the operation
fn lower_begin_encode(
    device: &str,
    device_vars: &[String],
    encoder: &str,
    tags: &TripleTag,
    temp_id: usize,
    f: &Funclet,
) -> (CommandVec, usize) {
    let place = match device {
        "gpu" => ir::Place::Gpu,
        "cpu" => ir::Place::Cpu,
        _ => ir::Place::Local,
    };
    // TODO: proper device vars to support multiple encodings in a single function
    // TODO: check if device variables should have reference semantics (as implemented here)
    let mut cmds = vec![];
    for var in device_vars {
        cmds.push(Hole::Filled(asm::Command::Node(asm::NamedNode {
            name: Some(asm::NodeId(var.clone())),
            node: asm::Node::AllocTemporary {
                place: Hole::Filled(place),
                buffer_flags: Hole::Filled(f.get_flags()[var]),
                storage_type: Hole::Filled(data_type_to_storage_type(f.get_dtype(var).unwrap())),
            },
        })));
    }
    cmds.push(Hole::Filled(asm::Command::Node(asm::NamedNode {
        name: Some(asm::NodeId(encoder.to_string())),
        node: asm::Node::BeginEncoding {
            place: Hole::Filled(place),
            event: Hole::Filled(tag_to_remote_id(&tags.timeline)),
            encoded: Hole::Filled(
                device_vars
                    .iter()
                    .map(|k| Hole::Filled(asm::NodeId(k.clone())))
                    .collect(),
            ),
            fences: Hole::Filled(vec![]),
        },
    })));
    (cmds, temp_id)
}

/// Lowers a device copy operation into a caiman assembly command. Allocates a new
/// temporary to hold the source if the source is a value.
/// # Arguments
/// * `dest` - the name of the variable to store the result in. Should be a device variable
/// * `src` - the name of the variable to copy from. Should be a host variable
/// * `dir` - the direction of the copy. Must be `HostToDevice` for now
/// * `encoder` - the name of the encoder to use
/// * `temp_id` - the next available temporary id
fn lower_device_copy(
    dest: &str,
    src: &str,
    dir: DataMovement,
    encoder: &str,
    temp_id: usize,
    f: &Funclet,
) -> (CommandVec, usize) {
    assert_eq!(dir, DataMovement::HostToDevice);
    if f.is_var_or_ref(src) {
        (
            vec![Hole::Filled(asm::Command::Node(asm::NamedNode {
                name: None,
                node: asm::Node::EncodeCopy {
                    encoder: Hole::Filled(asm::NodeId(encoder.to_string())),
                    input: Hole::Filled(asm::NodeId(src.to_string())),
                    output: Hole::Filled(asm::NodeId(dest.to_string())),
                },
            }))],
            temp_id,
        )
    } else {
        (
            vec![
                Hole::Filled(asm::Command::Node(asm::NamedNode {
                    name: Some(asm::NodeId(temp_var_name(temp_id))),
                    node: asm::Node::AllocTemporary {
                        place: Hole::Filled(Place::Local),
                        storage_type: Hole::Filled(data_type_to_ffi_type(
                            f.get_dtype(src).unwrap(),
                        )),
                        buffer_flags: Hole::Filled(LOCAL_TEMP_FLAGS),
                    },
                })),
                Hole::Filled(asm::Command::Node(asm::NamedNode {
                    name: None,
                    node: asm::Node::WriteRef {
                        source: Hole::Filled(asm::NodeId(src.to_string())),
                        destination: Hole::Filled(asm::NodeId(temp_var_name(temp_id))),
                        storage_type: Hole::Filled(data_type_to_ffi_type(
                            f.get_dtype(src).unwrap(),
                        )),
                    },
                })),
                Hole::Filled(asm::Command::Node(asm::NamedNode {
                    name: None,
                    node: asm::Node::EncodeCopy {
                        encoder: Hole::Filled(asm::NodeId(encoder.to_string())),
                        input: Hole::Filled(asm::NodeId(temp_var_name(temp_id))),
                        output: Hole::Filled(asm::NodeId(dest.to_string())),
                    },
                })),
            ],
            temp_id + 1,
        )
    }
}

/// Lowers an encode-do operation into a caiman assembly command
/// # Arguments
/// * `dests` - the names of the variables to store the result in. These should be
///            device variables
/// * `func` - the function to call
/// * `encoder` - the name of the encoder to use
/// * `temp_id` - the next available temporary id
fn lower_encode_do(
    dests: &[String],
    func: &HirFuncCall,
    encoder: &str,
    temp_id: usize,
) -> (CommandVec, usize) {
    let local_do = asm::Command::Node(asm::NamedNode {
        name: None,
        node: asm::Node::EncodeDoExternal {
            operation: Hole::Filled(tag_to_remote_id(&func.tag.value)),
            encoder: Hole::Filled(asm::NodeId(encoder.to_string())),
            inputs: Hole::Filled(
                func.args
                    .iter()
                    .map(|x| Hole::Filled(asm::NodeId(x.clone())))
                    .collect(),
            ),
            outputs: Hole::Filled(
                dests
                    .iter()
                    .map(|n| Hole::Filled(asm::NodeId(n.clone())))
                    .collect(),
            ),
            external_function_id: Hole::Filled(asm::ExternalFunctionId(func.target.to_string())),
        },
    });
    (vec![Hole::Filled(local_do)], temp_id)
}

/// Lowers a fence operation into a caiman assembly command
/// # Arguments
/// * `dest` - the name of the variable to store the result in. May be `None`
/// * `op` - the type of fence operation
/// * `src` - the name of the variable to synchronize on for a sync fence or the
///          encoder to submit for a submit fence
/// * `tags` - the tags for the fence
/// * `temp_id` - the next available temporary id
fn lower_fence_op(
    dest: &Option<String>,
    op: FenceOp,
    src: &SchedTerm,
    tags: &TripleTag,
    temp_id: usize,
) -> (CommandVec, usize) {
    let src = enum_cast!(SchedTerm::Var { name, .. }, name, src).clone();
    let local_do = match op {
        FenceOp::Submit => asm::Command::Node(asm::NamedNode {
            name: dest.as_ref().map(|x| asm::NodeId(x.clone())),
            node: asm::Node::Submit {
                encoder: Hole::Filled(asm::NodeId(src)),
                event: Hole::Filled(tag_to_remote_id(&tags.timeline)),
            },
        }),
        FenceOp::Sync => asm::Command::Node(asm::NamedNode {
            name: None,
            node: asm::Node::SyncFence {
                fence: Hole::Filled(asm::NodeId(src)),
                event: Hole::Filled(tag_to_remote_id(&tags.timeline)),
            },
        }),
    };
    (vec![Hole::Filled(local_do)], temp_id)
}

/// Lowers a scheduling statement into a caiman assembly command
/// # Returns
/// A tuple containing the commands that implement the statement
/// and the next available temporary id
fn lower_instr(s: &HirBody, temp_id: usize, f: &Funclet) -> (CommandVec, usize) {
    match s {
        HirBody::ConstDecl {
            lhs, rhs, lhs_tag, ..
        } => lower_flat_decl(lhs, lhs_tag, rhs, temp_id, f),
        HirBody::VarDecl {
            lhs, lhs_tag, rhs, ..
        } => lower_var_decl(lhs, lhs_tag, rhs, temp_id, f),
        HirBody::RefStore {
            lhs, rhs, lhs_tags, ..
        } => lower_store(lhs, lhs_tags, rhs, temp_id, f),
        HirBody::RefLoad { dest, src, typ, .. } => lower_load(dest, typ, src, temp_id),
        // annotations don't lower to anything
        HirBody::InAnnotation(..) | HirBody::OutAnnotation(..) => (vec![], temp_id),
        HirBody::Op {
            dests, op, args, ..
        } => lower_op(dests, &op.lower(), args, temp_id, f),
        x @ HirBody::Hole(_) => todo!("{x:?}"),
        HirBody::Phi { .. } => panic!("Attempting to lower intermediate form"),
        HirBody::BeginEncoding {
            device,
            device_vars,
            tags,
            encoder,
            ..
        } => lower_begin_encode(device, device_vars, encoder, tags, temp_id, f),
        HirBody::DeviceCopy {
            dest,
            src,
            dir,
            encoder,
            ..
        } => lower_device_copy(dest, src, *dir, encoder, temp_id, f),
        HirBody::EncodeDo {
            dests,
            func,
            encoder,
            ..
        } => lower_encode_do(dests, func, encoder, temp_id),
        HirBody::FenceOp {
            dest,
            op,
            src,
            tags,
            ..
        } => lower_fence_op(dest, *op, src, tags, temp_id),
    }
}

/// Lowers a function call into a caiman assembly command.
/// # Arguments
/// * `call` - the function call to lower
/// * `temp_id` - the next available temporary id
/// * `f` - the funclet that contains the call
/// # Returns
/// A tuple containing the commands that implement the call
fn lower_func_call(
    call: &HirFuncCall,
    captures: &BTreeSet<String>,
    temp_id: usize,
    f: &Funclet,
) -> CommandVec {
    let djoin_id = temp_id;
    let djoin_name = temp_var_name(djoin_id);
    let join = temp_id + 1;
    let join_var = temp_var_name(join);
    vec![
        Hole::Filled(asm::Command::Node(asm::NamedNode {
            name: Some(asm::NodeId(djoin_name.clone())),
            node: asm::Node::DefaultJoin,
        })),
        Hole::Filled(asm::Command::Node(asm::NamedNode {
            name: Some(asm::NodeId(join_var.clone())),
            node: asm::Node::InlineJoin {
                funclet: f.next_blocks().first().unwrap().clone(),
                captures: Hole::Filled(
                    captures
                        .iter()
                        .map(|x| Hole::Filled(asm::NodeId(x.clone())))
                        .collect(),
                ),
                continuation: Hole::Filled(asm::NodeId(djoin_name)),
            },
        })),
        Hole::Filled(asm::Command::TailEdge(asm::TailEdge::ScheduleCall {
            operations: Hole::Filled(
                call.tag
                    .clone()
                    .tags_vec()
                    .into_iter()
                    .map(|x| x.quot)
                    .collect(),
            ),
            callee_funclet_id: Hole::Filled(asm::FuncletId(call.target.clone())),
            callee_arguments: Hole::Filled(
                call.args
                    .iter()
                    .map(|x| Hole::Filled(asm::NodeId(x.clone())))
                    .collect(),
            ),
            continuation_join: Hole::Filled(asm::NodeId(join_var)),
        })),
    ]
}

/// Lowers a yield terminator into a caiman assembly command
/// # Arguments
/// * `captures` - the names of the variables to capture to the continuation
/// * `temp_id` - the next available temporary id
/// * `f` - the funclet that contains the yield
/// # Returns
/// A vec containing the commands that implement the yield
fn lower_yield(captures: &[String], temp_id: usize, f: &Funclet) -> CommandVec {
    let djoin_id = temp_id;
    let djoin_name = temp_var_name(djoin_id);
    let join = temp_id + 1;
    let join_var = temp_var_name(join);
    vec![
        Hole::Filled(asm::Command::Node(asm::NamedNode {
            name: Some(asm::NodeId(djoin_name.clone())),
            node: asm::Node::DefaultJoin,
        })),
        Hole::Filled(asm::Command::Node(asm::NamedNode {
            name: Some(asm::NodeId(join_var.clone())),
            node: asm::Node::SerializedJoin {
                funclet: f.next_blocks().first().unwrap().clone(),
                captures: Hole::Filled(
                    captures
                        .iter()
                        .map(|x| Hole::Filled(asm::NodeId(x.clone())))
                        .collect(),
                ),
                continuation: Hole::Filled(asm::NodeId(djoin_name)),
            },
        })),
        Hole::Filled(asm::Command::TailEdge(asm::TailEdge::ScheduleCallYield {
            operations: Hole::Filled(vec![
                Hole::Filled(asm::RemoteNodeId {
                    node: None,
                    funclet: SpecType::Value.get_meta_id(),
                }),
                Hole::Filled(asm::RemoteNodeId {
                    node: None,
                    funclet: SpecType::Spatial.get_meta_id(),
                }),
                Hole::Filled(asm::RemoteNodeId {
                    node: None,
                    funclet: SpecType::Timeline.get_meta_id(),
                }),
            ]),
            external_function_id: Hole::Filled(asm::ExternalFunctionId(String::from("_loop_impl"))),
            yielded_nodes: Hole::Filled(vec![]),
            continuation_join: Hole::Filled(asm::NodeId(join_var)),
        })),
    ]
}

/// Lowers a return terminator into a caiman assembly command.
/// If the return is a final return, it is lowered into a default join and a
/// jump to the final block. Otherwise it is lowered into a return command.
///
/// # Arguments
/// * `ret` - the name of the variable to return
/// * `temp_id` - the next available temporary id
/// * `f` - the funclet that contains the return
/// # Returns
/// A tuple containing the commands that implement the return
fn lower_ret(rets: &[String], passthrough: &[String], temp_id: usize, f: &Funclet) -> CommandVec {
    assert!(passthrough.len() <= 1 || passthrough.iter().le(passthrough.iter().skip(1)));
    if f.is_final_return() {
        let djoin_id = temp_id;
        let djoin_name = temp_var_name(djoin_id);
        let join = temp_id + 1;
        let join_var = temp_var_name(join);
        assert_eq!(f.next_blocks().len(), 1);
        vec![
            Hole::Filled(asm::Command::Node(asm::NamedNode {
                name: Some(asm::NodeId(djoin_name.clone())),
                node: asm::Node::DefaultJoin,
            })),
            Hole::Filled(asm::Command::Node(asm::NamedNode {
                name: Some(asm::NodeId(join_var.clone())),
                node: asm::Node::InlineJoin {
                    funclet: f.next_blocks().first().unwrap().clone(),
                    captures: Hole::Filled(vec![]),
                    continuation: Hole::Filled(asm::NodeId(djoin_name)),
                },
            })),
            Hole::Filled(asm::Command::TailEdge(asm::TailEdge::Jump {
                arguments: Hole::Filled(
                    rets.iter()
                        .chain(passthrough.iter())
                        .map(|x| Hole::Filled(asm::NodeId(x.clone())))
                        .collect(),
                ),
                join: Hole::Filled(asm::NodeId(join_var)),
            })),
        ]
    } else {
        vec![Hole::Filled(asm::Command::TailEdge(
            asm::TailEdge::Return {
                return_values: Hole::Filled(
                    rets.iter()
                        .chain(passthrough.iter())
                        .map(|x| Hole::Filled(asm::NodeId(x.clone())))
                        .collect(),
                ),
            },
        ))]
    }
}

/// Lowers a basic block terminator into a caiman assembly command
/// # Returns
/// A tuple containing the commands that implement the terminator
/// and the next available temporary id
fn lower_terminator(t: &Terminator, temp_id: usize, f: &Funclet<'_>) -> CommandVec {
    // we do not return the new `temp_id` because this is the last instruction
    // in the block
    match t {
        Terminator::Return {
            rets, passthrough, ..
        } => lower_ret(rets, passthrough, temp_id, f),
        Terminator::Next(vars) => {
            vec![Hole::Filled(asm::Command::TailEdge(
                asm::TailEdge::Return {
                    return_values: Hole::Filled(
                        vars.iter()
                            .map(|v| Hole::Filled(asm::NodeId(v.clone())))
                            .collect(),
                    ),
                },
            ))]
        }
        Terminator::FinalReturn(n) => vec![Hole::Filled(asm::Command::TailEdge(
            asm::TailEdge::Return {
                return_values: Hole::Filled(
                    n.iter()
                        .map(|v| Hole::Filled(asm::NodeId(v.clone())))
                        .collect(),
                ),
            },
        ))],
        Terminator::Select { guard, tag, .. } => lower_select(guard, tag, temp_id, f),
        // TODO: review this
        Terminator::None => panic!("None terminator not replaced by Next"),
        Terminator::Call(..) => panic!("Call not replaced by CaptureCall"),
        Terminator::CaptureCall { call, captures, .. } => {
            lower_func_call(call, captures, temp_id, f)
        }
        Terminator::Yield(captures) => lower_yield(captures, temp_id, f),
    }
}

/// Lowers a select terminator into a series of caiman assembly commands
/// # Returns
/// The commands that implement the terminator
fn lower_select(guard_name: &str, tags: &TripleTag, temp_id: usize, f: &Funclet<'_>) -> CommandVec {
    let djoin_id = temp_id;
    let djoin_name = temp_var_name(djoin_id);
    let join = temp_id + 1;
    let join_var = temp_var_name(join);
    vec![
        Hole::Filled(asm::Command::Node(asm::NamedNode {
            name: Some(asm::NodeId(djoin_name.clone())),
            node: asm::Node::DefaultJoin,
        })),
        Hole::Filled(asm::Command::Node(asm::NamedNode {
            name: Some(asm::NodeId(join_var.clone())),
            node: asm::Node::InlineJoin {
                funclet: Hole::Filled(f.join_funclet()),
                captures: Hole::Filled(vec![]),
                continuation: Hole::Filled(asm::NodeId(djoin_name)),
            },
        })),
        Hole::Filled(asm::Command::TailEdge(asm::TailEdge::ScheduleSelect {
            operations: Hole::Filled(
                tags.clone()
                    .tags_vec()
                    .into_iter()
                    .map(|x| x.quot)
                    .collect(),
            ),
            condition: Hole::Filled(asm::NodeId(guard_name.to_string())),
            callee_funclet_ids: Hole::Filled(f.next_blocks()),
            callee_arguments: Hole::Filled(f.output_args()),
            continuation_join: Hole::Filled(asm::NodeId(join_var)),
        })),
    ]
}

/// Gets the assembly quotient from a high level caiman tag
pub fn tag_to_remote_id(t: &Tag) -> asm::RemoteNodeId {
    asm::RemoteNodeId {
        node: if matches!(t.quot, Some(ast::Quotient::None)) {
            None
        } else {
            Some(
                t.quot_var
                    .spec_var
                    .clone()
                    .map(|x| {
                        if matches!(t.quot, Some(ast::Quotient::Input)) {
                            asm::NodeId(format!("{IN_STEM}{x}"))
                        } else {
                            asm::NodeId(x)
                        }
                    })
                    .into(),
            )
        },
        funclet: t.quot_var.spec_type.get_meta_id(),
    }
}

/// Converts a hlc tag to a tag in the assembly
pub fn tag_to_tag(t: &Tag) -> asm::Tag {
    asm::Tag {
        quot: Hole::Filled(tag_to_remote_id(t)),
        flow: match t.flow.expect("TODO: Holes in flow") {
            Flow::Dead => Hole::Filled(ir::Flow::Dead),
            Flow::Need => Hole::Filled(ir::Flow::Need),
            Flow::Usable => Hole::Filled(ir::Flow::Usable),
            Flow::Save => Hole::Filled(ir::Flow::Saved),
        },
    }
}

/// Lowers a basic block into a caiman assembly funclet
///
fn lower_block(funclet: &Funclet<'_>) -> asm::Funclet {
    let mut commands = vec![];
    let inputs = funclet.inputs();
    for idx in 0..inputs.len() {
        commands.push(Hole::Filled(asm::Command::Node(asm::NamedNode {
            name: None,
            node: asm::Node::Phi {
                index: Hole::Filled(idx),
            },
        })));
    }
    let mut temp_id = 0;
    for cmd in funclet.stmts() {
        let (mut new_cmds, new_id) = lower_instr(cmd, temp_id, funclet);
        temp_id = new_id;
        commands.append(&mut new_cmds);
    }
    commands.extend(lower_terminator(funclet.terminator(), temp_id, funclet));
    // TODO: implicit timeline tag deduction
    let get_tag = |name: &str| {
        let t = if name == "input" {
            funclet.get_input_tag(name)
        } else {
            funclet.get_out_tag(name).cloned()
        };
        t.map_or(
            asm::Tag {
                quot: Hole::Filled(asm::RemoteNodeId {
                    node: None,
                    funclet: Hole::Filled(SpecType::Spatial.get_meta_id()),
                }),
                flow: ir::Flow::Usable,
            },
            |mut t| {
                if t.timeline.flow.is_none() {
                    t.timeline.flow = Some(Flow::Usable);
                }
                assert!(t.timeline.quot_var.spec_var.is_some());
                tag_to_tag(&t.timeline)
            },
        )
    };
    asm::Funclet {
        kind: ir::FuncletKind::ScheduleExplicit,
        header: asm::FuncletHeader {
            name: asm::FuncletId(funclet.name()),
            args: inputs,
            ret: funclet.outputs(),
            binding: asm::FuncletBinding::ScheduleBinding(asm::ScheduleBinding {
<<<<<<< HEAD
                implicit_tags: (get_tag("input"), get_tag("output")),
=======
                implicit_tags: (
                    asm::Tag {
                        flow: Hole::Filled(ir::Flow::Usable),
                        quot: Hole::Filled(RemoteNodeId {
                            funclet: SpecType::Timeline.get_meta_id(),
                            node: None,
                        }),
                    },
                    asm::Tag {
                        flow: Hole::Filled(ir::Flow::Usable),
                        quot: Hole::Filled(RemoteNodeId {
                            funclet: SpecType::Timeline.get_meta_id(),
                            node: None,
                        }),
                    },
                ),
>>>>>>> 4b25420f
                meta_map: MetaMapping {
                    value: (SpecType::Value.get_meta_id(), funclet.specs().value.clone()),
                    timeline: (
                        SpecType::Timeline.get_meta_id(),
                        funclet.specs().timeline.clone(),
                    ),
                    spatial: (
                        SpecType::Spatial.get_meta_id(),
                        funclet.specs().spatial.clone(),
                    ),
                },
            }),
        },
        commands,
    }
}

/// Lower a scheduling function into one or more caiman assembly funclet.
/// # Errors
/// Returns an error if the function is missing a spec.
pub fn lower_schedule(
    ctx: &Context,
    func: SchedulingFunc,
) -> Result<Vec<asm::Funclet>, LocalError> {
    let mut val = None;
    let mut timeline = None;
    let mut spatial = None;
    if func.specs.len() > 3 {
        return Err(type_error(func.info, "Too many specs"));
    }
    for spec in &func.specs {
        match ctx.specs.get(spec).map(|s| s.typ) {
            Some(SpecType::Value) => val = Some(spec.to_string()),
            Some(SpecType::Timeline) => timeline = Some(spec.to_string()),
            Some(SpecType::Spatial) => spatial = Some(spec.to_string()),
            None => return Err(type_error(func.info, &format!("Spec '{spec}' not found"))),
        }
    }
    let specs = Specs {
        value: val
            .map(asm::FuncletId)
            .ok_or_else(|| type_error(func.info, "Missing value spec"))?,
        timeline: timeline
            .map(asm::FuncletId)
            .ok_or_else(|| type_error(func.info, "Missing timeline spec"))?,
        spatial: spatial
            .map(asm::FuncletId)
            .ok_or_else(|| type_error(func.info, "Missing spatial spec"))?,
    };
    let blocks = Funclets::new(func, &specs, ctx);
    Ok(blocks.funclets().iter().map(lower_block).collect())
}<|MERGE_RESOLUTION|>--- conflicted
+++ resolved
@@ -4,15 +4,8 @@
 
 use std::collections::BTreeSet;
 
-<<<<<<< HEAD
-use caiman::{
-    assembly::ast::{self as asm, Hole, MetaMapping},
-    ir::Place,
-};
-=======
-use caiman::assembly::ast::{self as asm, MetaMapping, RemoteNodeId};
+use caiman::assembly::ast::{self as asm, MetaMapping};
 use caiman::explication::Hole;
->>>>>>> 4b25420f
 
 use crate::{
     enum_cast,
@@ -206,7 +199,7 @@
         name: None,
         node: asm::Node::LocalDoExternal {
             operation: Hole::Filled(asm::RemoteNodeId {
-                funclet: Hole::Filled(SpecType::Value.get_meta_id()),
+                funclet: SpecType::Value.get_meta_id(),
                 node: Some(Hole::Filled(asm::NodeId(tuple_id(&called_vars)))),
             }),
             inputs: Hole::Filled(inputs),
@@ -343,7 +336,7 @@
                 Hole::Filled(asm::Command::Node(asm::NamedNode {
                     name: Some(asm::NodeId(temp_var_name(temp_id))),
                     node: asm::Node::AllocTemporary {
-                        place: Hole::Filled(Place::Local),
+                        place: Hole::Filled(ir::Place::Local),
                         storage_type: Hole::Filled(data_type_to_ffi_type(
                             f.get_dtype(src).unwrap(),
                         )),
@@ -808,9 +801,9 @@
             asm::Tag {
                 quot: Hole::Filled(asm::RemoteNodeId {
                     node: None,
-                    funclet: Hole::Filled(SpecType::Spatial.get_meta_id()),
+                    funclet: SpecType::Spatial.get_meta_id(),
                 }),
-                flow: ir::Flow::Usable,
+                flow: Hole::Filled(ir::Flow::Usable),
             },
             |mut t| {
                 if t.timeline.flow.is_none() {
@@ -828,26 +821,7 @@
             args: inputs,
             ret: funclet.outputs(),
             binding: asm::FuncletBinding::ScheduleBinding(asm::ScheduleBinding {
-<<<<<<< HEAD
                 implicit_tags: (get_tag("input"), get_tag("output")),
-=======
-                implicit_tags: (
-                    asm::Tag {
-                        flow: Hole::Filled(ir::Flow::Usable),
-                        quot: Hole::Filled(RemoteNodeId {
-                            funclet: SpecType::Timeline.get_meta_id(),
-                            node: None,
-                        }),
-                    },
-                    asm::Tag {
-                        flow: Hole::Filled(ir::Flow::Usable),
-                        quot: Hole::Filled(RemoteNodeId {
-                            funclet: SpecType::Timeline.get_meta_id(),
-                            node: None,
-                        }),
-                    },
-                ),
->>>>>>> 4b25420f
                 meta_map: MetaMapping {
                     value: (SpecType::Value.get_meta_id(), funclet.specs().value.clone()),
                     timeline: (
