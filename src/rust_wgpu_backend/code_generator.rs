--- conflicted
+++ resolved
@@ -142,11 +142,7 @@
 #[derive(Clone, PartialOrd, Ord, PartialEq, Eq, Debug, Default)]
 struct ShaderModuleKey
 {
-<<<<<<< HEAD
-	external_gpu_function_id : ir::ExternalFunctionId
-=======
 	external_gpu_function_name: String
->>>>>>> b46dd7d8
 }
 
 impl ShaderModuleKey
@@ -187,13 +183,8 @@
 
 struct GpuFunctionInvocation
 {
-<<<<<<< HEAD
-	external_gpu_function_id : ir::ExternalFunctionId,
-	bindings : BTreeMap<usize, (Option<usize>, Option<usize>)>,
-=======
 	external_gpu_function_name : String,
 	bindings : BTreeMap<usize, (Option<usize>, Option<usize>, bool)>,
->>>>>>> b46dd7d8
 	shader_module_key : ShaderModuleKey,
 }
 
@@ -226,11 +217,7 @@
 	active_funclet_state : Option<ActiveFuncletState>,
 	use_recording : bool,
 	active_submission_encoding_state : Option<SubmissionEncodingState>,
-<<<<<<< HEAD
-	active_external_gpu_function_id : Option<ir::ExternalFunctionId>,
-=======
 	active_external_gpu_function_name : Option<String>,
->>>>>>> b46dd7d8
 	active_shader_module_key : Option<ShaderModuleKey>,
 	shader_modules : BTreeMap<ShaderModuleKey, shadergen::ShaderModule>,
 	submission_queue : SubmissionQueue,
@@ -320,11 +307,7 @@
 		self.active_shader_module = Some(shader_module);
 	}*/
 
-<<<<<<< HEAD
-	fn set_active_external_gpu_function(&mut self, external_function_id : ir::ExternalFunctionId)
-=======
 	fn set_active_external_gpu_function(&mut self, kernel: &ffi::GpuKernel)
->>>>>>> b46dd7d8
 	{
 		// Will need to be more careful with this check once modules no longer correspond to external gpu functions one to one
 		// FIXME: Assumes every kernel has a distinct name
@@ -344,13 +327,7 @@
 
 		if !self.shader_modules.contains_key(&shader_module_key)
 		{
-<<<<<<< HEAD
-			let external_gpu_function = & self.native_interface.external_functions[external_function_id.0].get_gpu_kernel().unwrap();
-
-			let mut shader_module = match & external_gpu_function.shader_module_content
-=======
 			let mut shader_module = match &kernel.shader_module_content
->>>>>>> b46dd7d8
 			{
 				ffi::ShaderModuleContent::Wgsl(text) => {
 					shadergen::ShaderModule::from_wgsl(text.as_str()).unwrap()
@@ -383,13 +360,8 @@
 
 	fn set_active_bindings(&mut self, placement_state: &PlacementState, kernel: &ffi::GpuKernel, argument_vars : &[VarId], output_vars : &[VarId])// -> Box<[usize]>
 	{
-<<<<<<< HEAD
-		let external_function_id = self.active_external_gpu_function_id.unwrap();
-		let external_gpu_function = & self.native_interface.external_functions[external_function_id.0].get_gpu_kernel().unwrap();
-=======
 		let active_kernel_name = self.active_external_gpu_function_name.as_ref().unwrap();
 		assert_eq!(active_kernel_name, &kernel.name);
->>>>>>> b46dd7d8
 
 		let mut bindings = std::collections::BTreeMap::<usize, (Option<usize>, Option<usize>, bool)>::new();
 		let mut output_binding_map = std::collections::BTreeMap::<usize, usize>::new();
@@ -559,11 +531,7 @@
 		}*/
 	}
 
-<<<<<<< HEAD
-	fn generate_compute_dispatch(&mut self, external_function_id : ir::ExternalFunctionId, dimension_vars : &[VarId; 3], argument_vars : &[VarId], output_vars : &[VarId])
-=======
 	fn generate_compute_dispatch(&mut self, placement_state: &PlacementState, kernel : &ffi::GpuKernel, dimension_vars : &[VarId; 3], argument_vars : &[VarId], output_vars : &[VarId])
->>>>>>> b46dd7d8
 	{
 		self.require_local(dimension_vars);
 		self.require_on_gpu(argument_vars);
@@ -606,12 +574,7 @@
 
 		self.begin_command_encoding();
 
-<<<<<<< HEAD
-		let external_gpu_function = & self.native_interface.external_functions[external_function_id.0].get_gpu_kernel().unwrap();
-		assert_eq!(external_gpu_function.input_types.len(), argument_vars.len());
-=======
 		assert_eq!(kernel.input_types.len(), argument_vars.len());
->>>>>>> b46dd7d8
 		//let mut output_variables = Vec::<usize>::new();
 		self.code_writer.write(format!("let ("));
 		//self.code_writer.write(format!("let (old_command_buffer_{}, ", command_buffer_id));
@@ -2044,11 +2007,7 @@
 		return output_vars;
 	}*/
 
-<<<<<<< HEAD
-	pub fn build_compute_dispatch_with_outputs(&mut self, external_function_id : ir::ExternalFunctionId, dimension_vars : &[VarId; 3], argument_vars : &[VarId], output_vars : &[VarId])
-=======
 	pub fn build_compute_dispatch_with_outputs(&mut self, placement_state: &PlacementState, kernel : &ffi::GpuKernel, dimension_vars : &[VarId; 3], argument_vars : &[VarId], output_vars : &[VarId])
->>>>>>> b46dd7d8
 	{
 		self.generate_compute_dispatch(placement_state, kernel, dimension_vars, argument_vars, output_vars);
 	}
