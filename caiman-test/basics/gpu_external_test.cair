--- conflicted
+++ resolved
@@ -48,18 +48,6 @@
     return %bs;
 }
 
-<<<<<<< HEAD
-schedule
-[value $val = %foo, timeline $time = %foo_time, spatial $space = %foo_space]
-<input($time.%e)-have, output($time.%e)-have>
-%foo_main(%x_loc : node($val.%x)-have %i32l) -> [%out : %i32n] {
-    %c_loc = alloc-temporary local i32;
-    %x_gpu = alloc-temporary gpu i32;
-    %y_gpu = alloc-temporary gpu i32;
-    %y_loc = alloc-temporary local i32;
-    local-do-builtin node($val.%c)() -> %c_loc;
-    %enc = begin-encoding gpu node($time.%enc) [%x_gpu, %y_gpu] [];
-=======
 schedule[value $val = %foo, timeline $time = %foo_time, spatial $space = %foo_space]
 %foo_main<$time.%e-usable, $time.%out-usable>
 (%x_loc : $val.%x-usable %i32l)
@@ -71,7 +59,6 @@
 
     local-do-builtin $val.%c() -> %c_loc;
     %enc = begin-encoding gpu $time.%enc [%x_gpu, %y_gpu] [];
->>>>>>> b81e2f6f
     encode-copy %enc %x_loc -> %x_gpu;
     %c = read-ref i32 %c_loc;
     encode-do %enc %simple $val.%y_t(%c, %c, %c, %x_gpu) -> %y_gpu;
