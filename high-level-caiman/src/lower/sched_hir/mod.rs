pub mod cfg;
#[allow(clippy::module_inception)]
mod hir;

use std::{
    collections::{BTreeSet, HashMap, HashSet},
    rc::Rc,
};

pub use hir::*;

use crate::{
    lower::{data_type_to_local_type, IN_STEM},
    normalize::original_name,
    parse::ast::{DataType, SchedulingFunc},
    typing::{Context, Mutability, SchedInfo},
};
<<<<<<< HEAD
use caiman::{assembly::ast as asm, ir};
=======
use caiman::explication;
use caiman::assembly::ast::{self as asm};
>>>>>>> 4b25420f

use self::{
    analysis::{
        analyze, deduce_val_quots, deref_transform_pass, op_transform_pass, transform_out_ssa,
        transform_to_ssa, InOutFacts, LiveVars, TagAnalysis,
    },
    cfg::{BasicBlock, Cfg, Edge, FINAL_BLOCK_ID, START_BLOCK_ID},
};
mod analysis;
#[cfg(test)]
mod test;

pub use analysis::RET_VAR;

/// Scheduling funclet specs
#[derive(Clone, Debug, PartialEq, Eq)]
pub struct Specs {
    pub value: asm::FuncletId,
    pub timeline: asm::FuncletId,
    pub spatial: asm::FuncletId,
}

/// Information about a high level caiman function
struct FuncInfo {
    name: String,
    input: Vec<(String, TripleTag)>,
    output: Vec<TripleTag>,
}

/// The funclets of a scheduling function.
/// Combines the scheduling function's CFG with its analysis information
pub struct Funclets {
    cfg: Cfg,
    live_vars: analysis::InOutFacts<LiveVars>,
    type_info: analysis::InOutFacts<TagAnalysis>,
    /// Mapping from variable names to their local type. The local type of a variable
    /// is a reference
    types: HashMap<String, asm::TypeId>,
    /// Mapping from variable names to their data type
    data_types: HashMap<String, DataType>,
    finfo: FuncInfo,
    specs: Rc<Specs>,
    /// Map from block id to the set of output variables captured by a
    /// function call
    captured_out: HashMap<usize, BTreeSet<String>>,
    /// Set of value quotients which are literals in the value specification
    literal_value_classes: HashSet<String>,
    /// Set of variables used in the schedule
    variables: HashSet<String>,
    /// Mapping from device variable to its buffer flags
    flags: HashMap<String, ir::BufferFlags>,
}

/// A specific funclet in a scheduling function.
/// Combines the funclet's basic block with is analysis information.
pub struct Funclet<'a> {
    parent: &'a Funclets,
    block: &'a BasicBlock,
}

impl<'a> Funclet<'a> {
    /// Gets the next blocks in the cfg as `FuncletIds`
    pub fn next_blocks(&self) -> Vec<explication::Hole<asm::FuncletId>> {
        match &self.block.terminator {
            Terminator::FinalReturn(_) => vec![],
            Terminator::Select { .. } => {
                let mut e = self
                    .parent
                    .cfg
                    .successors(self.block.id)
                    .into_iter()
                    .map(|id| asm::FuncletId(self.parent.funclet_name(id)));
                let mut res = vec![];
                if let Some(true_block) = e.next() {
                    res.push(Hole::Filled(true_block));
                }
                if let Some(false_block) = e.next() {
                    res.push(Hole::Filled(false_block));
                }
                assert_eq!(res.len(), 2);
                res
            }
            Terminator::None
            | Terminator::Return { .. }
            | Terminator::Next(_)
            | Terminator::Call(..)
            | Terminator::CaptureCall { .. }
            | Terminator::Yield(_) => {
                let e = self
                    .parent
                    .cfg
                    .successors(self.block.id)
                    .into_iter()
                    .map(|id| Hole::Filled(asm::FuncletId(self.parent.funclet_name(id))));
                let res: Vec<_> = e.collect();
                assert!(res.len() <= 1);
                res
            }
        }
    }

    /// Gets the input arguments of this funclet based on the union of the live
    /// variables of all predecessor funclets.
    ///
    /// # Returns
    /// A vector where captured variables will come before non-captured variables.
    /// The returned vector of strings do not contain duplicates and each part of the
    /// result (the captures and non-captures) is sorted alphabetically.
    fn input_vars(&self) -> Vec<String> {
        if self.id() == START_BLOCK_ID {
            self.parent
                .finfo
                .input
                .iter()
                .map(|(name, _)| name.clone())
                .collect()
        } else {
            let preds = self.parent.cfg.predecessors(self.id());
            self.parent.exiting_vars(&preds)
        }
    }

    /// Gets the output arguments of this funclet based on the live out variables
    /// of this block. The returned vector of strings do not contain duplicates and
    /// contains captures **and** non-captures. The entire result is sorted
    #[allow(clippy::option_if_let_else)]
    fn output_vars(&self) -> Vec<(String, TripleTag)> {
        // Schedule call and select occurs "before" funclet ends.
        // Their returns (return of continuation)
        // must match the returns of the funclet.

        if self.id() == FINAL_BLOCK_ID {
            return self
                .parent
                .finfo
                .output
                .iter()
                .enumerate()
                .map(|(idx, _)| {
                    let s = format!("{RET_VAR}{idx}");
                    let t = self.get_out_tag(&s).unwrap().clone();
                    (s, t)
                })
                .collect();
        }

        match self.block.terminator {
            Terminator::Call(..)
            | Terminator::CaptureCall { .. }
            | Terminator::Select { .. }
            | Terminator::Yield(_) => {
                let continuation = self.block.ret_block.unwrap();
                self.parent.get_funclet(continuation).output_vars()
            }
            Terminator::Return { .. } if self.is_final_return() => {
                // final return is a jump to final basic block
                let continuation = self.block.ret_block.unwrap();
                self.parent.get_funclet(continuation).output_vars()
            }
            Terminator::FinalReturn(_)
            | Terminator::None
            | Terminator::Next(_)
            | Terminator::Return { .. } => self
                .parent
                .exiting_vars(&[self.id()])
                .into_iter()
                .map(|v| {
                    (
                        v.clone(),
                        self.parent
                            .type_info
                            .get_out_fact(self.id())
                            .get_tag(&v)
                            .unwrap_or_else(|| {
                                panic!(
                                    "{}: An output tag must be specified for {v}",
                                    self.block.src_loc
                                )
                            })
                            .clone(),
                    )
                })
                .collect(),
        }
    }

    /// Gets the input arguments for each block based on the block's live in variables
    pub fn inputs(&self) -> Vec<asm::FuncletArgument> {
        #[allow(clippy::map_unwrap_or)]
        if self.id() == cfg::START_BLOCK_ID {
            self.parent
                .finfo
                .input
                .iter()
                .map(|(name, _)| asm::FuncletArgument {
                    name: Some(asm::NodeId(name.clone())),
                    typ: data_type_to_local_type(self.get_dtype(name).unwrap()),
                    tags: self
                        .get_input_tag(&format!("{IN_STEM}{name}"))
                        .unwrap()
                        .tags_vec(),
                })
                .collect()
        } else if self.id() == FINAL_BLOCK_ID {
            // final block is just for type conversion
            // final block input and output are the same as the function
            self.parent
                .finfo
                .output
                .iter()
                .enumerate()
                .map(|(idx, _)| {
                    let name = format!("{RET_VAR}{idx}");
                    asm::FuncletArgument {
                        typ: data_type_to_local_type(self.get_dtype(&name).unwrap()),
                        tags: self.get_input_tag(&name).unwrap().tags_vec(),
                        name: Some(asm::NodeId(name)),
                    }
                })
                .collect()
        } else {
            self.input_vars()
                .iter()
                .map(|var| asm::FuncletArgument {
                    name: Some(asm::NodeId(var.clone())),
                    typ: self
                        .parent
                        .types
                        .get(var)
                        .unwrap_or_else(|| panic!("{}: Missing type for {var}", self.block.src_loc))
                        .clone(),
                    tags: self
                        .get_input_tag(var)
                        .unwrap_or_else(|| {
                            panic!(
                                "{}: An input tag must be specified for {var}",
                                self.block.src_loc
                            )
                        })
                        .tags_vec(),
                })
                .collect()
        }
    }

    /// Gets the input tag of the specified variable, handling input overrides
    pub fn get_input_tag(&self, var: &str) -> Option<TripleTag> {
        let ovr = self
            .parent
            .type_info
            .get_out_fact(self.id())
            .get_input_override(var)
            .cloned();
        match (
            self.parent
                .type_info
                .get_in_fact(self.id())
                .get_tag(var)
                .cloned(),
            ovr,
        ) {
            (orig, None) => orig,
            (None, Some(ovr)) => {
                // for auto generated sequence-ifs, we handle this by creating
                // an in annotation for the variable
                Some(ovr)
            }
            (Some(mut orig), Some(ovr)) => {
                orig.set_specified_info(ovr);
                Some(orig.clone())
            }
        }
    }

    /// Gets the return arguments of a funclet based on the block's live out variables
    pub fn outputs(&self) -> Vec<asm::FuncletArgument> {
        if self.id() == cfg::FINAL_BLOCK_ID {
            self.parent
                .finfo
                .output
                .iter()
                .enumerate()
                .map(|(idx, _)| {
                    let name = format!("{RET_VAR}{idx}");
                    asm::FuncletArgument {
                        typ: data_type_to_local_type(self.get_dtype(&name).unwrap()),
                        tags: self.get_out_tag(&name).unwrap().tags_vec(),
                        name: Some(asm::NodeId(name)),
                    }
                })
                .collect()
        } else {
            // TODO: re-evaluate if this is correct for the general case
            self.output_vars()
                .into_iter()
                .map(|(var, tag)| asm::FuncletArgument {
                    name: None,
                    typ: self
                        .parent
                        .types
                        .get(&var)
                        .unwrap_or_else(|| {
                            panic!(
                                "{}: Missing base type for {}",
                                self.block.src_loc,
                                original_name(&var)
                            )
                        })
                        .clone(),
                    tags: tag.tags_vec(),
                })
                .collect()
        }
    }

    /// Gets the nodes that exit this funclet
    pub fn output_args(&self) -> Vec<explication::Hole<asm::NodeId>> {
        self.parent
            .live_vars
            .get_out_fact(self.block.id)
            .live_set()
            .iter()
            .cloned()
            .map(asm::NodeId)
            .map(Hole::Filled)
            .collect()
    }

    #[inline]
    pub fn stmts(&self) -> &[hir::HirBody] {
        &self.block.stmts
    }

    #[inline]
    pub const fn terminator(&self) -> &hir::Terminator {
        &self.block.terminator
    }

    /// Numeric id of the funclet, which is how it's identified at the HIR level
    #[inline]
    pub const fn id(&self) -> usize {
        self.block.id
    }

    /// Gets the name of the funclet, which is how it's identified at the
    /// assembly level.
    #[inline]
    pub fn name(&self) -> String {
        self.parent.funclet_name(self.id())
    }

    /// Gets the specs of this funclet
    #[inline]
    pub const fn specs(&self) -> &Rc<Specs> {
        &self.parent.specs
    }

    /// Gets the funclet name of the join point. The join point is the
    /// first successor funclet shared by all immediate successors of this funclet.
    #[inline]
    pub fn join_funclet(&self) -> asm::FuncletId {
        let id = match self.parent.cfg.graph.get(&self.id()).unwrap() {
            Edge::Select { .. } | Edge::Next(_) => self.block.ret_block.unwrap_or(FINAL_BLOCK_ID),
            Edge::None => FINAL_BLOCK_ID,
        };
        asm::FuncletId(self.parent.funclet_name(id))
    }

    /// Returns true if this funclet is the sole predecessor to the final block.
    /// In other words, this funclet is a top level funclet with a `return`
    /// terminator.
    pub fn is_final_return(&self) -> bool {
        self.parent.cfg.predecessors(FINAL_BLOCK_ID).len() == 1
            && self.parent.cfg.predecessors(FINAL_BLOCK_ID).first() == Some(&self.id())
    }

    /// Gets the tag of the specified variable at the end of the funclet
    #[inline]
    pub fn get_out_tag(&self, var: &str) -> Option<&TripleTag> {
        self.parent.type_info.get_out_fact(self.id()).get_tag(var)
    }

    /// Gets the data type of the specified variable. Note that
    /// the data type of a variable will be the data type of the value,
    /// not a reference data type
    #[inline]
    pub fn get_dtype(&self, var: &str) -> Option<&DataType> {
        self.parent.data_types.get(var)
    }

    /// Returns true if the specified tag is a literal node in the value specification
    pub fn is_literal_value(&self, t: &asm::RemoteNodeId) -> bool {
        t.node.as_ref().map_or(false, |n| {
            n.as_ref()
                .opt()
                .map_or(false, |r| self.parent.literal_value_classes.contains(&r.0))
        })
    }

    /// Returns true if the specified variable is a mutable reference or a mutable variable
    pub fn is_var_or_ref(&self, v: &str) -> bool {
        self.parent.variables.contains(v) || matches!(self.get_dtype(v), Some(DataType::Ref(_)))
    }

    /// Gets a map of device variables to their buffer flags
    pub const fn get_flags(&self) -> &'a HashMap<String, ir::BufferFlags> {
        self.parent.get_flags()
    }
}

impl Funclets {
    /// Updates terminators by replacing temporary terminators with their respective
    /// versions which contain more information computed by analyses.
    ///
    /// Replaces `Terminator::None` with `Terminator::Next` which is required for
    /// lowering. `Terminator::Next` contains information about which variables
    /// escape the basic block while `Terminator::None` does not. We use
    /// `Terminator::None` as a temporary until CFG analyses can be performed.
    ///
    /// Also replaces `Terminator::Call` with `Terminator::CaptureCall` which
    /// contains information about which variables are captured by the call.
    /// # Returns
    /// A map from block id to the set of output variables captured by a
    /// function call and a map from block id to the set of output variables
    /// returned by the block (i.e. not captured by a function call)
    fn terminator_transform_pass(
        cfg: &mut Cfg,
        live_vars: &InOutFacts<LiveVars>,
    ) -> HashMap<usize, BTreeSet<String>> {
        let mut captured_out = HashMap::new();
        for (id, bb) in &mut cfg.blocks {
            if matches!(bb.terminator, Terminator::None)
                && cfg
                    .graph
                    .get(id)
                    .map_or(false, |e| !matches!(e, Edge::None))
            {
                bb.terminator = Terminator::Next(
                    live_vars
                        .get_out_fact(*id)
                        .live_set
                        .iter()
                        .cloned()
                        .collect(),
                );
            } else if let Terminator::Call(dest, call) = bb.terminator.clone() {
                let mut captures = BTreeSet::new();
                for v in &live_vars.get_out_fact(*id).live_set {
                    let mut handled = false;
                    for (returned, _) in &dest {
                        if v == returned {
                            handled = true;
                            break;
                        }
                    }
                    if !handled {
                        captures.insert(v.clone());
                    }
                }
                captured_out.insert(*id, captures.clone());
                bb.terminator = Terminator::CaptureCall {
                    dests: dest,
                    call,
                    captures,
                };
            } else if let Terminator::Return {
                dests, passthrough, ..
            } = &mut bb.terminator
            {
                let live_out = live_vars.get_out_fact(*id).live_set();
                for v in live_out {
                    if !dests.iter().any(|(d, _)| d == v) {
                        passthrough.push(v.clone());
                    }
                }
            } else if let Terminator::Yield(captures) = &mut bb.terminator {
                let lives = live_vars.get_out_fact(*id).live_set();
                *captures = lives.iter().cloned().collect();
                captured_out.insert(*id, lives.clone());
            }
        }
        captured_out
    }

    /// Creates a new `Funclets` from a scheduling function by performing analyses
    /// and transforming the scheduling func into a canonical CFG of lowered HIR.
    pub fn new(f: SchedulingFunc, specs: &Specs, ctx: &Context) -> Self {
        let mut cfg = Cfg::new(f.statements, &f.output, ctx);
        let (mut types, mut data_types, variables, flags) =
            Self::collect_types(ctx.scheds.get(&f.name).unwrap().unwrap_sched());

        op_transform_pass(&mut cfg, &data_types);
        deref_transform_pass(&mut cfg, &mut types, &mut data_types, &variables);
        let live_vars = analyze(&mut cfg, &LiveVars::top());
        let captured_out = Self::terminator_transform_pass(&mut cfg, &live_vars);
        cfg = transform_to_ssa(cfg, &live_vars);
        let specs_rc = Rc::new(specs.clone());
        let mut hir_inputs: Vec<_> = f
            .input
            .iter()
            .map(|(name, typ)| (name.clone(), TripleTag::from_fulltype_opt(typ)))
            .collect();
        let mut hir_outputs: Vec<_> = f.output.iter().map(TripleTag::from_fulltype).collect();

        deduce_val_quots(
            &mut hir_inputs,
            &mut hir_outputs,
            &mut cfg,
            &ctx.specs[&specs.value.0],
            ctx,
        )
        .unwrap();
        cfg = transform_out_ssa(cfg);
        let type_info = analyze(
            &mut cfg,
            &TagAnalysis::top(&hir_inputs, &hir_outputs, &data_types),
        );
        let finfo = FuncInfo {
            name: f.name,
            input: hir_inputs,
            output: hir_outputs,
        };
        Self {
            cfg,
            live_vars,
            type_info,
            types,
            data_types,
            finfo,
            specs: specs_rc,
            captured_out,
            literal_value_classes: ctx.specs[&specs.value.0].nodes.literal_classes(),
            variables,
            flags,
        }
    }

    /// Collects a map of variable names to their base types as local types,
    /// including the output variables (ex. `_out0`)
    /// The base type of a variable is the reference type if the variable.
    /// # Arguments
    /// * `f` - The scheduling function information to collect types from
    /// # Returns
    /// A tuple of the map of variable names to their local types and the map of
    /// variable names to their data types, and a set of mutable variables
    #[allow(clippy::type_complexity)]
    fn collect_types(
        f: &SchedInfo,
    ) -> (
        HashMap<String, asm::TypeId>,
        HashMap<String, DataType>,
        HashSet<String>,
        HashMap<String, ir::BufferFlags>,
    ) {
        let mut types = HashMap::new();
        let mut variables = HashSet::new();
        for (var, typ) in &f.types {
            if f.defined_names.get(var) == Some(&Mutability::Mut) {
                types.insert(var.to_string(), make_ref(data_type_to_local_type(typ)));
                variables.insert(var.to_string());
            } else {
                types.insert(var.to_string(), data_type_to_local_type(typ));
            }
        }
        let mut data_types = f.types.clone();
        for (id, out_ty) in f.dtype_sig.output.iter().enumerate() {
            data_types.insert(format!("{RET_VAR}{id}"), out_ty.clone());
            types.insert(format!("{RET_VAR}{id}"), data_type_to_local_type(out_ty));
        }
        (types, data_types, variables, f.flags.clone())
    }

    /// Gets the funclet with the given id
    #[inline]
    pub fn get_funclet(&self, id: usize) -> Funclet {
        Funclet {
            parent: self,
            block: self.cfg.blocks.get(&id).unwrap(),
        }
    }

    /// Get's the list of funclets in this scheduling function
    pub fn funclets(&self) -> Vec<Funclet<'_>> {
        let mut v: Vec<_> = self
            .cfg
            .blocks
            .values()
            .map(|blk| Funclet {
                parent: self,
                block: blk,
            })
            .collect();
        // sort for determinism in assigning of funclet ids at the IR level
        v.sort_by_key(Funclet::id);
        v
    }

    /// Gets the name of the scheduling funclet for a given block
    fn funclet_name(&self, block_id: usize) -> String {
        if block_id == cfg::START_BLOCK_ID {
            self.finfo.name.clone()
        } else {
            format!("_{}{block_id}", self.finfo.name)
        }
    }

    /// Get's the terminator for a basic block with the given ID
    #[inline]
    fn terminator(&self, block_id: usize) -> &Terminator {
        &self.cfg.blocks[&block_id].terminator
    }

    /// Gets the definitions of a terminator for a basic block
    fn terminator_dests(&self, block_id: usize) -> Vec<String> {
        self.terminator(block_id).get_defs().unwrap_or_default()
    }

    /// Gets the list of variables that exit a block.
    /// The returned list of variable names have 3 sections. The first section is
    /// the captured variables in alphabetical order. The second section is the
    /// terminator destinations ordered how they are passed around in the program,
    /// and the final section are other returns, ordered alphabetically.
    fn exiting_vars(&self, block_ids: &[usize]) -> Vec<String> {
        let captures: BTreeSet<_> = block_ids
            .iter()
            .filter_map(|id| self.captured_out.get(id))
            .flatten()
            .cloned()
            .collect();
        assert!(captures.is_empty() || block_ids.len() == 1);
        let term_dests: Vec<_> = block_ids
            .iter()
            .map(|id| self.terminator_dests(*id))
            .collect();
        assert!(term_dests.windows(2).all(|wnd| wnd[0] == wnd[1]));
        let term_dests = term_dests.into_iter().next().unwrap_or_default();
        let returns: BTreeSet<_> = block_ids
            .iter()
            .flat_map(|id| self.live_vars.get_out_fact(*id).live_set().iter())
            .filter(|v| !captures.contains(*v) && !term_dests.contains(*v))
            .cloned()
            .collect();
        captures
            .into_iter()
            .chain(term_dests.into_iter())
            .chain(returns)
            .collect()
    }

    /// Get's a map of device variables to their buffer flags
    pub const fn get_flags(&self) -> &HashMap<String, ir::BufferFlags> {
        &self.flags
    }
}<|MERGE_RESOLUTION|>--- conflicted
+++ resolved
@@ -15,12 +15,9 @@
     parse::ast::{DataType, SchedulingFunc},
     typing::{Context, Mutability, SchedInfo},
 };
-<<<<<<< HEAD
-use caiman::{assembly::ast as asm, ir};
-=======
-use caiman::explication;
 use caiman::assembly::ast::{self as asm};
->>>>>>> 4b25420f
+use caiman::explication::Hole;
+use caiman::ir;
 
 use self::{
     analysis::{
@@ -83,7 +80,7 @@
 
 impl<'a> Funclet<'a> {
     /// Gets the next blocks in the cfg as `FuncletIds`
-    pub fn next_blocks(&self) -> Vec<explication::Hole<asm::FuncletId>> {
+    pub fn next_blocks(&self) -> Vec<Hole<asm::FuncletId>> {
         match &self.block.terminator {
             Terminator::FinalReturn(_) => vec![],
             Terminator::Select { .. } => {
@@ -337,7 +334,7 @@
     }
 
     /// Gets the nodes that exit this funclet
-    pub fn output_args(&self) -> Vec<explication::Hole<asm::NodeId>> {
+    pub fn output_args(&self) -> Vec<Hole<asm::NodeId>> {
         self.parent
             .live_vars
             .get_out_fact(self.block.id)
