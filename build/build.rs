<<<<<<< HEAD
#![allow(warnings)]
=======
use caiman_spec::spec;
>>>>>>> f8da702c
use std::fs::File;
use std::io::Write;

<<<<<<< HEAD
mod dataflow;

fn get_input_kind_type_name(kind : &spec::OperationInputKind) -> String
{
	use spec::OperationInputKind;
	match kind
	{
		OperationInputKind::Type => String::from("TypeId"),
		OperationInputKind::ImmediateI64 => String::from("i64"),
		OperationInputKind::ImmediateU64 => String::from("u64"),
		OperationInputKind::Index => String::from("usize"),
		OperationInputKind::ExternalCpuFunction => String::from("ExternalCpuFunctionId"),
		OperationInputKind::ExternalGpuFunction => String::from("ExternalGpuFunctionId"),
		OperationInputKind::ValueFunction => String::from("ValueFunctionId"),
		OperationInputKind::Operation => String::from("OperationId"),
		OperationInputKind::Place => String::from("Place"),
		_ => panic!("Unimplemented input kind: {:?}", kind)
	}
}

fn write_ir_definition(output_file : &mut File, specification : &spec::Spec)
{
	let built_in_node_string = "
	//Phi { index : usize },
	//ComputedResult { node_ids : Box<[NodeId]> },
	//ExtractResult { node_id : NodeId, index : usize },

	//GpuTaskStart{ local_variable_node_ids : Box<[NodeId]>, gpu_resident_node_ids : Box<[NodeId]> },
	//GpuTaskEnd{ task_node_id : NodeId, local_variable_node_ids : Box<[NodeId]>, gpu_resident_node_ids : Box<[NodeId]> },
";

	write!(output_file, "#[derive(Serialize, Deserialize, Debug, Clone, PartialEq)]\n");
	write!(output_file, "pub enum Node\n{{");
	write!(output_file, "{}", built_in_node_string);
	for operation in specification.operations.iter()
	{
		write!(output_file, "\t{}", operation.name);
		if operation.inputs.len() > 0
		{
			write!(output_file, "{}", " {");
			for input in operation.inputs.iter()
			{
				if input.is_array
				{
					write!(output_file, "{} : Box<[{}]>, ", input.name, get_input_kind_type_name(& input.kind));
				}
				else
				{
					write!(output_file, "{} : {}, ", input.name, get_input_kind_type_name(& input.kind));
				}
			}
			write!(output_file, "{}", "}");
		}
		write!(output_file, "{}", ",\n");
	}
	write!(output_file, "{}", "}\n\n");
	write!(output_file, "{}", "");

	write!(output_file, "impl Node\n{{");

	// For each
	write!(output_file, "\tpub fn for_each_referenced_node<F>(&self, mut f : F) where F : FnMut(NodeId) -> ()\n\t{{\n\t\tmatch self\n\t\t{{\n");

	for operation in specification.operations.iter()
	{
		write!(output_file, "\tSelf::{}{{ ", operation.name);
		if operation.inputs.len() > 0
		{
			for input in operation.inputs.iter()
			{
				if input.kind == spec::OperationInputKind::Operation
				{
					write!(output_file, "{}, ", input.name);
				}
			}
		}
		write!(output_file, ".. }} => {{ ");
		if operation.inputs.len() > 0
		{
			for input in operation.inputs.iter()
			{
				if input.kind != spec::OperationInputKind::Operation
				{
					continue
				}

				if input.is_array
				{
					write!(output_file, "for &n in {}.iter() {{ f(n); }}; ", input.name);
				}
				else
				{
					write!(output_file, "f(*{}); ", input.name);
				}
			}
		}
		write!(output_file, " }}\n");
	}

	write!(output_file, "\t}}");

	write!(output_file, "\t}}");

	// Map

	write!(output_file, "\tpub fn map_referenced_nodes<F>(&self, mut f : F) -> Self where F : FnMut(NodeId) -> NodeId\n\t{{\n\t\tmatch self\n\t\t{{\n");

	for operation in specification.operations.iter()
	{
		write!(output_file, "\tSelf::{}{{ ", operation.name);
		if operation.inputs.len() > 0
		{
			for (index, input) in operation.inputs.iter().enumerate()
			{
				write!(output_file, "{} : var_{}, ", input.name, index);
			}
		}
		write!(output_file, "}} => {{");
		if operation.inputs.len() > 0
		{
			for (index, input) in operation.inputs.iter().enumerate()
			{
				if input.is_array
				{
					let is_node : bool = input.kind == spec::OperationInputKind::Operation;
					write!(output_file, "let mut new_var_{} = Vec::<{}>::new(); for &v in var_{}.iter() {{ new_var_{}.push({}(v)); }}; ", index, get_input_kind_type_name(& input.kind), index, index, if is_node {"f"} else {""});
				}
			}
		}
		write!(output_file, "Self::{}", operation.name);
		if operation.inputs.len() > 0
		{
			write!(output_file, "{{");
			for (index, input) in operation.inputs.iter().enumerate()
			{
				if input.is_array
				{
					write!(output_file, "{} : new_var_{}.into_boxed_slice(), ", input.name, index);
				}
				else
				{
					if input.kind == spec::OperationInputKind::Operation
					{
						write!(output_file, "{} : f(*var_{}), ", input.name, index);
					}
					else
					{
						write!(output_file, "{} : *var_{}, ", input.name, index);
					}
				}
			}
			write!(output_file, "}}");
		}
		write!(output_file, " }}\n");
	}

	write!(output_file, "\t}}");

	write!(output_file, "\t}}");

	write!(output_file, "}}");
}

/*fn write_ir_tools(output_file : &mut File, specification : &spec::Spec)
{

}*/

fn main()
{
	println!("cargo:rerun-if-changed=build/build.rs");

	let specification = caiman_spec::content::build_spec();
	let out_dir = std::env::var("OUT_DIR").unwrap();
	let generated_path = format!("{}/generated", out_dir);
	std::fs::create_dir(&generated_path);
	let mut ir_output_file = File::create(format!("{}/generated/ir.txt", out_dir)).unwrap();
	write_ir_definition(&mut ir_output_file, & specification);
	dataflow::write_base(
		&format!("{}/generated/dataflow_base.rs", out_dir), 
		&specification
	).unwrap();
	dataflow::write_conversion(
		&format!("{}/generated/dataflow_from_ir.txt", out_dir), 
		&specification, 
		"ir::Node", 
		"Operation"
	).unwrap();
	dataflow::write_conversion(
		&format!("{}/generated/dataflow_to_ir.txt", out_dir), 
		&specification, 
		"Operation", 
		"ir::Node"
	).unwrap();
=======
fn operation_language(operation: &spec::Operation) -> &'static str {
    match (
        operation.language_set.functional,
        operation.language_set.scheduling,
    ) {
        (true, true) => "mixed",
        (true, false) => "functional",
        (false, true) => "scheduling",
        (false, false) => panic!("operation doesn't belong to any languages?"),
    }
}
fn operation_output(operation: &spec::Operation) -> &'static str {
    match operation.output {
        spec::OperationOutput::None => "None",
        spec::OperationOutput::Single => "Single",
        spec::OperationOutput::Multiple => "Multiple",
    }
}
fn input_type(input: &spec::OperationInput) -> String {
    use spec::OperationInputKind as OK;
    let base = match input.kind {
        OK::Type => "Type",
        OK::Place => "Place",
        OK::ImmediateI64 => "ImmediateI64",
        OK::ImmediateU64 => "ImmediateU64",
        OK::Index => "Index",
        OK::Operation => "Operation",
        OK::ExternalCpuFunction => "ExternalCpuFunction",
        OK::ExternalGpuFunction => "ExternalGpuFunction",
        OK::ValueFunction => "ValueFunction",
    };
    if input.is_array {
        format!("[{base}]")
    } else {
        base.to_owned()
    }
}
fn write_with_operations(out: &mut File, spec: &spec::Spec) -> std::io::Result<()> {
    write!(out, "macro_rules! with_operations {{\n")?;
    write!(out, "\t($macro:ident) => {{\n")?;
    write!(out, "\t\t$macro! {{\n")?;
    for operation in spec.operations.iter() {
        write!(
            out,
            "\t\t\t{} {} (",
            operation_language(operation),
            operation.name,
        )?;
        for input in operation.inputs.iter() {
            write!(out, "{}: {}, ", input.name, input_type(input))?;
        }
        write!(out, ") -> {};\n", operation_output(operation))?;
    }
    write!(out, "\t\t}}\n")?;
    write!(out, "\t}}\n")?;
    write!(out, "}}\n")
}

fn main() {
    println!("cargo:rerun-if-changed=build/build.rs");
    let spec = caiman_spec::content::build_spec();
    let out_dir = std::env::var("OUT_DIR").unwrap();
    let gen_dir = format!("{out_dir}/generated");
    let _ = std::fs::create_dir(&gen_dir);
    {
        let path = format!("{gen_dir}/with_operations.rs");
        let mut out = File::create(path).unwrap();
        write_with_operations(&mut out, &spec).unwrap();
    }
>>>>>>> f8da702c
}<|MERGE_RESOLUTION|>--- conflicted
+++ resolved
@@ -1,207 +1,7 @@
-<<<<<<< HEAD
-#![allow(warnings)]
-=======
 use caiman_spec::spec;
->>>>>>> f8da702c
 use std::fs::File;
 use std::io::Write;
 
-<<<<<<< HEAD
-mod dataflow;
-
-fn get_input_kind_type_name(kind : &spec::OperationInputKind) -> String
-{
-	use spec::OperationInputKind;
-	match kind
-	{
-		OperationInputKind::Type => String::from("TypeId"),
-		OperationInputKind::ImmediateI64 => String::from("i64"),
-		OperationInputKind::ImmediateU64 => String::from("u64"),
-		OperationInputKind::Index => String::from("usize"),
-		OperationInputKind::ExternalCpuFunction => String::from("ExternalCpuFunctionId"),
-		OperationInputKind::ExternalGpuFunction => String::from("ExternalGpuFunctionId"),
-		OperationInputKind::ValueFunction => String::from("ValueFunctionId"),
-		OperationInputKind::Operation => String::from("OperationId"),
-		OperationInputKind::Place => String::from("Place"),
-		_ => panic!("Unimplemented input kind: {:?}", kind)
-	}
-}
-
-fn write_ir_definition(output_file : &mut File, specification : &spec::Spec)
-{
-	let built_in_node_string = "
-	//Phi { index : usize },
-	//ComputedResult { node_ids : Box<[NodeId]> },
-	//ExtractResult { node_id : NodeId, index : usize },
-
-	//GpuTaskStart{ local_variable_node_ids : Box<[NodeId]>, gpu_resident_node_ids : Box<[NodeId]> },
-	//GpuTaskEnd{ task_node_id : NodeId, local_variable_node_ids : Box<[NodeId]>, gpu_resident_node_ids : Box<[NodeId]> },
-";
-
-	write!(output_file, "#[derive(Serialize, Deserialize, Debug, Clone, PartialEq)]\n");
-	write!(output_file, "pub enum Node\n{{");
-	write!(output_file, "{}", built_in_node_string);
-	for operation in specification.operations.iter()
-	{
-		write!(output_file, "\t{}", operation.name);
-		if operation.inputs.len() > 0
-		{
-			write!(output_file, "{}", " {");
-			for input in operation.inputs.iter()
-			{
-				if input.is_array
-				{
-					write!(output_file, "{} : Box<[{}]>, ", input.name, get_input_kind_type_name(& input.kind));
-				}
-				else
-				{
-					write!(output_file, "{} : {}, ", input.name, get_input_kind_type_name(& input.kind));
-				}
-			}
-			write!(output_file, "{}", "}");
-		}
-		write!(output_file, "{}", ",\n");
-	}
-	write!(output_file, "{}", "}\n\n");
-	write!(output_file, "{}", "");
-
-	write!(output_file, "impl Node\n{{");
-
-	// For each
-	write!(output_file, "\tpub fn for_each_referenced_node<F>(&self, mut f : F) where F : FnMut(NodeId) -> ()\n\t{{\n\t\tmatch self\n\t\t{{\n");
-
-	for operation in specification.operations.iter()
-	{
-		write!(output_file, "\tSelf::{}{{ ", operation.name);
-		if operation.inputs.len() > 0
-		{
-			for input in operation.inputs.iter()
-			{
-				if input.kind == spec::OperationInputKind::Operation
-				{
-					write!(output_file, "{}, ", input.name);
-				}
-			}
-		}
-		write!(output_file, ".. }} => {{ ");
-		if operation.inputs.len() > 0
-		{
-			for input in operation.inputs.iter()
-			{
-				if input.kind != spec::OperationInputKind::Operation
-				{
-					continue
-				}
-
-				if input.is_array
-				{
-					write!(output_file, "for &n in {}.iter() {{ f(n); }}; ", input.name);
-				}
-				else
-				{
-					write!(output_file, "f(*{}); ", input.name);
-				}
-			}
-		}
-		write!(output_file, " }}\n");
-	}
-
-	write!(output_file, "\t}}");
-
-	write!(output_file, "\t}}");
-
-	// Map
-
-	write!(output_file, "\tpub fn map_referenced_nodes<F>(&self, mut f : F) -> Self where F : FnMut(NodeId) -> NodeId\n\t{{\n\t\tmatch self\n\t\t{{\n");
-
-	for operation in specification.operations.iter()
-	{
-		write!(output_file, "\tSelf::{}{{ ", operation.name);
-		if operation.inputs.len() > 0
-		{
-			for (index, input) in operation.inputs.iter().enumerate()
-			{
-				write!(output_file, "{} : var_{}, ", input.name, index);
-			}
-		}
-		write!(output_file, "}} => {{");
-		if operation.inputs.len() > 0
-		{
-			for (index, input) in operation.inputs.iter().enumerate()
-			{
-				if input.is_array
-				{
-					let is_node : bool = input.kind == spec::OperationInputKind::Operation;
-					write!(output_file, "let mut new_var_{} = Vec::<{}>::new(); for &v in var_{}.iter() {{ new_var_{}.push({}(v)); }}; ", index, get_input_kind_type_name(& input.kind), index, index, if is_node {"f"} else {""});
-				}
-			}
-		}
-		write!(output_file, "Self::{}", operation.name);
-		if operation.inputs.len() > 0
-		{
-			write!(output_file, "{{");
-			for (index, input) in operation.inputs.iter().enumerate()
-			{
-				if input.is_array
-				{
-					write!(output_file, "{} : new_var_{}.into_boxed_slice(), ", input.name, index);
-				}
-				else
-				{
-					if input.kind == spec::OperationInputKind::Operation
-					{
-						write!(output_file, "{} : f(*var_{}), ", input.name, index);
-					}
-					else
-					{
-						write!(output_file, "{} : *var_{}, ", input.name, index);
-					}
-				}
-			}
-			write!(output_file, "}}");
-		}
-		write!(output_file, " }}\n");
-	}
-
-	write!(output_file, "\t}}");
-
-	write!(output_file, "\t}}");
-
-	write!(output_file, "}}");
-}
-
-/*fn write_ir_tools(output_file : &mut File, specification : &spec::Spec)
-{
-
-}*/
-
-fn main()
-{
-	println!("cargo:rerun-if-changed=build/build.rs");
-
-	let specification = caiman_spec::content::build_spec();
-	let out_dir = std::env::var("OUT_DIR").unwrap();
-	let generated_path = format!("{}/generated", out_dir);
-	std::fs::create_dir(&generated_path);
-	let mut ir_output_file = File::create(format!("{}/generated/ir.txt", out_dir)).unwrap();
-	write_ir_definition(&mut ir_output_file, & specification);
-	dataflow::write_base(
-		&format!("{}/generated/dataflow_base.rs", out_dir), 
-		&specification
-	).unwrap();
-	dataflow::write_conversion(
-		&format!("{}/generated/dataflow_from_ir.txt", out_dir), 
-		&specification, 
-		"ir::Node", 
-		"Operation"
-	).unwrap();
-	dataflow::write_conversion(
-		&format!("{}/generated/dataflow_to_ir.txt", out_dir), 
-		&specification, 
-		"Operation", 
-		"ir::Node"
-	).unwrap();
-=======
 fn operation_language(operation: &spec::Operation) -> &'static str {
     match (
         operation.language_set.functional,
@@ -271,5 +71,4 @@
         let mut out = File::create(path).unwrap();
         write_with_operations(&mut out, &spec).unwrap();
     }
->>>>>>> f8da702c
 }