use crate::ir;
use crate::rust_wgpu_backend::code_generator;
use crate::rust_wgpu_backend::code_generator::{CodeGenerator, SubmissionId, VarId};
use crate::shadergen;
use crate::stable_vec::StableVec;
use crate::type_system;
use crate::type_system::timeline_tag::*;
use crate::type_system::value_tag::*;
use std::cmp::Reverse;
use std::collections::BTreeMap;
use std::collections::BTreeSet;
use std::collections::BinaryHeap;
use std::collections::HashMap;
use std::collections::HashSet;
use std::default::Default;
use std::fmt::Write;

use crate::rust_wgpu_backend::ffi;
use crate::scheduling_state;
use crate::scheduling_state::SlotId;

// I'm too lazy to get actual sizes, but 64 bytes ought to be enough for anything... for now.
//const MAX_BYTES_PER_SLOT = 64usize;

#[derive(Debug, Clone, Copy, PartialEq, Eq, PartialOrd, Ord, Hash)]
pub struct JoinPointId(usize);

#[derive(Debug, Clone)]
enum NodeResult {
    None,
    Slot {
        slot_id: SlotId,
        queue_place: ir::Place,
        storage_type: ir::ffi::TypeId,
    },
    Fence {
        place: ir::Place,
        fence_id: code_generator::FenceId,
    },
    Join {
        join_point_id: JoinPointId,
    },
    Buffer {
        storage_place: ir::Place,
        var_id: VarId,
    },
}

impl NodeResult {
    fn get_slot_id(&self) -> Option<SlotId> {
        if let NodeResult::Slot { slot_id, .. } = self {
            Some(*slot_id)
        } else {
            None
        }
    }
}

#[derive(Debug, Clone)]
struct RootJoinPoint {
    value_funclet_id: ir::FuncletId,
    input_types: Box<[ir::TypeId]>,
}

#[derive(Debug, Clone)]
struct SimpleJoinPoint {
    value_funclet_id: ir::FuncletId,
    scheduling_funclet_id: ir::FuncletId,
    captures: Box<[NodeResult]>,
    continuation_join_point_id: JoinPointId,
}

#[derive(Debug, Clone)]
struct SerializedJoinPoint {
    value_funclet_id: ir::FuncletId,
    scheduling_funclet_id: ir::FuncletId,
    //captures : Box<[NodeResult]>,
    continuation_join_point_id: JoinPointId,
    argument_ffi_types: Box<[ir::ffi::TypeId]>,
}

#[derive(Debug)]
enum JoinPoint {
    RootJoinPoint(RootJoinPoint),
    SimpleJoinPoint(SimpleJoinPoint),
    SerializedJoinPoint(SerializedJoinPoint),
}

#[derive(Debug, Default)]
struct JoinGraph {
    join_points: Vec<Option<JoinPoint>>,
}

impl JoinGraph {
    fn new() -> Self {
        Self {
            join_points: vec![],
        }
    }

    fn create(&mut self, join_point: JoinPoint) -> JoinPointId {
        let index = self.join_points.len();
        self.join_points.push(Some(join_point));
        JoinPointId(index)
    }

    fn move_join(&mut self, join_point_id: JoinPointId) -> JoinPoint {
        let mut join_point = None;
        std::mem::swap(&mut join_point, &mut self.join_points[join_point_id.0]);
        join_point.unwrap()
    }

    fn get_join(&self, join_point_id: JoinPointId) -> &JoinPoint {
        self.join_points[join_point_id.0].as_ref().unwrap()
    }
}

#[derive(Debug)]
<<<<<<< HEAD
struct PlacementState {
    scheduling_state: scheduling_state::SchedulingState,
    slot_variable_ids: HashMap<SlotId, VarId>,
=======
pub struct PlacementState {
    scheduling_state: scheduling_state::SchedulingState,
    slot_variable_ids: HashMap<SlotId, VarId>,
    var_buffer_ids: HashMap<VarId, ir::NodeId>,
>>>>>>> 599e4c3d
    join_graph: JoinGraph,
}

impl PlacementState {
    fn new() -> Self {
        Self {
            scheduling_state: scheduling_state::SchedulingState::new(),
            slot_variable_ids: HashMap::new(),
<<<<<<< HEAD
=======
            var_buffer_ids: HashMap::new(),
>>>>>>> 599e4c3d
            join_graph: JoinGraph::new(),
        }
    }

    fn update_slot_state(&mut self, slot_id: SlotId, stage: ir::ResourceQueueStage, var_id: VarId) {
        self.slot_variable_ids.insert(slot_id, var_id);
        // need to do place and stage
        self.scheduling_state.advance_queue_stage(slot_id, stage);
    }

<<<<<<< HEAD
    fn get_slot_var_id(&self, slot_id: SlotId) -> Option<VarId> {
        self.slot_variable_ids.get(&slot_id).map(|x| *x)
=======
    fn mark_var_buffer(&mut self, var_id: VarId, buffer_id: ir::NodeId) {
        let old = self.var_buffer_ids.insert(var_id, buffer_id);
        assert!(
            old.is_none(),
            "attempted to change buffer assignment of a var"
        );
    }

    fn get_slot_var_id(&self, slot_id: SlotId) -> Option<VarId> {
        self.slot_variable_ids.get(&slot_id).copied()
    }

    pub fn get_var_buffer_id(&self, var_id: VarId) -> Option<ir::NodeId> {
        self.var_buffer_ids.get(&var_id).copied()
>>>>>>> 599e4c3d
    }

    fn get_node_result_var_id(&self, node_result: &NodeResult) -> Option<VarId> {
        match node_result {
            NodeResult::Slot { slot_id, .. } => self.get_slot_var_id(*slot_id),
            NodeResult::Buffer { var_id, .. } => Some(*var_id),
            _ => None,
        }
    }

    fn get_node_result_var_ids(&self, node_results: &[NodeResult]) -> Option<Box<[VarId]>> {
        let mut var_ids = Vec::<VarId>::new();
        for node_result in node_results.iter() {
            if let Some(var_id) = self.get_node_result_var_id(node_result) {
                var_ids.push(var_id)
            } else {
                return None;
            }
        }
        Some(var_ids.into_boxed_slice())
    }
}

#[derive(Debug)]
enum SplitPoint {
    Next {
        return_node_results: Box<[NodeResult]>,
        continuation_join_point_id_opt: Option<JoinPointId>,
    },
    Yield {
<<<<<<< HEAD
        pipeline_yield_point_id: ir::PipelineYieldPointId,
=======
        external_function_id: ir::ExternalFunctionId,
>>>>>>> 599e4c3d
        yielded_node_results: Box<[NodeResult]>,
        continuation_join_point_id_opt: Option<JoinPointId>,
    },
    Select {
        return_node_results: Box<[NodeResult]>,
        condition_slot_id: SlotId,
        true_funclet_id: ir::FuncletId,
        false_funclet_id: ir::FuncletId,
        continuation_join_point_id_opt: Option<JoinPointId>,
    },
    DynAlloc {
        buffer_node_result: NodeResult,
        success_funclet_id: ir::FuncletId,
        failure_funclet_id: ir::FuncletId,
        argument_node_results: Box<[NodeResult]>,
        dynamic_allocation_size_slot_ids: Box<[Option<SlotId>]>,
        continuation_join_point_id_opt: Option<JoinPointId>,
    },
}

enum TraversalState {
    SelectIf {
        branch_input_node_results: Box<[NodeResult]>,
        condition_slot_id: SlotId,
        true_funclet_id: ir::FuncletId,
        false_funclet_id: ir::FuncletId,
        continuation_join_point_id_opt: Option<JoinPointId>,
    },
    SelectElse {
        output_node_results: Box<[NodeResult]>,
        branch_input_node_results: Box<[NodeResult]>,
        false_funclet_id: ir::FuncletId,
        continuation_join_point_id_opt: Option<JoinPointId>,
    },
    SelectEnd {
        output_node_results: Box<[NodeResult]>,
        continuation_join_point_id_opt: Option<JoinPointId>,
    },
    DynAllocIf {
        buffer_node_result: NodeResult,
        success_funclet_id: ir::FuncletId,
        failure_funclet_id: ir::FuncletId,
        argument_node_results: Box<[NodeResult]>,
        dynamic_allocation_size_slot_ids: Box<[Option<SlotId>]>,
        continuation_join_point_id_opt: Option<JoinPointId>,
    },
    DynAllocElse {
        output_node_results: Box<[NodeResult]>,
        failure_funclet_id: ir::FuncletId,
        argument_node_results: Box<[NodeResult]>,
        continuation_join_point_id_opt: Option<JoinPointId>,
    },
    DynAllocEnd {
        output_node_results: Box<[NodeResult]>,
        continuation_join_point_id_opt: Option<JoinPointId>,
    },
}

#[derive(Debug)]
struct FuncletScopedState {
    value_funclet_id: ir::FuncletId,
    scheduling_funclet_id: ir::FuncletId,
    node_results: HashMap<ir::NodeId, NodeResult>,
}

impl FuncletScopedState {
    fn new(value_funclet_id: ir::FuncletId, scheduling_funclet_id: ir::FuncletId) -> Self {
        Self {
            value_funclet_id,
            scheduling_funclet_id,
            node_results: Default::default(),
        }
    }

    fn move_node_result(&mut self, node_id: ir::NodeId) -> Option<NodeResult> {
        self.node_results.remove(&node_id)
    }

    fn get_node_result(&self, node_id: ir::NodeId) -> Option<&NodeResult> {
        self.node_results.get(&node_id)
    }

    fn get_node_slot_id(&self, node_id: ir::NodeId) -> Option<SlotId> {
        match &self.node_results[&node_id] {
            NodeResult::Slot { slot_id, .. } => Some(*slot_id),
            _ => None,
        }
    }

    fn move_node_slot_id(&mut self, node_id: ir::NodeId) -> Option<SlotId> {
        let slot_id_opt = match &self.node_results[&node_id] {
            NodeResult::Slot { slot_id, .. } => Some(*slot_id),
            _ => None,
        };

        if let Some(slot_id) = slot_id_opt {
            *self.node_results.get_mut(&node_id).unwrap() = NodeResult::None;
        }

        slot_id_opt
    }

    fn get_node_join_point_id(&self, node_id: ir::NodeId) -> Option<JoinPointId> {
        match &self.node_results[&node_id] {
            NodeResult::Join { join_point_id } => Some(*join_point_id),
            _ => None,
        }
    }

    fn move_node_join_point_id(&mut self, node_id: ir::NodeId) -> Option<JoinPointId> {
        let node_result_opt = self.node_results.remove(&node_id);

        if let Some(node_result) = node_result_opt {
            if let NodeResult::Join { join_point_id } = node_result {
                self.node_results.insert(node_id, NodeResult::None);
                return Some(join_point_id);
            } else {
                self.node_results.insert(node_id, node_result);
                return None;
            }
        }

        return None;
    }
}

fn check_storage_type_implements_value_type(
    program: &ir::Program,
    storage_type_id: ir::ffi::TypeId,
    value_type_id: ir::TypeId,
) {
    let storage_type = &program.native_interface.types[storage_type_id.0];
    let value_type = &program.types[value_type_id];
    /*match value_type
    {
        ir::Type::Integer{signed, width} =>
        {
            ()
        }
        _ => panic!("Unsupported")
    }*/
}

#[derive(Debug, PartialEq, Eq, PartialOrd, Ord, Hash, Clone, Copy)]
struct AbstractContinuationLink {
    funclet_id: ir::FuncletId,
    capture_count: usize,
}

#[derive(Debug, PartialEq, Eq, PartialOrd, Ord, Hash, Clone)]
struct AbstractEntryPoint {
    continuation_chain: Vec<AbstractContinuationLink>,
}

#[derive(Default)]
struct PipelineContext {
    pending_funclet_ids: Vec<ir::FuncletId>,
}

impl PipelineContext {
    fn new() -> Self {
        Self {
            pending_funclet_ids: Default::default(),
        }
    }
}

pub struct CodeGen<'program> {
    program: &'program ir::Program,
    code_generator: CodeGenerator<'program>,
    print_codegen_debug_info: bool,
    generated_local_slot_ffi_type_map: HashMap<ir::TypeId, ir::ffi::TypeId>,
    default_usize_ffi_type_id: ir::ffi::TypeId,
    default_u64_ffi_type_id: ir::ffi::TypeId,
}

impl<'program> CodeGen<'program> {
    pub fn new(program: &'program ir::Program) -> Self {
        let mut code_generator = CodeGenerator::new(&program.native_interface);
        let default_usize_ffi_type_id = code_generator.create_ffi_type(ir::ffi::Type::USize);
        let default_u64_ffi_type_id = code_generator.create_ffi_type(ir::ffi::Type::U64);
        Self {
            program: &program,
            code_generator,
            print_codegen_debug_info: false,
            generated_local_slot_ffi_type_map: HashMap::new(),
            default_usize_ffi_type_id,
            default_u64_ffi_type_id,
        }
    }

    pub fn set_print_codgen_debug_info(&mut self, to: bool) {
        self.print_codegen_debug_info = to;
    }

    // The (rust) ffi type we need to refer to the data from a cpu function
    fn get_cpu_useable_type(&mut self, type_id: ir::TypeId) -> ir::ffi::TypeId {
        if let Some(ffi_type_id) = self.generated_local_slot_ffi_type_map.get(&type_id) {
            return *ffi_type_id;
        }

        let typ = &self.program.types[type_id];
        let ffi_type_id = match typ {
            ir::Type::Slot {
                storage_type,
                queue_stage: _,
                queue_place: ir::Place::Cpu,
            } => {
                // todo DG: this is probably insufficient
                *storage_type
            }
            ir::Type::Slot {
                storage_type,
                queue_stage: _,
                queue_place: ir::Place::Local,
            } => {
                // Should eventually be a MutRef
                *storage_type
            }
            ir::Type::Slot {
                storage_type,
                queue_stage: _,
                queue_place: ir::Place::Gpu,
            } => {
                match &self.program.native_interface.types[storage_type.0] {
                    ir::ffi::Type::ErasedLengthArray { element_type } => self
                        .code_generator
                        .create_ffi_type(ir::ffi::Type::GpuBufferSlice {
                            element_type: *storage_type,
                        }),
                    _ =>
                    // To do: Should be more restrictive than this...
                    {
                        self.code_generator
                            .create_ffi_type(ir::ffi::Type::GpuBufferRef {
                                element_type: *storage_type,
                            })
                    }
                }
            }
            ir::Type::Buffer {
                storage_place: ir::Place::Gpu,
                ..
            } => self
                .code_generator
                .create_ffi_type(ir::ffi::Type::GpuBufferAllocator),
            ir::Type::Buffer {
                storage_place: ir::Place::Cpu,
                ..
            } => self
                .code_generator
                .create_ffi_type(ir::ffi::Type::CpuBufferAllocator),
            _ => panic!("Not a valid type for referencing from the CPU: {:?}", typ),
        };

        self.generated_local_slot_ffi_type_map
            .insert(type_id, ffi_type_id);

        ffi_type_id
    }

<<<<<<< HEAD
=======
    fn encode_fuse_header_gpu(
        &mut self,
        placement_state: &mut PlacementState,
        funclet_scoped_state: &mut FuncletScopedState,
        funclet_checker: &mut type_system::scheduling::FuncletChecker,
        schema: &ir::fusion::Opportunity,
    ) {
        let node_to_var_map = |(&node_id)| {
            let slot_id = funclet_scoped_state.get_node_slot_id(node_id).unwrap();
            placement_state.slot_variable_ids[&slot_id]
        };

        let mut dimension_var_ids = Vec::new();
        for (i, dim) in schema.dimensions.iter().enumerate() {
            if let Some(dimension_node_id) = dim {
                dimension_var_ids.push(node_to_var_map(dimension_node_id));
            } else {
                let one = self
                    .code_generator
                    .build_constant_unsigned_integer(1, self.default_usize_ffi_type_id);
                dimension_var_ids.push(one);
            }
        }
        assert_eq!(3, dimension_var_ids.len());
        let dimension_var_ids: [VarId; 3] = dimension_var_ids.as_slice().try_into().unwrap();

        let input_var_ids: Vec<_> = schema.inputs.iter().map(node_to_var_map).collect();
        let output_var_ids: Vec<_> = schema.outputs.iter().map(node_to_var_map).collect();

        use std::convert::TryInto;
        self.code_generator.build_compute_dispatch_with_outputs(
            &placement_state,
            &schema.kernel,
            &dimension_var_ids,
            &input_var_ids,
            &output_var_ids,
        );
    }

    /// This is similar to encode_do_node_gpu, but it only updates the type system.
    /// It doesn't actually generate any code.
    fn encode_fused_node_gpu(
        &mut self,
        placement_state: &mut PlacementState,
        value_node: &ir::Node,
        input_slot_ids: &[SlotId],
        output_slot_ids: &[SlotId],
    ) {
        let (external_function_id, arguments, dimensions) = match value_node {
            ir::Node::CallExternalGpuCompute {
                external_function_id,
                arguments,
                dimensions,
            } => (external_function_id, arguments, dimensions),
            ir::Node::None => return, // nothing to do...
            _ => panic!("fused node is not a kernel dispatch or no-op"),
        };

        let function = &self.program.native_interface.external_functions[external_function_id.0];
        let kernel = function
            .get_gpu_kernel()
            .expect("function ID is not a kernel dispatch");

        // Ensure we have the right number of inputs (including dimensions)
        assert_eq!(input_slot_ids.len(), dimensions.len() + arguments.len());
        // Ensure we have the same number of outputs as the original kernel.
        assert_eq!(output_slot_ids.len(), kernel.output_types.len());

        // << removed a loop updating slot variable IDs -- that happens in the header now >>
        // << removed a loop building constant integers for dimensions -- also happens in header >>
        // << removed remappings of dimensions and arguments, since they're only used for codegen >>

        // The variable IDs corresponding to the output slots should already exist since this
        // is strictly called after the header.
        let output_var_ids: Box<[VarId]> = output_slot_ids
            .iter()
            .map(|&x| placement_state.get_slot_var_id(x).unwrap())
            .collect();

        for i in 0..kernel.output_types.len() {
            placement_state.update_slot_state(
                output_slot_ids[i],
                ir::ResourceQueueStage::Encoded,
                output_var_ids[i],
            );
        }
    }
>>>>>>> 599e4c3d
    fn encode_do_node_gpu(
        &mut self,
        placement_state: &mut PlacementState,
        funclet_scoped_state: &mut FuncletScopedState,
        funclet_checker: &mut type_system::scheduling::FuncletChecker,
        node: &ir::Node,
        input_slot_ids: &[SlotId],
        output_slot_ids: &[SlotId],
    ) {
        match node {
            ir::Node::CallExternalGpuCompute {
                external_function_id,
                arguments,
                dimensions,
            } => {
                let function =
<<<<<<< HEAD
                    &self.program.native_interface.external_gpu_functions[*external_function_id];

                assert_eq!(input_slot_ids.len(), dimensions.len() + arguments.len());
                assert_eq!(output_slot_ids.len(), function.output_types.len());
=======
                    &self.program.native_interface.external_functions[external_function_id.0];
                let kernel = function.get_gpu_kernel().unwrap();

                assert_eq!(input_slot_ids.len(), dimensions.len() + arguments.len());
                assert_eq!(output_slot_ids.len(), kernel.output_types.len());
>>>>>>> 599e4c3d

                /*let mut input_slot_counts = HashMap::<SlotId, usize>::from_iter(input_slot_ids.iter().chain(output_slot_ids.iter()).map(|slot_id| (* slot_id, 0usize)));
                let mut output_slot_bindings = HashMap::<SlotId, Option<usize>>::from_iter(output_slot_ids.iter().map(|slot_id| (* slot_id, None)));
                for (binding_index, resource_binding) in function.resource_bindings.iter().enumerate()
                {
                    if let Some(index) = resource_binding.input
                    {
                        * input_slot_counts.get_mut(& input_slot_ids[index]).unwrap() += 1;
                    }

                    if let Some(index) = resource_binding.output
                    {
                        * output_slot_bindings.get_mut(& output_slot_ids[index]).unwrap() = Some(binding_index);
                    }
                }

                for (binding_index, resource_binding) in function.resource_bindings.iter().enumerate()
                {
                    if let Some(output_index) = resource_binding.output
                    {
                        let output_slot_id = output_slot_ids[output_index];
                        assert_eq!(input_slot_counts[& output_slot_id], 0);
                        assert_eq!(output_slot_bindings[& output_slot_id], Some(binding_index));

                        if let Some(input_index) = resource_binding.input
                        {
                            let input_slot_id = input_slot_ids[input_index];
                            assert_eq!(input_slot_counts[& input_slot_id], 1);

                            assert_eq!(placement_state.scheduling_state.get_slot_type_id(input_slot_id), placement_state.scheduling_state.get_slot_type_id(output_slot_id));

                            placement_state.scheduling_state.forward_slot(output_slot_id, input_slot_id);
                            let var_id = placement_state.slot_variable_ids.remove(& input_slot_id).unwrap();
                            let old = placement_state.slot_variable_ids.insert(output_slot_id, var_id);
                            assert!(old.is_none());
                        }
                    }
                }*/

                for (input_index, _) in arguments.iter().enumerate() {
                    if let Some(forwarded_output_index) =
<<<<<<< HEAD
                        function.output_of_forwarding_input(input_index)
=======
                        kernel.output_of_forwarding_input(input_index)
>>>>>>> 599e4c3d
                    {
                        let input_slot_id = input_slot_ids[dimensions.len() + input_index];
                        let output_slot_id = output_slot_ids[forwarded_output_index];
                        //placement_state.scheduling_state.forward_slot(output_slot_id, input_slot_id);
                        let var_id = placement_state.slot_variable_ids[&input_slot_id];
                        let old = placement_state
                            .slot_variable_ids
                            .insert(output_slot_id, var_id);
                        assert!(old.is_none());
                    }
                }

                use std::convert::TryInto;
                use std::iter::FromIterator;
                //use core::slice::SlicePattern;
                let dimension_map = |(index, x)| {
                    let slot_id = input_slot_ids[index];
                    placement_state.slot_variable_ids[&slot_id]
                };
                let argument_map = |(index, x)| {
                    let slot_id = input_slot_ids[dimensions.len() + index];
                    placement_state.slot_variable_ids[&slot_id]
                };

                let mut dimension_var_ids =
                    Vec::from_iter(dimensions.iter().enumerate().map(dimension_map));
                if dimension_var_ids.len() < 3 {
                    for i in dimension_var_ids.len()..3 {
                        dimension_var_ids.push(
                            self.code_generator
                                .build_constant_unsigned_integer(1, self.default_usize_ffi_type_id),
                        );
                    }
                }
                let dimension_var_ids = dimension_var_ids.into_boxed_slice();
                let argument_var_ids =
                    Vec::from_iter(arguments.iter().enumerate().map(argument_map))
                        .into_boxed_slice();
                let output_var_ids = output_slot_ids
                    .iter()
                    .map(|x| placement_state.get_slot_var_id(*x).unwrap())
                    .collect::<Box<[VarId]>>();

                let dimensions_slice: &[VarId] = &dimension_var_ids;
                //let raw_outputs = self.code_generator.build_compute_dispatch(* external_function_id, dimensions_slice.try_into().expect("Expected 3 elements for dimensions"), & argument_var_ids);
                self.code_generator.build_compute_dispatch_with_outputs(
<<<<<<< HEAD
                    *external_function_id,
=======
                    &placement_state,
                    kernel,
>>>>>>> 599e4c3d
                    dimensions_slice
                        .try_into()
                        .expect("Expected 3 elements for dimensions"),
                    &argument_var_ids,
                    &output_var_ids,
                );

<<<<<<< HEAD
                for (index, output_type_id) in function.output_types.iter().enumerate() {
=======
                for (index, output_type_id) in kernel.output_types.iter().enumerate() {
>>>>>>> 599e4c3d
                    let slot_id = output_slot_ids[index];
                    placement_state.update_slot_state(
                        slot_id,
                        ir::ResourceQueueStage::Encoded,
                        output_var_ids[index],
                    );
                }
            }
            _ => panic!("Node cannot be encoded to the gpu"),
        }
    }

    fn encode_do_node_local(
        &mut self,
        placement_state: &mut PlacementState,
        funclet_scoped_state: &mut FuncletScopedState,
        funclet_checker: &mut type_system::scheduling::FuncletChecker,
        node: &ir::Node,
        input_slot_ids: &[SlotId],
        output_slot_ids: &[SlotId],
        output_slot_node_ids: &[ir::NodeId],
    ) {
        // To do: Do something about the value
        match node {
            ir::Node::Constant { value, type_id } => {
                let slot_id = output_slot_ids[0];
                let storage_type_id = if let Some(NodeResult::Slot { storage_type, .. }) =
                    funclet_scoped_state.get_node_result(output_slot_node_ids[0])
                {
                    *storage_type
                } else {
                    panic!("Not a slot");
                };
                //let storage_type_id = placement_state.scheduling_state.get_slot_type_id(slot_id);
                let variable_id = match value {
                    ir::Constant::I64(value) => self
                        .code_generator
                        .build_constant_integer(*value, storage_type_id),
                    ir::Constant::U64(value) => self
                        .code_generator
                        .build_constant_unsigned_integer(*value, storage_type_id),
                    ir::Constant::I32(value) => self
                        .code_generator
                        .build_constant_i32(*value, storage_type_id),
                };
                check_storage_type_implements_value_type(&self.program, storage_type_id, *type_id);

                placement_state.update_slot_state(
                    slot_id,
                    ir::ResourceQueueStage::Ready,
                    variable_id,
                );
            }
            ir::Node::Select {
                condition,
                true_case,
                false_case,
            } => {
                let input_var_ids = input_slot_ids
                    .iter()
                    .map(|&slot_id| placement_state.get_slot_var_id(slot_id).unwrap())
                    .collect::<Box<[VarId]>>();

                let slot_id = output_slot_ids[0];
                let variable_id = self.code_generator.build_select_hack(
                    input_var_ids[0],
                    input_var_ids[1],
                    input_var_ids[2],
                );

                placement_state.update_slot_state(
                    slot_id,
                    ir::ResourceQueueStage::Ready,
                    variable_id,
                );
            }
            ir::Node::CallExternalCpu {
                external_function_id,
                arguments,
            } => {
                let function =
<<<<<<< HEAD
                    &self.program.native_interface.external_cpu_functions[*external_function_id];
=======
                    &self.program.native_interface.external_functions[external_function_id.0];
                let cpu_operation = function.get_cpu_pure_operation().unwrap();
>>>>>>> 599e4c3d

                use std::iter::FromIterator;

                let argument_var_ids =
                    Vec::from_iter(arguments.iter().enumerate().map(|(index, x)| {
                        let slot_id = input_slot_ids[index];
                        placement_state.slot_variable_ids[&slot_id]
                    }))
                    .into_boxed_slice();
                let raw_outputs = self
                    .code_generator
                    .build_external_cpu_function_call(*external_function_id, &argument_var_ids);

<<<<<<< HEAD
                for (index, output_type_id) in function.output_types.iter().enumerate() {
=======
                for (index, output_type_id) in cpu_operation.output_types.iter().enumerate() {
>>>>>>> 599e4c3d
                    let slot_id = output_slot_ids[index];
                    placement_state.update_slot_state(
                        slot_id,
                        ir::ResourceQueueStage::Ready,
                        raw_outputs[index],
                    );
                }
            }
            _ => panic!("Cannot be scheduled local"),
        }
    }

    fn collect_join_graph_path(
        &mut self,
        placement_state: &mut PlacementState,
        traversal_state_stack: &[TraversalState],
        mut default_join_point_id_opt: Option<JoinPointId>,
    ) -> Box<[JoinPointId]> {
        let mut path = Vec::<JoinPointId>::new();
        let mut traversal_state_iterator = traversal_state_stack.iter().rev();
        'outer_loop: loop {
            while let Some(default_join_point_id) = default_join_point_id_opt {
                default_join_point_id_opt = None;

                let join_point = placement_state.join_graph.get_join(default_join_point_id);
                path.push(default_join_point_id);

                match join_point {
                    JoinPoint::RootJoinPoint(_) => {
                        // Depends on if we always interpret the root join as return?
                        //break 'outer_loop
                    }
                    JoinPoint::SimpleJoinPoint(simple_join_point) => {
                        default_join_point_id_opt =
                            Some(simple_join_point.continuation_join_point_id);
                    }
                    JoinPoint::SerializedJoinPoint(simple_join_point) => {
                        default_join_point_id_opt =
                            Some(simple_join_point.continuation_join_point_id);
                    }
                    _ => panic!(
                        "Jump to invalid join point #{:?}: {:?}",
                        default_join_point_id, join_point
                    ),
                }
            }

            assert!(default_join_point_id_opt.is_none());

            if let Some(traversal_state) = traversal_state_iterator.next() {
                default_join_point_id_opt = match traversal_state {
                    TraversalState::SelectIf {
                        continuation_join_point_id_opt,
                        ..
                    } => panic!("SelectIf shouldn't remain in the traversal stack"),
                    TraversalState::SelectElse {
                        continuation_join_point_id_opt,
                        ..
                    } => *continuation_join_point_id_opt,
                    TraversalState::SelectEnd {
                        continuation_join_point_id_opt,
                        ..
                    } => *continuation_join_point_id_opt,
                    TraversalState::DynAllocIf {
                        continuation_join_point_id_opt,
                        ..
                    } => panic!("DynAllocIf shouldn't remain in the traversal stack"),
                    TraversalState::DynAllocElse {
                        continuation_join_point_id_opt,
                        ..
                    } => *continuation_join_point_id_opt,
                    TraversalState::DynAllocEnd {
                        continuation_join_point_id_opt,
                        ..
                    } => *continuation_join_point_id_opt,
                    _ => panic!("Unimplemented"),
                }
            }

            if default_join_point_id_opt.is_none() {
                break 'outer_loop;
            }
        }
        path.into_boxed_slice()
    }

    fn build_push_serialized_join(
        &mut self,
        funclet_id: ir::FuncletId,
        captures: &[NodeResult],
        placement_state: &PlacementState,
        pipeline_context: &mut PipelineContext,
    ) {
        let mut input_storage_types = Vec::<ir::ffi::TypeId>::new();
        let mut output_storage_types = Vec::<ir::ffi::TypeId>::new();
        let mut capture_var_ids = Vec::<VarId>::new();
        let join_point_scheduling_funclet = &self.program.funclets[funclet_id];
        for (capture_index, captured_node_result) in captures.iter().enumerate() {
            let var_id = placement_state
                .get_node_result_var_id(&captured_node_result)
                .unwrap();
            capture_var_ids.push(var_id);
            //capture_storage_types.push(self.get_cpu_useable_type(join_point_scheduling_funclet.input_types[capture_index]));
            match captured_node_result {
                NodeResult::Slot { .. } => (),
                NodeResult::Buffer { .. } => (),
                _ => panic!("Not yet supported"),
            }
        }

        for (input_index, input_type) in
            join_point_scheduling_funclet.input_types.iter().enumerate()
        {
            input_storage_types.push(self.get_cpu_useable_type(*input_type));
        }

        for (output_index, output_type) in join_point_scheduling_funclet
            .output_types
            .iter()
            .enumerate()
        {
            output_storage_types.push(self.get_cpu_useable_type(*output_type));
        }

        self.code_generator.build_push_serialized_join(
            funclet_id,
            capture_var_ids.as_slice(),
            &input_storage_types[0..captures.len()],
            &input_storage_types[captures.len()..],
            &output_storage_types[0..],
        );
        pipeline_context.pending_funclet_ids.push(funclet_id);
    }

    fn compile_externally_visible_scheduling_funclet(
        &mut self,
        funclet_id: ir::FuncletId,
        pipeline_context: &mut PipelineContext,
    ) {
        let funclet = &self.program.funclets[funclet_id];
        assert_eq!(funclet.kind, ir::FuncletKind::ScheduleExplicit);
<<<<<<< HEAD
        let funclet_extra = &self.program.scheduling_funclet_extras[&funclet_id];
=======
        //let funclet_extra = & self.program.scheduling_funclet_extras[& funclet_id];
>>>>>>> 599e4c3d

        let input_types = funclet
            .input_types
            .iter()
            .map(|type_id| self.get_cpu_useable_type(*type_id))
            .collect::<Box<[ir::ffi::TypeId]>>();
        let output_types = funclet
            .output_types
            .iter()
            .map(|type_id| self.get_cpu_useable_type(*type_id))
            .collect::<Box<[ir::ffi::TypeId]>>();
        let argument_variable_ids =
            self.code_generator
                .begin_funclet(funclet_id, &input_types, &output_types);

        let mut placement_state = PlacementState::new();
        let mut argument_node_results = Vec::<NodeResult>::new();

        for (index, input_type_id) in funclet.input_types.iter().enumerate() {
            let result = {
                use ir::Type;

                match &self.program.types[*input_type_id] {
                    ir::Type::Slot {
                        storage_type,
                        queue_stage,
                        queue_place,
                    } => {
                        let slot_id = placement_state.scheduling_state.insert_hacked_slot(
                            *storage_type,
                            *queue_place,
                            *queue_stage,
                        );
                        placement_state
                            .slot_variable_ids
                            .insert(slot_id, argument_variable_ids[index]);
                        argument_node_results.push(NodeResult::Slot {
                            slot_id,
                            queue_place: *queue_place,
                            storage_type: *storage_type,
                        });
                    }
                    ir::Type::Fence { queue_place } => {
                        panic!("Fences cannot currently cross a rust function boundary")
                        // To do
                        //argument_node_results.push(NodeResult::Fence{ place : * queue_place, fence_id : });
                    }
                    ir::Type::Buffer { storage_place, .. } => {
                        argument_node_results.push(NodeResult::Buffer {
                            storage_place: *storage_place,
                            var_id: argument_variable_ids[index],
                        });
                    }
                    _ => panic!("Unimplemented"),
                }
            };
        }

        let mut default_join_point_id_opt = {
            let input_types = funclet.output_types.clone();
<<<<<<< HEAD
            let value_funclet_id = funclet_extra.value_funclet_id;
=======
            let value_funclet_id = funclet
                .spec_binding
                .get_value_spec()
                .funclet_id_opt
                .unwrap();
>>>>>>> 599e4c3d
            let join_point_id =
                placement_state
                    .join_graph
                    .create(JoinPoint::RootJoinPoint(RootJoinPoint {
                        value_funclet_id,
                        input_types,
                    }));
            Option::<JoinPointId>::Some(join_point_id)
        };

        let mut traversal_state_stack = Vec::<TraversalState>::new();

        let mut current_output_node_results = argument_node_results.into_boxed_slice();
        let mut current_funclet_id_opt = Some(funclet_id);

        while current_funclet_id_opt.is_some() {
            while let Some(current_funclet_id) = current_funclet_id_opt {
                let split_point = self.compile_scheduling_funclet(
                    current_funclet_id,
                    &current_output_node_results,
                    pipeline_context,
                    &mut placement_state,
                    &mut default_join_point_id_opt,
                );
                //println!("Split point: {:?}", split_point);
                current_output_node_results = match split_point {
                    SplitPoint::Next {
                        return_node_results,
                        continuation_join_point_id_opt,
                    } => {
                        default_join_point_id_opt = continuation_join_point_id_opt;
                        return_node_results
                    }
                    SplitPoint::Yield {
<<<<<<< HEAD
                        pipeline_yield_point_id,
=======
                        external_function_id,
>>>>>>> 599e4c3d
                        yielded_node_results,
                        mut continuation_join_point_id_opt,
                    } => {
                        let path_join_point_ids = self.collect_join_graph_path(
                            &mut placement_state,
                            traversal_state_stack.as_slice(),
                            continuation_join_point_id_opt,
                        );
                        //println!("Serializing join points: {:?} from root: {:?}", path_join_point_ids, continuation_join_point_id_opt);
                        //panic!("Serialized?");

                        let mut join_point_offset_vars = HashMap::<JoinPointId, VarId>::new();

                        'serialization_loop: for &join_point_id in path_join_point_ids.iter().rev()
                        {
                            let join_point = placement_state.join_graph.get_join(join_point_id);

                            match join_point {
                                JoinPoint::RootJoinPoint(_) => (),
                                JoinPoint::SimpleJoinPoint(simple_join_point) => {
                                    /*//simple_join_point.captures
                                    let mut input_storage_types = Vec::<ir::ffi::TypeId>::new();
                                    let mut output_storage_types = Vec::<ir::ffi::TypeId>::new();
                                    let mut capture_var_ids = Vec::<VarId>::new();
                                    let join_point_scheduling_funclet = & self.program.funclets[& simple_join_point.scheduling_funclet_id];
                                    for (capture_index, captured_node_result) in simple_join_point.captures.iter().enumerate()
                                    {
                                        let var_id = placement_state.get_node_result_var_id(& captured_node_result).unwrap();
                                        capture_var_ids.push(var_id);
                                        //capture_storage_types.push(self.get_cpu_useable_type(join_point_scheduling_funclet.input_types[capture_index]));
                                        match captured_node_result
                                        {
                                            NodeResult::Slot{..} => (),
                                            NodeResult::Buffer{..} => (),
                                            _ => panic!("Not yet supported"),
                                        }
                                    }

                                    for (input_index, input_type) in join_point_scheduling_funclet.input_types.iter().enumerate()
                                    {
                                        input_storage_types.push(self.get_cpu_useable_type(* input_type));
                                    }

                                    for (output_index, output_type) in join_point_scheduling_funclet.output_types.iter().enumerate()
                                    {
                                        output_storage_types.push(self.get_cpu_useable_type(* output_type));
                                    }

                                    self.code_generator.build_push_serialized_join(simple_join_point.scheduling_funclet_id, capture_var_ids.as_slice(), & input_storage_types[0 .. simple_join_point.captures.len()], & input_storage_types[simple_join_point.captures.len() .. ], & output_storage_types[0 .. ]);
                                    pipeline_context.pending_funclet_ids.push(simple_join_point.scheduling_funclet_id);*/
                                    self.build_push_serialized_join(
                                        simple_join_point.scheduling_funclet_id,
                                        &simple_join_point.captures,
                                        &placement_state,
                                        pipeline_context,
                                    );
                                }
                                JoinPoint::SerializedJoinPoint(_) => break 'serialization_loop,
                                _ => panic!(
                                    "Jump to invalid join point #{:?}: {:?}",
                                    join_point_id, join_point
                                ),
                            }
                            //pipeline_context.pending_funclet_ids.push();
                        }

                        let mut yielded_var_ids = Vec::<VarId>::new();
                        for node_result in yielded_node_results.iter() {
                            let var_id = placement_state
                                .get_node_result_var_id(&node_result)
                                .unwrap();
                            yielded_var_ids.push(var_id);
                        }

                        self.code_generator
<<<<<<< HEAD
                            .build_yield(pipeline_yield_point_id, yielded_var_ids.as_slice());
=======
                            .build_yield(external_function_id, yielded_var_ids.as_slice());
>>>>>>> 599e4c3d

                        // To do: Technically, we should insert a join point that recursively forces a split of the funclet once branches merge.
                        // Should probably fix this by adding a new type of ir::Node::Join instead of inserting here and sifting upwards.

                        //panic!("Not yet implemented");
                        current_funclet_id_opt = None;
                        default_join_point_id_opt = None;
                        vec![].into_boxed_slice()
                    }
                    SplitPoint::Select {
                        return_node_results,
                        condition_slot_id,
                        true_funclet_id,
                        false_funclet_id,
                        continuation_join_point_id_opt,
                    } => {
                        assert!(default_join_point_id_opt.is_none());
                        traversal_state_stack.push(TraversalState::SelectIf {
                            branch_input_node_results: return_node_results,
                            condition_slot_id,
                            true_funclet_id,
                            false_funclet_id,
                            continuation_join_point_id_opt,
                        });
                        vec![].into_boxed_slice()
                    }
                    SplitPoint::DynAlloc {
                        buffer_node_result,
                        success_funclet_id,
                        failure_funclet_id,
                        argument_node_results,
                        dynamic_allocation_size_slot_ids,
                        continuation_join_point_id_opt,
                    } => {
                        assert!(default_join_point_id_opt.is_none());
                        traversal_state_stack.push(TraversalState::DynAllocIf {
                            buffer_node_result,
                            success_funclet_id,
                            failure_funclet_id,
                            argument_node_results,
                            dynamic_allocation_size_slot_ids,
                            continuation_join_point_id_opt,
                        });
                        vec![].into_boxed_slice()
                    }
                };

                if default_join_point_id_opt.is_none() {
                    while let Some(traversal_state) = traversal_state_stack.pop() {
                        match traversal_state {
                            TraversalState::SelectIf {
                                branch_input_node_results,
                                condition_slot_id,
                                true_funclet_id,
                                false_funclet_id,
                                continuation_join_point_id_opt,
                            } => {
                                let condition_var_id =
                                    placement_state.get_slot_var_id(condition_slot_id).unwrap();
                                let true_funclet = &self.program.funclets[true_funclet_id];
<<<<<<< HEAD
                                let true_funclet_extra =
                                    &self.program.scheduling_funclet_extras[&true_funclet_id];
=======
                                //let true_funclet_extra = & self.program.scheduling_funclet_extras[& true_funclet_id];
>>>>>>> 599e4c3d
                                //true_funclet_extra.input_slots[& output_index].value_tag
                                let output_types = true_funclet
                                    .output_types
                                    .iter()
                                    .map(|type_id| self.get_cpu_useable_type(*type_id))
                                    .collect::<Box<[ir::ffi::TypeId]>>();
                                let output_var_ids = self
                                    .code_generator
                                    .begin_if_else(condition_var_id, &output_types);
                                let mut output_node_results = Vec::<NodeResult>::new();
                                for (output_index, output_type) in
                                    true_funclet.output_types.iter().enumerate()
                                {
                                    // Joins capture by slot.  This is ok because joins can't escape the scope they were created in.  We'll reach None before leaving the scope.
                                    let (storage_type, queue_stage, queue_place) =
                                        if let ir::Type::Slot {
                                            storage_type,
                                            queue_stage,
                                            queue_place,
                                        } = &self.program.types[*output_type]
                                        {
                                            (*storage_type, *queue_stage, *queue_place)
                                        } else {
                                            panic!("Not a slot")
                                        };
                                    let slot_id = placement_state
                                        .scheduling_state
                                        .insert_hacked_slot(storage_type, queue_place, queue_stage);
                                    placement_state
                                        .slot_variable_ids
                                        .insert(slot_id, output_var_ids[output_index]);
                                    output_node_results.push(NodeResult::Slot {
                                        slot_id,
                                        queue_place,
                                        storage_type,
                                    });
                                }
                                current_funclet_id_opt = Some(true_funclet_id);
                                current_output_node_results = branch_input_node_results.clone();
                                traversal_state_stack.push(TraversalState::SelectElse {
                                    output_node_results: output_node_results.into_boxed_slice(),
                                    branch_input_node_results,
                                    false_funclet_id,
                                    continuation_join_point_id_opt,
                                });
                            }
                            TraversalState::SelectElse {
                                output_node_results,
                                branch_input_node_results,
                                false_funclet_id,
                                continuation_join_point_id_opt,
                            } => {
                                self.code_generator.end_if_begin_else(
                                    &placement_state
                                        .get_node_result_var_ids(&current_output_node_results)
                                        .unwrap(),
                                );
                                current_funclet_id_opt = Some(false_funclet_id);
                                current_output_node_results = branch_input_node_results;
                                traversal_state_stack.push(TraversalState::SelectEnd {
                                    output_node_results,
                                    continuation_join_point_id_opt,
                                });
                            }
                            TraversalState::SelectEnd {
                                output_node_results,
                                continuation_join_point_id_opt,
                            } => {
                                self.code_generator.end_else(
                                    &placement_state
                                        .get_node_result_var_ids(&current_output_node_results)
                                        .unwrap(),
                                );
                                default_join_point_id_opt = continuation_join_point_id_opt;
                                current_output_node_results = output_node_results;
                            }
                            TraversalState::DynAllocIf {
                                buffer_node_result,
                                success_funclet_id,
                                failure_funclet_id,
                                argument_node_results,
                                dynamic_allocation_size_slot_ids,
                                continuation_join_point_id_opt,
                            } => {
                                let success_funclet = &self.program.funclets[success_funclet_id];
<<<<<<< HEAD
                                let success_funclet_extra =
                                    &self.program.scheduling_funclet_extras[&success_funclet_id];
=======
                                //let success_funclet_extra = & self.program.scheduling_funclet_extras[& success_funclet_id];
>>>>>>> 599e4c3d

                                let (buffer_var_id, condition_var_id) =
                                    if let NodeResult::Buffer {
                                        var_id: buffer_var_id,
                                        ..
                                    } = buffer_node_result
                                    {
                                        let pairs = dynamic_allocation_size_slot_ids
                                            .iter()
                                            .enumerate()
                                            .map(|(index, slot_id_opt)| {
                                                (
                                                    self.get_cpu_useable_type(
                                                        success_funclet.input_types
                                                            [argument_node_results.len() + index],
                                                    ),
                                                    slot_id_opt.map(|slot_id| {
                                                        placement_state
                                                            .get_slot_var_id(slot_id)
                                                            .unwrap()
                                                    }),
                                                )
                                            })
                                            .collect::<Box<[(ir::ffi::TypeId, Option<VarId>)]>>();
                                        (
                                            buffer_var_id,
                                            self.code_generator
                                                .build_test_suballocate_many(buffer_var_id, &pairs),
                                        )
                                    } else {
                                        panic!("Not a buffer")
                                    };

                                let output_types = success_funclet
                                    .output_types
                                    .iter()
                                    .map(|type_id| self.get_cpu_useable_type(*type_id))
                                    .collect::<Box<[ir::ffi::TypeId]>>();
                                let output_var_ids = self
                                    .code_generator
                                    .begin_if_else(condition_var_id, &output_types);
                                let mut success_argument_node_results = Vec::<NodeResult>::new();
                                success_argument_node_results
                                    .extend_from_slice(&argument_node_results);
                                for (index, slot_id_opt) in
                                    dynamic_allocation_size_slot_ids.iter().enumerate()
                                {
                                    let node_result = match &self.program.types[success_funclet
                                        .input_types[argument_node_results.len() + index]]
                                    {
                                        ir::Type::Slot {
                                            queue_stage,
                                            queue_place,
                                            storage_type,
                                        } => {
                                            //
                                            let var_id = if let Some(slot_id) = slot_id_opt {
                                                match & self.program.native_interface.types[storage_type.0]
													{
														ir::ffi::Type::ErasedLengthArray{element_type} =>
														{
															let allocation_size_var_id = placement_state.get_slot_var_id(* slot_id).unwrap();
															self.code_generator.build_buffer_suballocate_slice(buffer_var_id, * element_type, allocation_size_var_id)
														}
														_ => panic!("Must be an erased length array if allocation size slot is present")
													}
                                            } else {
                                                self.code_generator.build_buffer_suballocate_ref(
                                                    buffer_var_id,
                                                    *storage_type,
                                                )
                                            };
                                            let slot_id = placement_state
                                                .scheduling_state
                                                .insert_hacked_slot(
                                                    *storage_type,
                                                    *queue_place,
                                                    *queue_stage,
                                                );
                                            placement_state
                                                .slot_variable_ids
                                                .insert(slot_id, var_id);
                                            NodeResult::Slot {
                                                queue_place: *queue_place,
                                                storage_type: *storage_type,
                                                slot_id,
                                            }
                                        }
                                        ir::Type::Buffer {
                                            storage_place,
                                            static_layout_opt,
                                        } => {
                                            panic!("To do")
                                            //NodeResult::Buffer{var_id}
                                        }
                                        _ => panic!("Wrong type for dynamic slot"),
                                    };
                                    success_argument_node_results.push(node_result);
                                }

                                let mut output_node_results = Vec::<NodeResult>::new();
                                for (output_index, output_type) in
                                    success_funclet.output_types.iter().enumerate()
                                {
                                    match &self.program.types[*output_type] {
                                        ir::Type::Slot {
                                            storage_type,
                                            queue_stage,
                                            queue_place,
                                        } => {
                                            let slot_id = placement_state
                                                .scheduling_state
                                                .insert_hacked_slot(
                                                    *storage_type,
                                                    *queue_place,
                                                    *queue_stage,
                                                );
                                            placement_state
                                                .slot_variable_ids
                                                .insert(slot_id, output_var_ids[output_index]);
                                            output_node_results.push(NodeResult::Slot {
                                                slot_id,
                                                queue_place: *queue_place,
                                                storage_type: *storage_type,
                                            });
                                        }
                                        _ => panic!("Unimplemented"),
                                    }
                                }

                                current_funclet_id_opt = Some(success_funclet_id);
                                current_output_node_results =
                                    success_argument_node_results.into_boxed_slice();
                                traversal_state_stack.push(TraversalState::DynAllocElse {
                                    output_node_results: output_node_results.into_boxed_slice(),
                                    argument_node_results,
                                    failure_funclet_id,
                                    continuation_join_point_id_opt,
                                });
                            }
                            TraversalState::DynAllocElse {
                                output_node_results,
                                failure_funclet_id,
                                argument_node_results,
                                continuation_join_point_id_opt,
                            } => {
                                self.code_generator.end_if_begin_else(
                                    &placement_state
                                        .get_node_result_var_ids(&current_output_node_results)
                                        .unwrap(),
                                );
                                current_funclet_id_opt = Some(failure_funclet_id);
                                current_output_node_results = argument_node_results;
                                traversal_state_stack.push(TraversalState::SelectEnd {
                                    output_node_results,
                                    continuation_join_point_id_opt,
                                });
                            }
                            TraversalState::DynAllocEnd {
                                output_node_results,
                                continuation_join_point_id_opt,
                            } => {
                                self.code_generator.end_else(
                                    &placement_state
                                        .get_node_result_var_ids(&current_output_node_results)
                                        .unwrap(),
                                );
                                default_join_point_id_opt = continuation_join_point_id_opt;
                                current_output_node_results = output_node_results;
                            }
                        }
                    }
                }

                current_funclet_id_opt = None;
                if let Some(join_point_id) = default_join_point_id_opt {
                    default_join_point_id_opt = None;
                    let join_point = placement_state.join_graph.move_join(join_point_id);
                    println!("Continuing to {:?} {:?}", join_point_id, join_point);

                    match &join_point {
                        JoinPoint::RootJoinPoint(_) => {
                            let return_var_ids = placement_state
                                .get_node_result_var_ids(&current_output_node_results)
                                .unwrap();
                            self.code_generator.build_return(&return_var_ids);
                        }
                        JoinPoint::SimpleJoinPoint(simple_join_point) => {
                            let mut input_node_results = Vec::<NodeResult>::new();
                            input_node_results.extend_from_slice(&simple_join_point.captures);
                            input_node_results.extend_from_slice(&current_output_node_results);

                            current_funclet_id_opt = Some(simple_join_point.scheduling_funclet_id);
                            default_join_point_id_opt =
                                Some(simple_join_point.continuation_join_point_id);
                            current_output_node_results = input_node_results.into_boxed_slice();
                        }
                        JoinPoint::SerializedJoinPoint(serialized_join_point) => {
                            //panic!("Need to insert jump here");
                            let argument_var_ids = placement_state
                                .get_node_result_var_ids(&current_output_node_results)
                                .unwrap();
                            self.code_generator
                                .build_indirect_stack_jump_to_popped_serialized_join(
                                    &argument_var_ids,
                                    &serialized_join_point.argument_ffi_types,
                                );
                        }
                        _ => panic!(
                            "Jump to invalid join point #{:?}: {:?}",
                            join_point_id, join_point
                        ),
                    }

                    println!(
                        "{:?} {:?} {:?}",
                        current_funclet_id_opt,
                        default_join_point_id_opt,
                        current_output_node_results
                    );
                }
            }

            assert!(current_funclet_id_opt.is_none());
        }

        self.code_generator.end_funclet();
    }

    fn compile_scheduling_funclet(
        &mut self,
        funclet_id: ir::FuncletId,
        argument_node_results: &[NodeResult],
        /*argument_slot_ids : &[SlotId],*/ pipeline_context: &mut PipelineContext,
        placement_state: &mut PlacementState,
        default_join_point_id_opt: &mut Option<JoinPointId>,
    ) -> SplitPoint //Box<[SlotId]>
    {
        let funclet = &self.program.funclets[funclet_id];
        assert_eq!(funclet.kind, ir::FuncletKind::ScheduleExplicit);
<<<<<<< HEAD
        let funclet_scheduling_extra = &self.program.scheduling_funclet_extras[&funclet_id];
        //let scheduled_value_funclet = & self.program.value_funclets[& scheduling_funclet.value_funclet_id];

        let mut funclet_scoped_state =
            FuncletScopedState::new(funclet_scheduling_extra.value_funclet_id, funclet_id);
        let mut funclet_checker = type_system::scheduling::FuncletChecker::new(
            &self.program,
            funclet,
            funclet_scheduling_extra,
        );
=======
        //let funclet_scheduling_extra = & self.program.scheduling_funclet_extras[& funclet_id];
        //let scheduled_value_funclet = & self.program.value_funclets[& scheduling_funclet.value_funclet_id];

        let mut funclet_scoped_state = FuncletScopedState::new(
            funclet
                .spec_binding
                .get_value_spec()
                .funclet_id_opt
                .unwrap(),
            funclet_id,
        );
        let mut funclet_checker =
            type_system::scheduling::FuncletChecker::new(&self.program, funclet);

        let fusion_opportunities =
            ir::fusion::identify_opportunities(self.program, funclet_id, funclet);
        //dbg!(&fusion_opportunities);
>>>>>>> 599e4c3d

        if self.print_codegen_debug_info {
            println!(
                "Compiling Funclet #{} with join {:?}...\n{:?}\n",
                funclet_id, default_join_point_id_opt, funclet
            );
        }

        for (current_node_id, node) in funclet.nodes.iter().enumerate() {
            self.code_generator
                .insert_comment(format!(" node #{}: {:?}", current_node_id, node).as_str());

            if self.print_codegen_debug_info {
                println!(
                    "#{} {:?} : {:?} {:?}",
                    current_node_id, node, placement_state, funclet_scoped_state
                );
            }

            funclet_checker.check_next_node(current_node_id);

            match node {
                ir::Node::None => (),
                ir::Node::Phi { index } => {
                    // Phis must appear at the start of a scheduling funclet (so that node order reflects scheduling order)
                    assert_eq!(current_node_id, *index as usize);

                    funclet_scoped_state.node_results.insert(
                        current_node_id,
                        argument_node_results[*index as usize].clone(),
                    );
                }
                ir::Node::ExtractResult { node_id, index } => {
                    // Extracts must appear directly after the call (so that node order reflects scheduling order)
                    assert_eq!(current_node_id, *node_id + (*index as usize));

                    match & funclet_scoped_state.node_results[node_id]
					{
						_ => panic!("Funclet #{} at node #{} {:?}: Node #{} does not have multiple returns {:?}", funclet_id, current_node_id, node, node_id, placement_state)
					}
                }
                ir::Node::AllocTemporary {
                    place,
                    storage_type,
                    operation,
                } => {
                    assert_eq!(
<<<<<<< HEAD
                        funclet_scheduling_extra.value_funclet_id,
=======
                        funclet
                            .spec_binding
                            .get_value_spec()
                            .funclet_id_opt
                            .unwrap(),
>>>>>>> 599e4c3d
                        operation.funclet_id
                    );

                    let slot_id = placement_state.scheduling_state.insert_hacked_slot(
                        *storage_type,
                        *place,
                        ir::ResourceQueueStage::Bound,
                    );
                    funclet_scoped_state.node_results.insert(
                        current_node_id,
                        NodeResult::Slot {
                            slot_id,
                            queue_place: *place,
                            storage_type: *storage_type,
                        },
                    );

                    // To do: Allocate from buffers for GPU/CPU and assign variable
<<<<<<< HEAD
=======
                    // TODO: Elide this if the temporary is small enough and *strictly* used
                    // as an input to a single real kernel dispatch
>>>>>>> 599e4c3d
                    match place {
                        ir::Place::Cpu => (),
                        ir::Place::Local => (),
                        ir::Place::Gpu => {
                            let buffer_var_id =
                                self.code_generator.build_create_buffer(*storage_type);
                            let offset_var_id = self
                                .code_generator
                                .build_constant_unsigned_integer(0, self.default_u64_ffi_type_id);
                            let var_id = self.code_generator.build_buffer_ref(
                                buffer_var_id,
                                offset_var_id,
                                *storage_type,
                            );
                            placement_state.update_slot_state(
                                slot_id,
                                ir::ResourceQueueStage::Bound,
                                var_id,
                            );
                        }
                    }
                }
                ir::Node::UnboundSlot {
                    place,
                    storage_type,
                    operation,
                } => {
                    assert_eq!(
<<<<<<< HEAD
                        funclet_scheduling_extra.value_funclet_id,
=======
                        funclet
                            .spec_binding
                            .get_value_spec()
                            .funclet_id_opt
                            .unwrap(),
>>>>>>> 599e4c3d
                        operation.funclet_id
                    );

                    let slot_id = placement_state.scheduling_state.insert_hacked_slot(
                        *storage_type,
                        *place,
                        ir::ResourceQueueStage::Unbound,
                    );
                    funclet_scoped_state.node_results.insert(
                        current_node_id,
                        NodeResult::Slot {
                            slot_id,
                            queue_place: *place,
                            storage_type: *storage_type,
                        },
                    );
                }
                ir::Node::Drop {
                    node: dropped_node_id,
                } => {
                    funclet_scoped_state.move_node_result(*dropped_node_id);
                }
                ir::Node::EncodeDo {
                    place,
                    operation,
                    inputs,
                    outputs,
                } => {
                    assert_eq!(
<<<<<<< HEAD
                        funclet_scheduling_extra.value_funclet_id,
=======
                        funclet
                            .spec_binding
                            .get_value_spec()
                            .funclet_id_opt
                            .unwrap(),
>>>>>>> 599e4c3d
                        operation.funclet_id
                    );

                    let mut input_slot_ids = Vec::<SlotId>::new();
                    let mut output_slot_ids = Vec::<SlotId>::new();

                    let encoded_funclet = &self.program.funclets[operation.funclet_id];
                    let encoded_node = &encoded_funclet.nodes[operation.node_id];

                    for &input_node_id in inputs.iter() {
                        if let Some(slot_id) = funclet_scoped_state.get_node_slot_id(input_node_id)
                        {
                            input_slot_ids.push(slot_id);
                        } else {
                            panic!(
                                "Node #{} (content: {:?}) is not a slot",
                                input_node_id, funclet_scoped_state.node_results[&input_node_id]
                            );
                        }
                    }

                    for &output_node_id in outputs.iter() {
                        if let Some(slot_id) = funclet_scoped_state.get_node_slot_id(output_node_id)
                        {
                            output_slot_ids.push(slot_id);
                        } else {
                            panic!(
                                "Node #{} (content: {:?}) is not a slot",
                                output_node_id, funclet_scoped_state.node_results[&output_node_id]
                            );
                        }
                    }

                    match place {
                        ir::Place::Local => {
                            self.encode_do_node_local(
                                placement_state,
                                &mut funclet_scoped_state,
                                &mut funclet_checker,
                                encoded_node,
                                input_slot_ids.as_slice(),
                                output_slot_ids.as_slice(),
                                outputs,
                            );
                        }
                        ir::Place::Gpu => {
<<<<<<< HEAD
                            self.encode_do_node_gpu(
                                placement_state,
                                &mut funclet_scoped_state,
                                &mut funclet_checker,
                                encoded_node,
                                input_slot_ids.as_slice(),
                                output_slot_ids.as_slice(),
                            );
=======
                            let opportunity = fusion_opportunities.iter().find(|schema| {
                                schema.bounds.start <= current_node_id
                                    && current_node_id <= schema.bounds.end
                            });
                            if let Some(schema) = opportunity {
                                if schema.bounds.start == current_node_id {
                                    self.encode_fuse_header_gpu(
                                        placement_state,
                                        &mut funclet_scoped_state,
                                        &mut funclet_checker,
                                        schema,
                                    );
                                }
                                self.encode_fused_node_gpu(
                                    placement_state,
                                    encoded_node,
                                    input_slot_ids.as_slice(),
                                    output_slot_ids.as_slice(),
                                );
                            } else {
                                self.encode_do_node_gpu(
                                    placement_state,
                                    &mut funclet_scoped_state,
                                    &mut funclet_checker,
                                    encoded_node,
                                    input_slot_ids.as_slice(),
                                    output_slot_ids.as_slice(),
                                );
                            }
>>>>>>> 599e4c3d
                        }
                        ir::Place::Cpu => (),
                    }
                }
                ir::Node::EncodeCopy {
                    place,
                    input,
                    output,
                } => {
                    let src_slot_id = funclet_scoped_state.get_node_slot_id(*input).unwrap();
                    let dst_slot_id = funclet_scoped_state.get_node_slot_id(*output).unwrap();

                    let (src_slot_id, src_place) = if let Some(NodeResult::Slot {
                        slot_id,
                        queue_place,
                        ..
                    }) =
                        funclet_scoped_state.get_node_result(*input)
                    {
                        (*slot_id, *queue_place)
                    } else {
                        panic!("Not a slot")
                    };

                    let (dst_slot_id, dst_place) = if let Some(NodeResult::Slot {
                        slot_id,
                        queue_place,
                        ..
                    }) =
                        funclet_scoped_state.get_node_result(*output)
                    {
                        (*slot_id, *queue_place)
                    } else {
                        panic!("Not a slot")
                    };
                    match (*place, dst_place, src_place) {
                        (ir::Place::Cpu, ir::Place::Cpu, ir::Place::Local) => {
                            // todo DG: I'm not confident this works
                            let src_var_id = placement_state.get_slot_var_id(src_slot_id).unwrap();
                            placement_state.update_slot_state(
                                dst_slot_id,
                                ir::ResourceQueueStage::Ready,
                                src_var_id,
                            );
                        }
                        (ir::Place::Local, ir::Place::Local, ir::Place::Local) => {
                            let src_var_id = placement_state.get_slot_var_id(src_slot_id).unwrap();
                            placement_state.update_slot_state(
                                dst_slot_id,
                                ir::ResourceQueueStage::Ready,
                                src_var_id,
                            );
                        }
                        (ir::Place::Local, ir::Place::Local, ir::Place::Gpu) => {
                            let src_var_id = placement_state.get_slot_var_id(src_slot_id).unwrap();
                            let dst_var_id = self
                                .code_generator
                                .encode_clone_local_data_from_buffer(src_var_id);
                            placement_state.update_slot_state(
                                dst_slot_id,
                                ir::ResourceQueueStage::Ready,
                                dst_var_id,
                            );
                        }
                        (ir::Place::Gpu, ir::Place::Gpu, ir::Place::Local) => {
                            let src_var_id = placement_state.get_slot_var_id(src_slot_id).unwrap();
                            let dst_var_id = placement_state.get_slot_var_id(dst_slot_id).unwrap();
                            self.code_generator
                                .encode_copy_buffer_from_local_data(dst_var_id, src_var_id);
                            placement_state.update_slot_state(
                                dst_slot_id,
                                ir::ResourceQueueStage::Encoded,
                                dst_var_id,
                            );
                        }
                        (ir::Place::Gpu, ir::Place::Gpu, ir::Place::Gpu) => {
                            let src_var_id = placement_state.get_slot_var_id(src_slot_id).unwrap();
                            let dst_var_id = placement_state.get_slot_var_id(dst_slot_id).unwrap();
                            self.code_generator
                                .encode_copy_buffer_from_buffer(dst_var_id, src_var_id);
                            placement_state.update_slot_state(
                                dst_slot_id,
                                ir::ResourceQueueStage::Encoded,
                                dst_var_id,
                            );
                        }
                        _ => panic!("Unimplemented"),
                    }
                }
                ir::Node::Submit { place, event } => match place {
                    ir::Place::Gpu => {
                        self.code_generator.flush_submission();
                    }
                    ir::Place::Cpu => {
                        self.code_generator.flush_submission();
                    }
                    _ => panic!("Unimplemented"),
                },
                ir::Node::EncodeFence { place, event } => {
                    let fence_id = self.code_generator.encode_gpu_fence();
                    funclet_scoped_state.node_results.insert(
                        current_node_id,
                        NodeResult::Fence {
                            place: *place,
                            fence_id,
                        },
                    );
                }
                ir::Node::SyncFence {
                    place: synced_place,
                    fence,
                    event,
                } => {
                    // Only implemented for the local queue for now
                    assert_eq!(*synced_place, ir::Place::Local);

                    if let Some(NodeResult::Fence {
                        place: fenced_place,
                        fence_id,
                    }) = funclet_scoped_state.move_node_result(*fence)
                    {
                        self.code_generator.sync_gpu_fence(fence_id);

                        assert_eq!(fenced_place, ir::Place::Gpu);
                    } else {
                        panic!("Expected fence")
                    }
                }
                ir::Node::StaticAllocFromStaticBuffer {
                    buffer: buffer_node_id,
                    place,
                    storage_type,
                    operation,
                } => {
                    match *place {
                        ir::Place::Local => panic!("Unimplemented allocating locally"),
                        _ => {}
                    }
                    assert_eq!(
<<<<<<< HEAD
                        funclet_scheduling_extra.value_funclet_id,
=======
                        funclet
                            .spec_binding
                            .get_value_spec()
                            .funclet_id_opt
                            .unwrap(),
>>>>>>> 599e4c3d
                        operation.funclet_id
                    );

                    if let Some(NodeResult::Buffer {
                        var_id,
                        storage_place,
                        ..
                    }) = funclet_scoped_state.node_results.get_mut(buffer_node_id)
                    {
                        assert_eq!(*storage_place, *place);
                        let allocation_var_id = self
                            .code_generator
                            .build_buffer_suballocate_ref(*var_id, *storage_type);

                        let slot_id = placement_state.scheduling_state.insert_hacked_slot(
                            *storage_type,
                            *place,
                            ir::ResourceQueueStage::Bound,
                        );
                        funclet_scoped_state.node_results.insert(
                            current_node_id,
                            NodeResult::Slot {
                                slot_id,
                                queue_place: *place,
                                storage_type: *storage_type,
                            },
                        );
                        placement_state.update_slot_state(
                            slot_id,
                            ir::ResourceQueueStage::Bound,
                            allocation_var_id,
                        );
<<<<<<< HEAD
=======
                        placement_state.mark_var_buffer(allocation_var_id, *buffer_node_id);
>>>>>>> 599e4c3d
                    } else {
                        panic!("Not a buffer")
                    }
                }
                ir::Node::DefaultJoin => {
                    if let Some(join_point_id) = *default_join_point_id_opt {
                        *default_join_point_id_opt = None;
                        funclet_scoped_state
                            .node_results
                            .insert(current_node_id, NodeResult::Join { join_point_id });
                    } else {
                        panic!("No default join point")
                    }
                }
                ir::Node::InlineJoin {
                    funclet: funclet_id,
                    captures,
                    continuation: continuation_join_node_id,
                } => {
                    let mut captured_node_results = Vec::<NodeResult>::new();
                    let join_funclet = &self.program.funclets[*funclet_id];
<<<<<<< HEAD
                    let extra = &self.program.scheduling_funclet_extras[funclet_id];

                    // Join points can only be constructed for the value funclet they are created in
                    assert_eq!(
                        extra.value_funclet_id,
=======
                    //let extra = & self.program.scheduling_funclet_extras[funclet_id];

                    // Join points can only be constructed for the value funclet they are created in
                    assert_eq!(
                        join_funclet
                            .spec_binding
                            .get_value_spec()
                            .funclet_id_opt
                            .unwrap(),
>>>>>>> 599e4c3d
                        funclet_scoped_state.value_funclet_id
                    );

                    for (capture_index, capture_node_id) in captures.iter().enumerate() {
                        let node_result = funclet_scoped_state
                            .move_node_result(*capture_node_id)
                            .unwrap();
                        captured_node_results.push(node_result);
                    }

                    let continuation_join_point_id = funclet_scoped_state
                        .move_node_join_point_id(*continuation_join_node_id)
                        .unwrap();
                    let continuation_join_point = placement_state
                        .join_graph
                        .get_join(continuation_join_point_id);

                    let join_point_id =
                        placement_state
                            .join_graph
                            .create(JoinPoint::SimpleJoinPoint(SimpleJoinPoint {
<<<<<<< HEAD
                                value_funclet_id: extra.value_funclet_id,
=======
                                value_funclet_id: join_funclet
                                    .spec_binding
                                    .get_value_spec()
                                    .funclet_id_opt
                                    .unwrap(),
>>>>>>> 599e4c3d
                                scheduling_funclet_id: *funclet_id,
                                captures: captured_node_results.into_boxed_slice(),
                                continuation_join_point_id,
                            }));
                    funclet_scoped_state
                        .node_results
                        .insert(current_node_id, NodeResult::Join { join_point_id });
                }
                ir::Node::SerializedJoin {
                    funclet: funclet_id,
                    captures,
                    continuation: continuation_join_node_id,
                } => {
                    let mut captured_node_results = Vec::<NodeResult>::new();
                    let join_funclet = &self.program.funclets[*funclet_id];
<<<<<<< HEAD
                    let extra = &self.program.scheduling_funclet_extras[funclet_id];

                    // Join points can only be constructed for the value funclet they are created in
                    assert_eq!(
                        extra.value_funclet_id,
=======
                    //let extra = & self.program.scheduling_funclet_extras[funclet_id];

                    // Join points can only be constructed for the value funclet they are created in
                    assert_eq!(
                        join_funclet
                            .spec_binding
                            .get_value_spec()
                            .funclet_id_opt
                            .unwrap(),
>>>>>>> 599e4c3d
                        funclet_scoped_state.value_funclet_id
                    );

                    for (capture_index, capture_node_id) in captures.iter().enumerate() {
                        let node_result = funclet_scoped_state
                            .move_node_result(*capture_node_id)
                            .unwrap();
                        captured_node_results.push(node_result);
                    }

                    let argument_ffi_types = join_funclet.input_types[captures.len()..]
                        .iter()
                        .map(|type_id| self.get_cpu_useable_type(*type_id))
                        .collect::<Box<[ir::ffi::TypeId]>>();

                    let continuation_join_point_id = funclet_scoped_state
                        .move_node_join_point_id(*continuation_join_node_id)
                        .unwrap();
                    let continuation_join_point = placement_state
                        .join_graph
                        .get_join(continuation_join_point_id);

                    //captures : captured_node_results.into_boxed_slice()
                    self.build_push_serialized_join(
                        *funclet_id,
                        captured_node_results.as_slice(),
                        placement_state,
                        pipeline_context,
                    );
                    let join_point_id =
                        placement_state
                            .join_graph
                            .create(JoinPoint::SerializedJoinPoint(SerializedJoinPoint {
<<<<<<< HEAD
                                value_funclet_id: extra.value_funclet_id,
=======
                                value_funclet_id: join_funclet
                                    .spec_binding
                                    .get_value_spec()
                                    .funclet_id_opt
                                    .unwrap(),
>>>>>>> 599e4c3d
                                scheduling_funclet_id: *funclet_id,
                                argument_ffi_types,
                                continuation_join_point_id,
                            }));
                    funclet_scoped_state
                        .node_results
                        .insert(current_node_id, NodeResult::Join { join_point_id });
                }
                _ => panic!("Unknown node"),
            };
        }

        if self.print_codegen_debug_info {
            println!(
                "{:?} : {:?} {:?}",
                funclet.tail_edge, placement_state, funclet_scoped_state
            );
        }

        funclet_checker.check_tail_edge();

        self.code_generator
            .insert_comment(format!(" tail edge: {:?}", funclet.tail_edge).as_str());
        let split_point = match &funclet.tail_edge {
            ir::TailEdge::Return { return_values } => {
<<<<<<< HEAD
                let encoded_value_funclet_id = funclet_scheduling_extra.value_funclet_id;
=======
                let encoded_value_funclet_id = funclet
                    .spec_binding
                    .get_value_spec()
                    .funclet_id_opt
                    .unwrap();
>>>>>>> 599e4c3d
                let encoded_value_funclet = &self.program.funclets[encoded_value_funclet_id];

                let mut output_node_results = Vec::<NodeResult>::new();

                for (return_index, return_node_id) in return_values.iter().enumerate() {
                    let node_result = funclet_scoped_state
                        .move_node_result(*return_node_id)
                        .unwrap();
                    output_node_results.push(node_result);
                }

                SplitPoint::Next {
                    return_node_results: output_node_results.into_boxed_slice(),
                    continuation_join_point_id_opt: *default_join_point_id_opt,
                }
            }
            ir::TailEdge::Yield {
<<<<<<< HEAD
                pipeline_yield_point_id,
=======
                external_function_id,
>>>>>>> 599e4c3d
                yielded_nodes,
                next_funclet: next_funclet_id,
                continuation_join: continuation_join_node_id,
                arguments: argument_node_ids,
            } => {
                let continuation_join_point_id = funclet_scoped_state
                    .move_node_join_point_id(*continuation_join_node_id)
                    .unwrap();
                let continuation_join_point = placement_state
                    .join_graph
                    .get_join(continuation_join_point_id);

                let mut output_node_results = Vec::<NodeResult>::new();

                for (yield_index, yielded_node_id) in yielded_nodes.iter().enumerate() {
                    let node_result = funclet_scoped_state
                        .move_node_result(*yielded_node_id)
                        .unwrap();
                    output_node_results.push(node_result);
                }

                let mut argument_node_results = Vec::<NodeResult>::new();
                for (argument_index, argument_node_id) in argument_node_ids.iter().enumerate() {
                    let node_result = funclet_scoped_state
                        .move_node_result(*argument_node_id)
                        .unwrap();
                    argument_node_results.push(node_result);
                }

                let join_funclet = &self.program.funclets[*next_funclet_id];
<<<<<<< HEAD
                let join_extra = &self.program.scheduling_funclet_extras[next_funclet_id];
                let join_point_id = placement_state
                    .join_graph
                    .create(JoinPoint::SimpleJoinPoint(SimpleJoinPoint {
                        value_funclet_id: join_extra.value_funclet_id,
=======
                //let join_extra = & self.program.scheduling_funclet_extras[next_funclet_id];
                let join_point_id = placement_state
                    .join_graph
                    .create(JoinPoint::SimpleJoinPoint(SimpleJoinPoint {
                        value_funclet_id: join_funclet
                            .spec_binding
                            .get_value_spec()
                            .funclet_id_opt
                            .unwrap(),
>>>>>>> 599e4c3d
                        scheduling_funclet_id: *next_funclet_id,
                        captures: argument_node_results.into_boxed_slice(),
                        continuation_join_point_id,
                    }));
                SplitPoint::Yield {
<<<<<<< HEAD
                    pipeline_yield_point_id: *pipeline_yield_point_id,
=======
                    external_function_id: *external_function_id,
>>>>>>> 599e4c3d
                    yielded_node_results: output_node_results.into_boxed_slice(),
                    continuation_join_point_id_opt: Some(join_point_id),
                }
            }
            /*ir::TailEdge::Yield { funclet_ids, captured_arguments, return_values } =>
            {
                let captured_argument_var_ids = placement_state.get_local_state_var_ids(captured_arguments).unwrap();
                let return_var_ids = placement_state.get_local_state_var_ids(return_values).unwrap();

                let mut next_funclet_input_types = Vec::<Box<[ir::TypeId]>>::new();
                for & next_funclet_id in funclet_ids.iter()
                {
                    pipeline_context.pending_funclet_ids.push(next_funclet_id);
                    /*if ! pipeline_context.funclet_placement_states.contains_key(& funclet_id)
                    {
                    }*/
                    let input_types = self.program.funclets[& next_funclet_id].input_types.to_vec();
                    //let input_types = Vec::<ir::TypeId>::new();
                    next_funclet_input_types.push(input_types.into_boxed_slice());
                }
                // Proper codegen is a lot more complicated than this
                // self.code_generator.build_yield(& captured_argument_var_ids, & return_var_ids);
                // This is disgusting
                self.code_generator.build_yield(funclet_ids, next_funclet_input_types.into_boxed_slice(), & captured_argument_var_ids, & return_var_ids);
            }*/
            ir::TailEdge::Jump { join, arguments } => {
                let mut join_point_id =
                    funclet_scoped_state.move_node_join_point_id(*join).unwrap();

                let mut argument_node_results = Vec::<NodeResult>::new();

                for (argument_index, argument_node_id) in arguments.iter().enumerate() {
                    let node_result = funclet_scoped_state
                        .move_node_result(*argument_node_id)
                        .unwrap();
                    argument_node_results.push(node_result);
                }

                assert!(default_join_point_id_opt.is_none());
                SplitPoint::Next {
                    return_node_results: argument_node_results.into_boxed_slice(),
                    continuation_join_point_id_opt: Some(join_point_id),
                }
            }
            ir::TailEdge::ScheduleCall {
                value_operation: value_operation_ref,
                callee_funclet_id: callee_scheduling_funclet_id_ref,
                callee_arguments,
                continuation_join: continuation_join_node_id,
            } => {
                let value_operation = *value_operation_ref;
                let callee_scheduling_funclet_id = *callee_scheduling_funclet_id_ref;

                let continuation_join_point_id = funclet_scoped_state
                    .move_node_join_point_id(*continuation_join_node_id)
                    .unwrap();
                let continuation_join_point = placement_state
                    .join_graph
                    .get_join(continuation_join_point_id);

                assert_eq!(
                    value_operation.funclet_id,
                    funclet_scoped_state.value_funclet_id
                );
                //assert_eq!(continuation_join_point.get_value_funclet_id(), funclet_scoped_state.value_funclet_id);

                let callee_funclet = &self.program.funclets[callee_scheduling_funclet_id];
                assert_eq!(callee_funclet.kind, ir::FuncletKind::ScheduleExplicit);
<<<<<<< HEAD
                let callee_funclet_scheduling_extra =
                    &self.program.scheduling_funclet_extras[&callee_scheduling_funclet_id];
                let callee_value_funclet_id = callee_funclet_scheduling_extra.value_funclet_id;
=======
                //let callee_funclet_scheduling_extra = & self.program.scheduling_funclet_extras[& callee_scheduling_funclet_id];
                let callee_value_funclet_id = callee_funclet
                    .spec_binding
                    .get_value_spec()
                    .funclet_id_opt
                    .unwrap();
>>>>>>> 599e4c3d
                let callee_value_funclet = &self.program.funclets[callee_value_funclet_id];
                assert_eq!(callee_value_funclet.kind, ir::FuncletKind::Value);

                let mut argument_node_results = Vec::<NodeResult>::new();
                for (argument_index, argument_node_id) in callee_arguments.iter().enumerate() {
                    let node_result = funclet_scoped_state
                        .move_node_result(*argument_node_id)
                        .unwrap();
                    argument_node_results.push(node_result);
                }

                assert!(default_join_point_id_opt.is_none());
                let join_point_id = placement_state
                    .join_graph
                    .create(JoinPoint::SimpleJoinPoint(SimpleJoinPoint {
                        value_funclet_id: callee_value_funclet_id,
                        scheduling_funclet_id: callee_scheduling_funclet_id,
                        captures: vec![].into_boxed_slice(),
                        continuation_join_point_id,
                    }));
                SplitPoint::Next {
                    return_node_results: argument_node_results.into_boxed_slice(),
                    continuation_join_point_id_opt: Some(join_point_id),
                }
            }
            ir::TailEdge::ScheduleSelect {
                value_operation,
                condition: condition_slot_node_id,
                callee_funclet_ids,
                callee_arguments,
                continuation_join: continuation_join_node_id,
            } => {
                assert_eq!(
                    value_operation.funclet_id,
                    funclet_scoped_state.value_funclet_id
                );

                let condition_slot_id = funclet_scoped_state
                    .get_node_slot_id(*condition_slot_node_id)
                    .unwrap();

                let continuation_join_point_id = funclet_scoped_state
                    .move_node_join_point_id(*continuation_join_node_id)
                    .unwrap();
                let continuation_join_point = placement_state
                    .join_graph
                    .get_join(continuation_join_point_id);

                assert_eq!(callee_funclet_ids.len(), 2);
                let true_funclet_id = callee_funclet_ids[0];
                let false_funclet_id = callee_funclet_ids[1];
                let true_funclet = &self.program.funclets[true_funclet_id];
                let false_funclet = &self.program.funclets[false_funclet_id];
<<<<<<< HEAD
                let true_funclet_extra = &self.program.scheduling_funclet_extras[&true_funclet_id];
                let false_funclet_extra =
                    &self.program.scheduling_funclet_extras[&false_funclet_id];
=======
                //let true_funclet_extra = & self.program.scheduling_funclet_extras[& true_funclet_id];
                //let false_funclet_extra = & self.program.scheduling_funclet_extras[& false_funclet_id];
>>>>>>> 599e4c3d

                let current_value_funclet = &self.program.funclets[value_operation.funclet_id];
                assert_eq!(current_value_funclet.kind, ir::FuncletKind::Value);

                assert_eq!(
                    value_operation.funclet_id,
<<<<<<< HEAD
                    true_funclet_extra.value_funclet_id
                );
                assert_eq!(
                    value_operation.funclet_id,
                    false_funclet_extra.value_funclet_id
=======
                    true_funclet
                        .spec_binding
                        .get_value_spec()
                        .funclet_id_opt
                        .unwrap()
                );
                assert_eq!(
                    value_operation.funclet_id,
                    false_funclet
                        .spec_binding
                        .get_value_spec()
                        .funclet_id_opt
                        .unwrap()
>>>>>>> 599e4c3d
                );

                assert_eq!(callee_arguments.len(), true_funclet.input_types.len());
                assert_eq!(callee_arguments.len(), false_funclet.input_types.len());

                let mut argument_node_results = Vec::<NodeResult>::new();
                for (argument_index, argument_node_id) in callee_arguments.iter().enumerate() {
                    let node_result = funclet_scoped_state
                        .move_node_result(*argument_node_id)
                        .unwrap();
                    argument_node_results.push(node_result);
                }

                assert!(default_join_point_id_opt.is_none());
                SplitPoint::Select {
                    return_node_results: argument_node_results.into_boxed_slice(),
                    condition_slot_id,
                    true_funclet_id,
                    false_funclet_id,
                    continuation_join_point_id_opt: Some(continuation_join_point_id),
                }
            }
            ir::TailEdge::DynamicAllocFromBuffer {
                buffer: buffer_node_id,
                dynamic_allocation_size_slots,
                success_funclet_id,
                failure_funclet_id,
                arguments,
                continuation_join: continuation_join_node_id,
            } => {
                let buffer_node_result = funclet_scoped_state
                    .get_node_result(*buffer_node_id)
                    .unwrap()
                    .clone();

                let continuation_join_point_id = funclet_scoped_state
                    .move_node_join_point_id(*continuation_join_node_id)
                    .unwrap();
                let continuation_join_point = placement_state
                    .join_graph
                    .get_join(continuation_join_point_id);

                let true_funclet_id = success_funclet_id;
                let false_funclet_id = failure_funclet_id;
                let true_funclet = &self.program.funclets[*true_funclet_id];
                let false_funclet = &self.program.funclets[*false_funclet_id];
<<<<<<< HEAD
                let true_funclet_extra = &self.program.scheduling_funclet_extras[&true_funclet_id];
                let false_funclet_extra =
                    &self.program.scheduling_funclet_extras[&false_funclet_id];

                assert_eq!(
                    funclet_scoped_state.value_funclet_id,
                    true_funclet_extra.value_funclet_id
                );
                assert_eq!(
                    funclet_scoped_state.value_funclet_id,
                    false_funclet_extra.value_funclet_id
=======
                //let true_funclet_extra = & self.program.scheduling_funclet_extras[& true_funclet_id];
                //let false_funclet_extra = & self.program.scheduling_funclet_extras[& false_funclet_id];

                assert_eq!(
                    funclet_scoped_state.value_funclet_id,
                    true_funclet
                        .spec_binding
                        .get_value_spec()
                        .funclet_id_opt
                        .unwrap()
                );
                assert_eq!(
                    funclet_scoped_state.value_funclet_id,
                    false_funclet
                        .spec_binding
                        .get_value_spec()
                        .funclet_id_opt
                        .unwrap()
>>>>>>> 599e4c3d
                );

                assert_eq!(
                    arguments.len() + dynamic_allocation_size_slots.len(),
                    true_funclet.input_types.len()
                );
                assert_eq!(arguments.len(), false_funclet.input_types.len());

                // Do these first before they move
                let mut dynamic_allocation_size_slot_ids = Vec::<Option<SlotId>>::new();
                for (allocation_index, allocation_size_node_id_opt) in
                    dynamic_allocation_size_slots.iter().enumerate()
                {
                    if let Some(allocation_size_node_id) = allocation_size_node_id_opt {
                        let node_result = funclet_scoped_state
                            .get_node_result(*allocation_size_node_id)
                            .unwrap();
                        if let NodeResult::Slot { slot_id, .. } = node_result {
                            dynamic_allocation_size_slot_ids.push(Some(*slot_id));
                        } else {
                            panic!("Allocation size is not a slot")
                        }
                    } else {
                        dynamic_allocation_size_slot_ids.push(None);
                    }
                }

                let mut argument_node_results = Vec::<NodeResult>::new();
                for (argument_index, argument_node_id) in arguments.iter().enumerate() {
                    let node_result = funclet_scoped_state
                        .move_node_result(*argument_node_id)
                        .unwrap();
                    argument_node_results.push(node_result);
                }

                assert!(default_join_point_id_opt.is_none());
                SplitPoint::DynAlloc {
                    buffer_node_result,
                    success_funclet_id: *success_funclet_id,
                    failure_funclet_id: *failure_funclet_id,
                    argument_node_results: argument_node_results.into_boxed_slice(),
                    dynamic_allocation_size_slot_ids: dynamic_allocation_size_slot_ids
                        .into_boxed_slice(),
                    continuation_join_point_id_opt: Some(continuation_join_point_id),
                }
                //panic!("Unimplemented")
            }
            _ => panic!("Umimplemented"),
        };
        split_point
    }

    fn generate_pipeline(&mut self, pipeline: &ir::Pipeline) {
        let entry_funclet_id: ir::FuncletId = pipeline.entry_funclet;
        let pipeline_name: &str = pipeline.name.as_str();

        let entry_funclet = &self.program.funclets[entry_funclet_id];
        assert_eq!(entry_funclet.kind, ir::FuncletKind::ScheduleExplicit);

        let mut pipeline_context = PipelineContext::new();
        pipeline_context.pending_funclet_ids.push(entry_funclet_id);

        self.code_generator.begin_pipeline(pipeline_name);

        let mut visited_funclet_ids = HashSet::<ir::FuncletId>::new();

        while let Some(funclet_id) = pipeline_context.pending_funclet_ids.pop() {
            if !visited_funclet_ids.contains(&funclet_id) {
                self.compile_externally_visible_scheduling_funclet(
                    funclet_id,
                    &mut pipeline_context,
                );

                assert!(visited_funclet_ids.insert(funclet_id));
            }
        }

<<<<<<< HEAD
        if pipeline.yield_points.len() == 0 {
=======
        // Get effectful operations and use as yield points for now

        if let Some(effect_id) = pipeline.effect_id_opt {
            let mut ffi_yield_points =
                Vec::<(ffi::ExternalFunctionId, code_generator::YieldPoint)>::new();
            match &self.program.native_interface.effects[effect_id.0] {
                ffi::Effect::Unrestricted => {
                    for (function_index, function) in
                        self.program.native_interface.external_functions.iter()
                    {
                        let cpu_effectful_operation =
                            if let Some(op) = function.get_cpu_effectful_operation() {
                                op
                            } else {
                                break;
                            };
                        let mut ffi_yield_point: code_generator::YieldPoint = Default::default();
                        ffi_yield_point.name = cpu_effectful_operation.name.clone();
                        ffi_yield_point.yielded_types = cpu_effectful_operation.input_types.clone();
                        ffi_yield_point.resuming_types =
                            cpu_effectful_operation.output_types.clone();
                        ffi_yield_points
                            .push((ffi::ExternalFunctionId(function_index), ffi_yield_point));
                    }
                }
                ffi::Effect::FullyConnected {
                    effectful_function_ids,
                } => {
                    for &external_function_id in effectful_function_ids.iter() {
                        let cpu_effectful_operation =
                            self.program.native_interface.external_functions
                                [external_function_id.0]
                                .get_cpu_effectful_operation()
                                .unwrap();
                        let mut ffi_yield_point: code_generator::YieldPoint = Default::default();
                        ffi_yield_point.name = cpu_effectful_operation.name.clone();
                        ffi_yield_point.yielded_types = cpu_effectful_operation.input_types.clone();
                        ffi_yield_point.resuming_types =
                            cpu_effectful_operation.output_types.clone();
                        ffi_yield_points.push((external_function_id, ffi_yield_point));
                    }
                }
            }
>>>>>>> 599e4c3d
            let input_types = entry_funclet
                .input_types
                .iter()
                .map(|type_id| self.get_cpu_useable_type(*type_id))
                .collect::<Box<[ir::ffi::TypeId]>>();
            let output_types = entry_funclet
                .output_types
                .iter()
                .map(|type_id| self.get_cpu_useable_type(*type_id))
                .collect::<Box<[ir::ffi::TypeId]>>();
<<<<<<< HEAD
            self.code_generator.emit_oneshot_pipeline_entry_point(
                entry_funclet_id,
                &input_types,
                &output_types,
            );
        } else {
            let mut ffi_yield_points =
                Vec::<(ir::PipelineYieldPointId, code_generator::YieldPoint)>::new();
            for (yield_point_id, yield_point) in pipeline.yield_points.iter() {
                let mut ffi_yield_point: code_generator::YieldPoint = Default::default();
                ffi_yield_point.name = yield_point.name.clone();
                ffi_yield_point.yielded_types = yield_point
                    .yielded_types
                    .iter()
                    .map(|type_id| self.get_cpu_useable_type(*type_id))
                    .collect::<Box<[ir::ffi::TypeId]>>();
                ffi_yield_point.resuming_types = yield_point
                    .resuming_types
                    .iter()
                    .map(|type_id| self.get_cpu_useable_type(*type_id))
                    .collect::<Box<[ir::ffi::TypeId]>>();
                ffi_yield_points.push((*yield_point_id, ffi_yield_point));
            }
=======
            self.code_generator.emit_yieldable_pipeline_entry_point(
                entry_funclet_id,
                &input_types,
                &output_types,
                ffi_yield_points.as_slice(),
            );
        } else {
>>>>>>> 599e4c3d
            let input_types = entry_funclet
                .input_types
                .iter()
                .map(|type_id| self.get_cpu_useable_type(*type_id))
                .collect::<Box<[ir::ffi::TypeId]>>();
            let output_types = entry_funclet
                .output_types
                .iter()
                .map(|type_id| self.get_cpu_useable_type(*type_id))
                .collect::<Box<[ir::ffi::TypeId]>>();
<<<<<<< HEAD
            self.code_generator.emit_yieldable_pipeline_entry_point(
                entry_funclet_id,
                &input_types,
                &output_types,
                ffi_yield_points.as_slice(),
=======
            self.code_generator.emit_oneshot_pipeline_entry_point(
                entry_funclet_id,
                &input_types,
                &output_types,
>>>>>>> 599e4c3d
            );
        }

        /*match & entry_funclet.tail_edge
        {
            ir::TailEdge::Return {return_values : _} =>
            {
                self.code_generator.emit_oneshot_pipeline_entry_point(entry_funclet_id, &entry_funclet.input_types, &entry_funclet.output_types);
            }

            ir::TailEdge::Yield {funclet_ids : _, captured_arguments : _, return_values : _} =>
            {
                ()
            }

            _ => panic!("Umimplemented")
        };*/
        //self.code_generator.emit_oneshot_pipeline_entry_point(entry_funclet_id, &entry_funclet.input_types, &entry_funclet.output_types);

        self.code_generator.end_pipeline();
    }

    pub fn generate<'codegen>(&'codegen mut self) -> String {
        for pipeline in self.program.pipelines.iter() {
            self.generate_pipeline(pipeline);
        }
        //panic!("Test");
        return self.code_generator.finish();
    }
}

#[cfg(test)]
mod tests {
    use super::*;
    use crate::ir;
}<|MERGE_RESOLUTION|>--- conflicted
+++ resolved
@@ -116,16 +116,10 @@
 }
 
 #[derive(Debug)]
-<<<<<<< HEAD
-struct PlacementState {
-    scheduling_state: scheduling_state::SchedulingState,
-    slot_variable_ids: HashMap<SlotId, VarId>,
-=======
 pub struct PlacementState {
     scheduling_state: scheduling_state::SchedulingState,
     slot_variable_ids: HashMap<SlotId, VarId>,
     var_buffer_ids: HashMap<VarId, ir::NodeId>,
->>>>>>> 599e4c3d
     join_graph: JoinGraph,
 }
 
@@ -134,10 +128,7 @@
         Self {
             scheduling_state: scheduling_state::SchedulingState::new(),
             slot_variable_ids: HashMap::new(),
-<<<<<<< HEAD
-=======
             var_buffer_ids: HashMap::new(),
->>>>>>> 599e4c3d
             join_graph: JoinGraph::new(),
         }
     }
@@ -148,10 +139,6 @@
         self.scheduling_state.advance_queue_stage(slot_id, stage);
     }
 
-<<<<<<< HEAD
-    fn get_slot_var_id(&self, slot_id: SlotId) -> Option<VarId> {
-        self.slot_variable_ids.get(&slot_id).map(|x| *x)
-=======
     fn mark_var_buffer(&mut self, var_id: VarId, buffer_id: ir::NodeId) {
         let old = self.var_buffer_ids.insert(var_id, buffer_id);
         assert!(
@@ -166,7 +153,6 @@
 
     pub fn get_var_buffer_id(&self, var_id: VarId) -> Option<ir::NodeId> {
         self.var_buffer_ids.get(&var_id).copied()
->>>>>>> 599e4c3d
     }
 
     fn get_node_result_var_id(&self, node_result: &NodeResult) -> Option<VarId> {
@@ -197,11 +183,7 @@
         continuation_join_point_id_opt: Option<JoinPointId>,
     },
     Yield {
-<<<<<<< HEAD
-        pipeline_yield_point_id: ir::PipelineYieldPointId,
-=======
         external_function_id: ir::ExternalFunctionId,
->>>>>>> 599e4c3d
         yielded_node_results: Box<[NodeResult]>,
         continuation_join_point_id_opt: Option<JoinPointId>,
     },
@@ -463,8 +445,6 @@
         ffi_type_id
     }
 
-<<<<<<< HEAD
-=======
     fn encode_fuse_header_gpu(
         &mut self,
         placement_state: &mut PlacementState,
@@ -552,7 +532,6 @@
             );
         }
     }
->>>>>>> 599e4c3d
     fn encode_do_node_gpu(
         &mut self,
         placement_state: &mut PlacementState,
@@ -569,18 +548,11 @@
                 dimensions,
             } => {
                 let function =
-<<<<<<< HEAD
-                    &self.program.native_interface.external_gpu_functions[*external_function_id];
-
-                assert_eq!(input_slot_ids.len(), dimensions.len() + arguments.len());
-                assert_eq!(output_slot_ids.len(), function.output_types.len());
-=======
                     &self.program.native_interface.external_functions[external_function_id.0];
                 let kernel = function.get_gpu_kernel().unwrap();
 
                 assert_eq!(input_slot_ids.len(), dimensions.len() + arguments.len());
                 assert_eq!(output_slot_ids.len(), kernel.output_types.len());
->>>>>>> 599e4c3d
 
                 /*let mut input_slot_counts = HashMap::<SlotId, usize>::from_iter(input_slot_ids.iter().chain(output_slot_ids.iter()).map(|slot_id| (* slot_id, 0usize)));
                 let mut output_slot_bindings = HashMap::<SlotId, Option<usize>>::from_iter(output_slot_ids.iter().map(|slot_id| (* slot_id, None)));
@@ -622,11 +594,7 @@
 
                 for (input_index, _) in arguments.iter().enumerate() {
                     if let Some(forwarded_output_index) =
-<<<<<<< HEAD
-                        function.output_of_forwarding_input(input_index)
-=======
                         kernel.output_of_forwarding_input(input_index)
->>>>>>> 599e4c3d
                     {
                         let input_slot_id = input_slot_ids[dimensions.len() + input_index];
                         let output_slot_id = output_slot_ids[forwarded_output_index];
@@ -673,12 +641,8 @@
                 let dimensions_slice: &[VarId] = &dimension_var_ids;
                 //let raw_outputs = self.code_generator.build_compute_dispatch(* external_function_id, dimensions_slice.try_into().expect("Expected 3 elements for dimensions"), & argument_var_ids);
                 self.code_generator.build_compute_dispatch_with_outputs(
-<<<<<<< HEAD
-                    *external_function_id,
-=======
                     &placement_state,
                     kernel,
->>>>>>> 599e4c3d
                     dimensions_slice
                         .try_into()
                         .expect("Expected 3 elements for dimensions"),
@@ -686,11 +650,7 @@
                     &output_var_ids,
                 );
 
-<<<<<<< HEAD
-                for (index, output_type_id) in function.output_types.iter().enumerate() {
-=======
                 for (index, output_type_id) in kernel.output_types.iter().enumerate() {
->>>>>>> 599e4c3d
                     let slot_id = output_slot_ids[index];
                     placement_state.update_slot_state(
                         slot_id,
@@ -772,12 +732,8 @@
                 arguments,
             } => {
                 let function =
-<<<<<<< HEAD
-                    &self.program.native_interface.external_cpu_functions[*external_function_id];
-=======
                     &self.program.native_interface.external_functions[external_function_id.0];
                 let cpu_operation = function.get_cpu_pure_operation().unwrap();
->>>>>>> 599e4c3d
 
                 use std::iter::FromIterator;
 
@@ -791,11 +747,7 @@
                     .code_generator
                     .build_external_cpu_function_call(*external_function_id, &argument_var_ids);
 
-<<<<<<< HEAD
-                for (index, output_type_id) in function.output_types.iter().enumerate() {
-=======
                 for (index, output_type_id) in cpu_operation.output_types.iter().enumerate() {
->>>>>>> 599e4c3d
                     let slot_id = output_slot_ids[index];
                     placement_state.update_slot_state(
                         slot_id,
@@ -937,11 +889,7 @@
     ) {
         let funclet = &self.program.funclets[funclet_id];
         assert_eq!(funclet.kind, ir::FuncletKind::ScheduleExplicit);
-<<<<<<< HEAD
-        let funclet_extra = &self.program.scheduling_funclet_extras[&funclet_id];
-=======
         //let funclet_extra = & self.program.scheduling_funclet_extras[& funclet_id];
->>>>>>> 599e4c3d
 
         let input_types = funclet
             .input_types
@@ -1002,15 +950,11 @@
 
         let mut default_join_point_id_opt = {
             let input_types = funclet.output_types.clone();
-<<<<<<< HEAD
-            let value_funclet_id = funclet_extra.value_funclet_id;
-=======
             let value_funclet_id = funclet
                 .spec_binding
                 .get_value_spec()
                 .funclet_id_opt
                 .unwrap();
->>>>>>> 599e4c3d
             let join_point_id =
                 placement_state
                     .join_graph
@@ -1045,11 +989,7 @@
                         return_node_results
                     }
                     SplitPoint::Yield {
-<<<<<<< HEAD
-                        pipeline_yield_point_id,
-=======
                         external_function_id,
->>>>>>> 599e4c3d
                         yielded_node_results,
                         mut continuation_join_point_id_opt,
                     } => {
@@ -1125,11 +1065,7 @@
                         }
 
                         self.code_generator
-<<<<<<< HEAD
-                            .build_yield(pipeline_yield_point_id, yielded_var_ids.as_slice());
-=======
                             .build_yield(external_function_id, yielded_var_ids.as_slice());
->>>>>>> 599e4c3d
 
                         // To do: Technically, we should insert a join point that recursively forces a split of the funclet once branches merge.
                         // Should probably fix this by adding a new type of ir::Node::Join instead of inserting here and sifting upwards.
@@ -1190,12 +1126,7 @@
                                 let condition_var_id =
                                     placement_state.get_slot_var_id(condition_slot_id).unwrap();
                                 let true_funclet = &self.program.funclets[true_funclet_id];
-<<<<<<< HEAD
-                                let true_funclet_extra =
-                                    &self.program.scheduling_funclet_extras[&true_funclet_id];
-=======
                                 //let true_funclet_extra = & self.program.scheduling_funclet_extras[& true_funclet_id];
->>>>>>> 599e4c3d
                                 //true_funclet_extra.input_slots[& output_index].value_tag
                                 let output_types = true_funclet
                                     .output_types
@@ -1281,12 +1212,7 @@
                                 continuation_join_point_id_opt,
                             } => {
                                 let success_funclet = &self.program.funclets[success_funclet_id];
-<<<<<<< HEAD
-                                let success_funclet_extra =
-                                    &self.program.scheduling_funclet_extras[&success_funclet_id];
-=======
                                 //let success_funclet_extra = & self.program.scheduling_funclet_extras[& success_funclet_id];
->>>>>>> 599e4c3d
 
                                 let (buffer_var_id, condition_var_id) =
                                     if let NodeResult::Buffer {
@@ -1527,18 +1453,6 @@
     {
         let funclet = &self.program.funclets[funclet_id];
         assert_eq!(funclet.kind, ir::FuncletKind::ScheduleExplicit);
-<<<<<<< HEAD
-        let funclet_scheduling_extra = &self.program.scheduling_funclet_extras[&funclet_id];
-        //let scheduled_value_funclet = & self.program.value_funclets[& scheduling_funclet.value_funclet_id];
-
-        let mut funclet_scoped_state =
-            FuncletScopedState::new(funclet_scheduling_extra.value_funclet_id, funclet_id);
-        let mut funclet_checker = type_system::scheduling::FuncletChecker::new(
-            &self.program,
-            funclet,
-            funclet_scheduling_extra,
-        );
-=======
         //let funclet_scheduling_extra = & self.program.scheduling_funclet_extras[& funclet_id];
         //let scheduled_value_funclet = & self.program.value_funclets[& scheduling_funclet.value_funclet_id];
 
@@ -1556,7 +1470,6 @@
         let fusion_opportunities =
             ir::fusion::identify_opportunities(self.program, funclet_id, funclet);
         //dbg!(&fusion_opportunities);
->>>>>>> 599e4c3d
 
         if self.print_codegen_debug_info {
             println!(
@@ -1604,15 +1517,11 @@
                     operation,
                 } => {
                     assert_eq!(
-<<<<<<< HEAD
-                        funclet_scheduling_extra.value_funclet_id,
-=======
                         funclet
                             .spec_binding
                             .get_value_spec()
                             .funclet_id_opt
                             .unwrap(),
->>>>>>> 599e4c3d
                         operation.funclet_id
                     );
 
@@ -1631,11 +1540,8 @@
                     );
 
                     // To do: Allocate from buffers for GPU/CPU and assign variable
-<<<<<<< HEAD
-=======
                     // TODO: Elide this if the temporary is small enough and *strictly* used
                     // as an input to a single real kernel dispatch
->>>>>>> 599e4c3d
                     match place {
                         ir::Place::Cpu => (),
                         ir::Place::Local => (),
@@ -1664,15 +1570,11 @@
                     operation,
                 } => {
                     assert_eq!(
-<<<<<<< HEAD
-                        funclet_scheduling_extra.value_funclet_id,
-=======
                         funclet
                             .spec_binding
                             .get_value_spec()
                             .funclet_id_opt
                             .unwrap(),
->>>>>>> 599e4c3d
                         operation.funclet_id
                     );
 
@@ -1702,15 +1604,11 @@
                     outputs,
                 } => {
                     assert_eq!(
-<<<<<<< HEAD
-                        funclet_scheduling_extra.value_funclet_id,
-=======
                         funclet
                             .spec_binding
                             .get_value_spec()
                             .funclet_id_opt
                             .unwrap(),
->>>>>>> 599e4c3d
                         operation.funclet_id
                     );
 
@@ -1757,16 +1655,6 @@
                             );
                         }
                         ir::Place::Gpu => {
-<<<<<<< HEAD
-                            self.encode_do_node_gpu(
-                                placement_state,
-                                &mut funclet_scoped_state,
-                                &mut funclet_checker,
-                                encoded_node,
-                                input_slot_ids.as_slice(),
-                                output_slot_ids.as_slice(),
-                            );
-=======
                             let opportunity = fusion_opportunities.iter().find(|schema| {
                                 schema.bounds.start <= current_node_id
                                     && current_node_id <= schema.bounds.end
@@ -1796,7 +1684,6 @@
                                     output_slot_ids.as_slice(),
                                 );
                             }
->>>>>>> 599e4c3d
                         }
                         ir::Place::Cpu => (),
                     }
@@ -1936,15 +1823,11 @@
                         _ => {}
                     }
                     assert_eq!(
-<<<<<<< HEAD
-                        funclet_scheduling_extra.value_funclet_id,
-=======
                         funclet
                             .spec_binding
                             .get_value_spec()
                             .funclet_id_opt
                             .unwrap(),
->>>>>>> 599e4c3d
                         operation.funclet_id
                     );
 
@@ -1977,10 +1860,7 @@
                             ir::ResourceQueueStage::Bound,
                             allocation_var_id,
                         );
-<<<<<<< HEAD
-=======
                         placement_state.mark_var_buffer(allocation_var_id, *buffer_node_id);
->>>>>>> 599e4c3d
                     } else {
                         panic!("Not a buffer")
                     }
@@ -2002,13 +1882,6 @@
                 } => {
                     let mut captured_node_results = Vec::<NodeResult>::new();
                     let join_funclet = &self.program.funclets[*funclet_id];
-<<<<<<< HEAD
-                    let extra = &self.program.scheduling_funclet_extras[funclet_id];
-
-                    // Join points can only be constructed for the value funclet they are created in
-                    assert_eq!(
-                        extra.value_funclet_id,
-=======
                     //let extra = & self.program.scheduling_funclet_extras[funclet_id];
 
                     // Join points can only be constructed for the value funclet they are created in
@@ -2018,7 +1891,6 @@
                             .get_value_spec()
                             .funclet_id_opt
                             .unwrap(),
->>>>>>> 599e4c3d
                         funclet_scoped_state.value_funclet_id
                     );
 
@@ -2040,15 +1912,11 @@
                         placement_state
                             .join_graph
                             .create(JoinPoint::SimpleJoinPoint(SimpleJoinPoint {
-<<<<<<< HEAD
-                                value_funclet_id: extra.value_funclet_id,
-=======
                                 value_funclet_id: join_funclet
                                     .spec_binding
                                     .get_value_spec()
                                     .funclet_id_opt
                                     .unwrap(),
->>>>>>> 599e4c3d
                                 scheduling_funclet_id: *funclet_id,
                                 captures: captured_node_results.into_boxed_slice(),
                                 continuation_join_point_id,
@@ -2064,13 +1932,6 @@
                 } => {
                     let mut captured_node_results = Vec::<NodeResult>::new();
                     let join_funclet = &self.program.funclets[*funclet_id];
-<<<<<<< HEAD
-                    let extra = &self.program.scheduling_funclet_extras[funclet_id];
-
-                    // Join points can only be constructed for the value funclet they are created in
-                    assert_eq!(
-                        extra.value_funclet_id,
-=======
                     //let extra = & self.program.scheduling_funclet_extras[funclet_id];
 
                     // Join points can only be constructed for the value funclet they are created in
@@ -2080,7 +1941,6 @@
                             .get_value_spec()
                             .funclet_id_opt
                             .unwrap(),
->>>>>>> 599e4c3d
                         funclet_scoped_state.value_funclet_id
                     );
 
@@ -2114,15 +1974,11 @@
                         placement_state
                             .join_graph
                             .create(JoinPoint::SerializedJoinPoint(SerializedJoinPoint {
-<<<<<<< HEAD
-                                value_funclet_id: extra.value_funclet_id,
-=======
                                 value_funclet_id: join_funclet
                                     .spec_binding
                                     .get_value_spec()
                                     .funclet_id_opt
                                     .unwrap(),
->>>>>>> 599e4c3d
                                 scheduling_funclet_id: *funclet_id,
                                 argument_ffi_types,
                                 continuation_join_point_id,
@@ -2148,15 +2004,11 @@
             .insert_comment(format!(" tail edge: {:?}", funclet.tail_edge).as_str());
         let split_point = match &funclet.tail_edge {
             ir::TailEdge::Return { return_values } => {
-<<<<<<< HEAD
-                let encoded_value_funclet_id = funclet_scheduling_extra.value_funclet_id;
-=======
                 let encoded_value_funclet_id = funclet
                     .spec_binding
                     .get_value_spec()
                     .funclet_id_opt
                     .unwrap();
->>>>>>> 599e4c3d
                 let encoded_value_funclet = &self.program.funclets[encoded_value_funclet_id];
 
                 let mut output_node_results = Vec::<NodeResult>::new();
@@ -2174,11 +2026,7 @@
                 }
             }
             ir::TailEdge::Yield {
-<<<<<<< HEAD
-                pipeline_yield_point_id,
-=======
                 external_function_id,
->>>>>>> 599e4c3d
                 yielded_nodes,
                 next_funclet: next_funclet_id,
                 continuation_join: continuation_join_node_id,
@@ -2209,13 +2057,6 @@
                 }
 
                 let join_funclet = &self.program.funclets[*next_funclet_id];
-<<<<<<< HEAD
-                let join_extra = &self.program.scheduling_funclet_extras[next_funclet_id];
-                let join_point_id = placement_state
-                    .join_graph
-                    .create(JoinPoint::SimpleJoinPoint(SimpleJoinPoint {
-                        value_funclet_id: join_extra.value_funclet_id,
-=======
                 //let join_extra = & self.program.scheduling_funclet_extras[next_funclet_id];
                 let join_point_id = placement_state
                     .join_graph
@@ -2225,17 +2066,12 @@
                             .get_value_spec()
                             .funclet_id_opt
                             .unwrap(),
->>>>>>> 599e4c3d
                         scheduling_funclet_id: *next_funclet_id,
                         captures: argument_node_results.into_boxed_slice(),
                         continuation_join_point_id,
                     }));
                 SplitPoint::Yield {
-<<<<<<< HEAD
-                    pipeline_yield_point_id: *pipeline_yield_point_id,
-=======
                     external_function_id: *external_function_id,
->>>>>>> 599e4c3d
                     yielded_node_results: output_node_results.into_boxed_slice(),
                     continuation_join_point_id_opt: Some(join_point_id),
                 }
@@ -2304,18 +2140,12 @@
 
                 let callee_funclet = &self.program.funclets[callee_scheduling_funclet_id];
                 assert_eq!(callee_funclet.kind, ir::FuncletKind::ScheduleExplicit);
-<<<<<<< HEAD
-                let callee_funclet_scheduling_extra =
-                    &self.program.scheduling_funclet_extras[&callee_scheduling_funclet_id];
-                let callee_value_funclet_id = callee_funclet_scheduling_extra.value_funclet_id;
-=======
                 //let callee_funclet_scheduling_extra = & self.program.scheduling_funclet_extras[& callee_scheduling_funclet_id];
                 let callee_value_funclet_id = callee_funclet
                     .spec_binding
                     .get_value_spec()
                     .funclet_id_opt
                     .unwrap();
->>>>>>> 599e4c3d
                 let callee_value_funclet = &self.program.funclets[callee_value_funclet_id];
                 assert_eq!(callee_value_funclet.kind, ir::FuncletKind::Value);
 
@@ -2369,27 +2199,14 @@
                 let false_funclet_id = callee_funclet_ids[1];
                 let true_funclet = &self.program.funclets[true_funclet_id];
                 let false_funclet = &self.program.funclets[false_funclet_id];
-<<<<<<< HEAD
-                let true_funclet_extra = &self.program.scheduling_funclet_extras[&true_funclet_id];
-                let false_funclet_extra =
-                    &self.program.scheduling_funclet_extras[&false_funclet_id];
-=======
                 //let true_funclet_extra = & self.program.scheduling_funclet_extras[& true_funclet_id];
                 //let false_funclet_extra = & self.program.scheduling_funclet_extras[& false_funclet_id];
->>>>>>> 599e4c3d
 
                 let current_value_funclet = &self.program.funclets[value_operation.funclet_id];
                 assert_eq!(current_value_funclet.kind, ir::FuncletKind::Value);
 
                 assert_eq!(
                     value_operation.funclet_id,
-<<<<<<< HEAD
-                    true_funclet_extra.value_funclet_id
-                );
-                assert_eq!(
-                    value_operation.funclet_id,
-                    false_funclet_extra.value_funclet_id
-=======
                     true_funclet
                         .spec_binding
                         .get_value_spec()
@@ -2403,7 +2220,6 @@
                         .get_value_spec()
                         .funclet_id_opt
                         .unwrap()
->>>>>>> 599e4c3d
                 );
 
                 assert_eq!(callee_arguments.len(), true_funclet.input_types.len());
@@ -2450,19 +2266,6 @@
                 let false_funclet_id = failure_funclet_id;
                 let true_funclet = &self.program.funclets[*true_funclet_id];
                 let false_funclet = &self.program.funclets[*false_funclet_id];
-<<<<<<< HEAD
-                let true_funclet_extra = &self.program.scheduling_funclet_extras[&true_funclet_id];
-                let false_funclet_extra =
-                    &self.program.scheduling_funclet_extras[&false_funclet_id];
-
-                assert_eq!(
-                    funclet_scoped_state.value_funclet_id,
-                    true_funclet_extra.value_funclet_id
-                );
-                assert_eq!(
-                    funclet_scoped_state.value_funclet_id,
-                    false_funclet_extra.value_funclet_id
-=======
                 //let true_funclet_extra = & self.program.scheduling_funclet_extras[& true_funclet_id];
                 //let false_funclet_extra = & self.program.scheduling_funclet_extras[& false_funclet_id];
 
@@ -2481,7 +2284,6 @@
                         .get_value_spec()
                         .funclet_id_opt
                         .unwrap()
->>>>>>> 599e4c3d
                 );
 
                 assert_eq!(
@@ -2559,9 +2361,6 @@
             }
         }
 
-<<<<<<< HEAD
-        if pipeline.yield_points.len() == 0 {
-=======
         // Get effectful operations and use as yield points for now
 
         if let Some(effect_id) = pipeline.effect_id_opt {
@@ -2605,7 +2404,6 @@
                     }
                 }
             }
->>>>>>> 599e4c3d
             let input_types = entry_funclet
                 .input_types
                 .iter()
@@ -2616,31 +2414,6 @@
                 .iter()
                 .map(|type_id| self.get_cpu_useable_type(*type_id))
                 .collect::<Box<[ir::ffi::TypeId]>>();
-<<<<<<< HEAD
-            self.code_generator.emit_oneshot_pipeline_entry_point(
-                entry_funclet_id,
-                &input_types,
-                &output_types,
-            );
-        } else {
-            let mut ffi_yield_points =
-                Vec::<(ir::PipelineYieldPointId, code_generator::YieldPoint)>::new();
-            for (yield_point_id, yield_point) in pipeline.yield_points.iter() {
-                let mut ffi_yield_point: code_generator::YieldPoint = Default::default();
-                ffi_yield_point.name = yield_point.name.clone();
-                ffi_yield_point.yielded_types = yield_point
-                    .yielded_types
-                    .iter()
-                    .map(|type_id| self.get_cpu_useable_type(*type_id))
-                    .collect::<Box<[ir::ffi::TypeId]>>();
-                ffi_yield_point.resuming_types = yield_point
-                    .resuming_types
-                    .iter()
-                    .map(|type_id| self.get_cpu_useable_type(*type_id))
-                    .collect::<Box<[ir::ffi::TypeId]>>();
-                ffi_yield_points.push((*yield_point_id, ffi_yield_point));
-            }
-=======
             self.code_generator.emit_yieldable_pipeline_entry_point(
                 entry_funclet_id,
                 &input_types,
@@ -2648,7 +2421,6 @@
                 ffi_yield_points.as_slice(),
             );
         } else {
->>>>>>> 599e4c3d
             let input_types = entry_funclet
                 .input_types
                 .iter()
@@ -2659,18 +2431,10 @@
                 .iter()
                 .map(|type_id| self.get_cpu_useable_type(*type_id))
                 .collect::<Box<[ir::ffi::TypeId]>>();
-<<<<<<< HEAD
-            self.code_generator.emit_yieldable_pipeline_entry_point(
-                entry_funclet_id,
-                &input_types,
-                &output_types,
-                ffi_yield_points.as_slice(),
-=======
             self.code_generator.emit_oneshot_pipeline_entry_point(
                 entry_funclet_id,
                 &input_types,
                 &output_types,
->>>>>>> 599e4c3d
             );
         }
 
