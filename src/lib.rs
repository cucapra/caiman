#![allow(warnings)]

extern crate core;

#[macro_use]
mod operations;
#[cfg(feature = "assembly")]
mod assembly;
mod id_generator;
mod ir;
mod stable_vec;
//mod ir_builders;
pub mod frontend;
mod rust_wgpu_backend;
mod scheduling_state;
mod shadergen;
<<<<<<< HEAD
mod type_system;
#[macro_use]
#[cfg(feature = "assembly")]
mod assembly_ast;
=======
mod type_system;
>>>>>>> 8042fd1c
<|MERGE_RESOLUTION|>--- conflicted
+++ resolved
@@ -14,11 +14,4 @@
 mod rust_wgpu_backend;
 mod scheduling_state;
 mod shadergen;
-<<<<<<< HEAD
-mod type_system;
-#[macro_use]
-#[cfg(feature = "assembly")]
-mod assembly_ast;
-=======
-mod type_system;
->>>>>>> 8042fd1c
+mod type_system;