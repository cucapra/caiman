--- conflicted
+++ resolved
@@ -993,17 +993,11 @@
             for input in funclet.header.args.iter() {
                 funclet.commands.insert(
                     index,
-<<<<<<< HEAD
-                    Some(ast::Command::Node(ast::NamedNode {
-                        name: None,
-                        node: ast::Node::Phi { index: Some(index) },
-=======
                     Hole::Filled(ast::Command::Node(ast::NamedNode {
                         name: None,
                         node: ast::Node::Phi {
                             index: Hole::Filled(index),
                         },
->>>>>>> f26eaf57
                     })),
                 );
                 index += 1;
