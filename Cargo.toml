[package]
name = "caiman"
version = "0.1.0"
edition = "2018"
resolver = "2"
build = "build/build.rs"

[workspace]

[dependencies]
itertools = "0.10.5"
pest = "2.5.3"
pest_derive = "2.5.3"
serde = "1.0.130"
serde_derive = "1.0.130"
bitflags = "1.3"
clap = { version = "~2.34.0", optional = true }
ron = "0.7"
<<<<<<< HEAD
naga = { version = "0.8", features = ["wgsl-in", "wgsl-out", "spv-in", "spv-out"]}
debug-ignore = "1.0.5"
=======
naga = { version = "0.12", features = [
    "clone", "serialize", "deserialize", "wgsl-in", "wgsl-out", "spv-in", "spv-out", "glsl-in"
]}
>>>>>>> 599e4c3d

[build-dependencies]
caiman-spec = { path = "caiman-spec" }

[dev-dependencies]
caiman-ref = { path = "caiman-ref" }
caiman-rt = { path = "caiman-rt" }
caiman-test = { path = "caiman-test" }

[features]
build-binary = [ "clap" ]

[lib]
name = "caiman"
path = "src/lib.rs"

[[bin]]
name = "caimanc"
required-features = [ "build-binary" ]
path = "src/main.rs"<|MERGE_RESOLUTION|>--- conflicted
+++ resolved
@@ -16,14 +16,9 @@
 bitflags = "1.3"
 clap = { version = "~2.34.0", optional = true }
 ron = "0.7"
-<<<<<<< HEAD
-naga = { version = "0.8", features = ["wgsl-in", "wgsl-out", "spv-in", "spv-out"]}
-debug-ignore = "1.0.5"
-=======
 naga = { version = "0.12", features = [
     "clone", "serialize", "deserialize", "wgsl-in", "wgsl-out", "spv-in", "spv-out", "glsl-in"
 ]}
->>>>>>> 599e4c3d
 
 [build-dependencies]
 caiman-spec = { path = "caiman-spec" }
