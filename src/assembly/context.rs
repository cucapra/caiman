use crate::assembly::ast;
use crate::assembly::ast::Hole;
use crate::assembly::ast::{
    EffectId, ExternalFunctionId, FFIType, FuncletId, FunctionClassId, MetaId, NodeId,
    RemoteNodeId, StorageTypeId, TypeId,
};
use crate::assembly::table::Table;
use crate::ir;
use crate::rust_wgpu_backend::ffi;
use debug_ignore::DebugIgnore;
use std::collections::{HashMap, HashSet};

// Utility stuff
pub fn reject_hole<T>(h: Hole<T>) -> T {
    match h {
        Hole::Filled(v) => v,
        Hole::Empty => unreachable!("Unimplemented Hole"),
    }
}

pub fn reject_opt<T>(h: Option<T>) -> T {
    match h {
        Some(v) => v,
        None => unreachable!("Unimplemented Hole"),
    }
}

#[derive(Debug)]
pub struct Context {
    pub path: String,
    pub ffi_type_table: Table<FFIType>,
    pub local_type_table: Table<String>,
    // cause we need to know the storage value of the native value
    pub native_type_map: HashMap<String, FFIType>,
    pub variable_map: HashMap<FuncletId, HashMap<NodeId, ir::Quotient>>,
    // for keeping track of the meanings of meta names for the current scheduling funclet
    // is None when we aren't in a scheduling funclet
    pub meta_map: Option<ast::MetaMapping>,
    // where we currently are in the AST, using names
    // optional cause we may not have started traversal
    pub location: LocationNames,
    pub funclet_indices: FuncletIndices,
    pub function_classes: Table<FunctionClassId>,
    pub effects: Table<EffectId>,
}

#[derive(Debug)]
pub struct LocationNames {
    pub funclet_name: FuncletId,
    pub node_name: Option<NodeId>,
}

#[derive(Debug, Clone)]
pub enum LocalFFI {
    FFI(usize),
    Local(usize),
}

impl LocalFFI {
    pub fn unpack(&self) -> usize {
        match self {
            LocalFFI::Local(u) => *u,
            LocalFFI::FFI(u) => *u,
            LocalFFI::FFI(u) => *u,
        }
    }
}

pub struct FuncletInformation {
    location: ir::Place,
    index: usize,
}

#[derive(Debug)]
pub struct FuncletIndices {
    external_funclet_table: Table<ExternalFunctionId>,
    local_funclet_table: Table<FuncletId>,
    funclet_kind_map: HashMap<String, ir::Place>,
}

#[derive(Debug, Clone)]
pub struct OperationSet {
    pub value: Hole<ir::Quotient>,
    pub timeline: Hole<ir::Quotient>,
    pub spatial: Hole<ir::Quotient>,
}

#[derive(Debug, Clone)]
pub struct TagSet {
    pub value: Hole<ir::Tag>,
    pub timeline: Hole<ir::Tag>,
    pub spatial: Hole<ir::Tag>,
}

impl LocationNames {
    pub fn new() -> LocationNames {
        LocationNames {
            funclet_name: FuncletId("".to_string()),
            node_name: None,
        }
    }
}

impl FuncletIndices {
    pub fn new() -> FuncletIndices {
        FuncletIndices {
            external_funclet_table: Table::new(),
            local_funclet_table: Table::new(),
            funclet_kind_map: HashMap::new(),
        }
    }

    pub fn insert(&mut self, name: String, location: ir::Place) {
        match location {
            ir::Place::Local => self.local_funclet_table.push(FuncletId(name.clone())),
            ir::Place::Cpu => self
                .external_funclet_table
                .push(ExternalFunctionId(name.clone())),
            ir::Place::Gpu => self
                .external_funclet_table
                .push(ExternalFunctionId(name.clone())),
        }
        self.funclet_kind_map.insert(name, location);
    }

    pub fn get_index(&self, name: &FuncletId) -> Option<usize> {
        self.local_funclet_table.get(name)
    }

    pub fn get_loc(&self, name: &String) -> Option<&ir::Place> {
        self.funclet_kind_map.get(name)
    }

    pub fn get_funclet(&self, name: &String) -> Hole<usize> {
        self.funclet_kind_map
            .get(name)
            .and_then(|x| match x {
                ir::Place::Local => self.local_funclet_table.get(&FuncletId(name.clone())),
                ir::Place::Cpu => self
                    .external_funclet_table
                    .get(&ExternalFunctionId(name.clone())),
                ir::Place::Gpu => self
                    .external_funclet_table
                    .get(&ExternalFunctionId(name.clone())),
            })
            .into()
    }

    pub fn require_funclet(&self, name: &String) -> usize {
        match self.get_funclet(name) {
            Hole::Filled(f) => f,
            Hole::Empty => panic!("Unknown funclet name {}", name),
        }
    }
}

impl Context {
    pub fn new(program: &ast::Program) -> Context {
        let mut context = Context {
            path: "".to_string(),
            ffi_type_table: Table::new(),
            local_type_table: Table::new(),
            native_type_map: HashMap::new(),
            funclet_indices: FuncletIndices::new(),
            function_classes: Table::new(),
            effects: Table::new(),
            variable_map: HashMap::new(),
            meta_map: None,
            location: LocationNames::new(),
        };
        context.setup_context(program);
        context
    }

    // Take a pass over the program to construct the initial context
    // We only do this once and assume the invariants are maintained by construction
    // Note that a context without this makes little sense, so we can't build an "empty context"
    fn setup_context(&mut self, program: &ast::Program) {
        self.path = program.path.clone();
        for declaration in &program.declarations {
            match declaration {
                ast::Declaration::TypeDecl(typ) => match typ {
                    ast::TypeDecl::FFI(t) => self.ffi_type_table.push(t.clone()),
                    ast::TypeDecl::Local(t) => {
                        // get native value types
                        self.local_type_table.push(t.name.clone());
                        match &t.data {
                            ast::LocalTypeInfo::NativeValue { storage_type } => {
                                match storage_type {
                                    ast::TypeId::FFI(f) => {
                                        self.native_type_map.insert(t.name.clone(), f.clone());
                                    }
                                    _ => {}
                                }
                            }
                            _ => {}
                        }
                    }
                },
                ast::Declaration::Funclet(f) => {
                    self.funclet_indices
                        .insert(f.header.name.0.clone(), ir::Place::Local);
                    let mut var_map = HashMap::new();
                    for (index, arg) in f.header.args.iter().enumerate() {
                        match &arg.name {
                            None => {}
                            Some(name) => {
                                var_map.insert(name.clone(), ir::Quotient::Input { index });
                            }
                        };
                    }
                    let mut node_id = 0; // used for skipping tail edges
                    for command in f.commands.iter() {
                        match command {
<<<<<<< HEAD
                            Some(ast::Command::Node(ast::NamedNode { node, name })) => {
=======
                            Hole::Filled(ast::Command::Node(ast::NamedNode { node, name })) => {
>>>>>>> f26eaf57
                                // a bit sketchy, but if we only correct this here, we should be ok
                                // basically we never rebuild the context
                                // and these names only matter for this context anyway
                                match name {
                                    None => {}
                                    Some(n) => {
                                        if (n.0 != "_") {
<<<<<<< HEAD
                                            var_map.insert(n.clone(), ir::Quotient::Node { node_id });
=======
                                            var_map
                                                .insert(n.clone(), ir::Quotient::Node { node_id });
>>>>>>> f26eaf57
                                        }
                                    }
                                }

                                node_id += 1; // if it's a "real node" increment the id
                            }
                            _ => {}
                        }
                    }
                    for (index, ret_arg) in f.header.ret.iter().enumerate() {
                        match &ret_arg.name {
                            None => {}
                            Some(name) => {
                                var_map.insert(name.clone(), ir::Quotient::Output { index });
                            }
                        };
                    }
                    self.variable_map.insert(f.header.name.clone(), var_map);
                }
                ast::Declaration::ExternalFunction(f) => {
                    let location = match f.kind {
                        ast::ExternalFunctionKind::CPUPure => ir::Place::Cpu,
                        ast::ExternalFunctionKind::CPUEffect => ir::Place::Cpu,
                        ast::ExternalFunctionKind::GPU(_) => ir::Place::Gpu,
                    };
                    self.funclet_indices.insert(f.name.clone(), location);
                }
                ast::Declaration::FunctionClass(f) => {
                    self.function_classes.push(f.name.clone());
                }
                ast::Declaration::Effect(f) => {
                    self.effects.push(f.name.clone());
                }
                _ => {}
            }
        }
    }

    pub fn external_lookup(&self, id: &ExternalFunctionId) -> ir::ExternalFunctionId {
        ffi::ExternalFunctionId(
            self.funclet_indices
                .external_funclet_table
                .get(id)
                .expect(format!("Unknown external funclet {:?}", id).as_str()),
        )
    }

    pub fn effect_lookup(&self, effect: &EffectId) -> ffi::EffectId {
        ffi::EffectId(
            self.effects
                .get(effect)
                .expect(format!("Unknown effect {:?}", effect).as_str()),
        )
    }

    pub fn ffi_type_id(&self, name: &ast::FFIType) -> usize {
        match self.ffi_type_table.get_index(name) {
            Some(i) => i,
            None => panic!("Un-indexed FFI type {:?}", name),
        }
    }

    pub fn local_type_id(&self, name: &String) -> usize {
        match self.local_type_table.get_index(name) {
            Some(t) => t,
            None => panic!("Unknown local type {:?}", name),
        }
    }

    pub fn loc_type_id(&self, typ: &ast::TypeId) -> usize {
        match typ {
            ast::TypeId::FFI(ft) => self.ffi_type_id(&ft),
            ast::TypeId::Local(s) => self.local_type_id(&s),
        }
    }

    pub fn explicit_node_id(&self, funclet: &FuncletId, node: &Option<NodeId>) -> ir::Quotient {
        match self.variable_map.get(funclet) {
            Some(f) => match node {
                None => ir::Quotient::None,
                Some(var) => match f.get(var) {
                    Some(v) => v.clone(),
                    None => {
                        panic!("Unknown node {} in funclet {}", var, funclet)
                    }
                },
            },
            None => panic!("Unknown funclet name {}", funclet),
        }
    }

    pub fn remote_node_id(&self, remote: &RemoteNodeId) -> ir::Quotient {
        self.explicit_node_id(
            &self.meta_lookup(reject_hole(remote.funclet.as_ref())),
            &remote.node.as_ref().cloned().map(|n| reject_hole(n)),
        )
    }

    pub fn node_id(&self, var: &NodeId) -> usize {
        let funclet = &self.location.funclet_name;
        let var_error = format!("Unknown variable name {:?} in funclet {:?}", var, &funclet);
        match self
            .variable_map
            .get(funclet)
            .unwrap()
            .get(var)
            .expect(&var_error)
        {
            ir::Quotient::None => panic!("Invalid None node {:?} in funclet {:?}", var, &funclet),
            ir::Quotient::Input { index }
            | ir::Quotient::Output { index }
            | ir::Quotient::Node { node_id: index } => *index,
        }
    }

    // gets the associated value, timeline, and spatial results from the given list of tags
    // note that this will return holes for any missing result
    pub fn tag_lookup(&self, operations: &Vec<Hole<ast::Tag>>) -> TagSet {
        let mut result = TagSet {
            value: Hole::Empty,
            timeline: Hole::Empty,
            spatial: Hole::Empty,
        };
        let error = "Holes in operational lists unsupported";
        for operation in operations {
            let unwrapped = operation.as_ref().opt().unwrap_or_else(|| panic!(error));
            let remote = unwrapped
                .quot
                .as_ref()
                .opt()
                .unwrap_or_else(|| panic!(error));
            let (fnid, kind) = self.meta_lookup_loc(
                remote
                    .funclet
                    .as_ref()
                    .opt()
                    .unwrap_or_else(|| panic!(error)),
            );
            let quot = self.explicit_node_id(
                &fnid,
                &remote
                    .node
                    .as_ref()
                    .cloned()
                    .map(|n| n.opt().unwrap_or_else(|| panic!(error))),
            );
            let tag = Hole::Filled(ir::Tag {
                quot,
                flow: unwrapped.flow.clone(),
            });
            match kind {
                ir::FuncletKind::Value => match result.value {
                    Hole::Empty => {
                        result.value = tag;
                    }
                    Hole::Filled(old) => {
                        panic!(
                            "Duplicate definitions using value: {:?} and {:?}",
                            old, quot
                        )
                    }
                },
                ir::FuncletKind::Timeline => match result.timeline {
                    Hole::Empty => {
                        result.timeline = tag;
                    }
                    Hole::Filled(old) => {
                        panic!(
                            "Duplicate definitions using timeline: {:?} and {:?}",
                            old, quot
                        )
                    }
                },
                ir::FuncletKind::Spatial => match result.spatial {
                    Hole::Empty => {
                        result.spatial = tag;
                    }
                    Hole::Filled(old) => {
                        panic!(
                            "Duplicate definitions using spatial: {:?} and {:?}",
                            old, quot
                        )
                    }
                },
                _ => {
                    unreachable!()
                }
            }
        }
        result
    }

    // extremely stupid, but it works
    pub fn operational_lookup(&self, operations: &Vec<Hole<ast::RemoteNodeId>>) -> OperationSet {
        let tags = operations.iter().map(|quot| {
            Hole::Filled(ast::Tag {
                quot: quot.clone(),
                // the dumb part, this doesn't matter
                flow: ir::Flow::Dead,
            })
        });
        let result = self.tag_lookup(&tags.collect());
        OperationSet {
            value: result.value.opt().map(|t| t.quot).into(),
            timeline: result.timeline.opt().map(|t| t.quot).into(),
            spatial: result.spatial.opt().map(|t| t.quot).into(),
        }
    }

    fn meta_lookup_loc(&self, meta: &MetaId) -> (FuncletId, ir::FuncletKind) {
        let error = format!("{} doesn't have a meta map", &self.location.funclet_name);
        let mapping = self.meta_map.as_ref().unwrap_or_else(|| panic!(error));
        if mapping.value.0 == *meta {
            (mapping.value.1.clone(), ir::FuncletKind::Value)
        } else if mapping.timeline.0 == *meta {
            (mapping.timeline.1.clone(), ir::FuncletKind::Timeline)
        } else if mapping.spatial.0 == *meta {
            (mapping.spatial.1.clone(), ir::FuncletKind::Spatial)
        } else {
            panic!("Invalid meta name {}", meta)
        }
    }

    pub fn meta_lookup(&self, meta: &MetaId) -> FuncletId {
        self.meta_lookup_loc(meta).0
    }

    pub fn set_meta_map(&mut self, meta_map: ast::MetaMapping) {
        self.meta_map = Some(meta_map)
    }

    pub fn reset_meta_map(&mut self) {
        self.meta_map = None
    }
}<|MERGE_RESOLUTION|>--- conflicted
+++ resolved
@@ -212,11 +212,7 @@
                     let mut node_id = 0; // used for skipping tail edges
                     for command in f.commands.iter() {
                         match command {
-<<<<<<< HEAD
-                            Some(ast::Command::Node(ast::NamedNode { node, name })) => {
-=======
                             Hole::Filled(ast::Command::Node(ast::NamedNode { node, name })) => {
->>>>>>> f26eaf57
                                 // a bit sketchy, but if we only correct this here, we should be ok
                                 // basically we never rebuild the context
                                 // and these names only matter for this context anyway
@@ -224,12 +220,8 @@
                                     None => {}
                                     Some(n) => {
                                         if (n.0 != "_") {
-<<<<<<< HEAD
-                                            var_map.insert(n.clone(), ir::Quotient::Node { node_id });
-=======
                                             var_map
                                                 .insert(n.clone(), ir::Quotient::Node { node_id });
->>>>>>> f26eaf57
                                         }
                                     }
                                 }
