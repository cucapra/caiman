--- conflicted
+++ resolved
@@ -2,28 +2,11 @@
 
 pub fn concretize_input_to_internal_spatial_tag(
     program: &ir::Program,
-<<<<<<< HEAD
-=======
     funclet_id_opt: Option<ir::FuncletId>,
->>>>>>> 599e4c3d
     spatial_tag: ir::SpatialTag,
 ) -> ir::SpatialTag {
     match spatial_tag {
         ir::SpatialTag::None => ir::SpatialTag::None,
-<<<<<<< HEAD
-        ir::SpatialTag::Input { funclet_id, index } => ir::SpatialTag::Operation {
-            remote_node_id: ir::RemoteNodeId {
-                funclet_id,
-                node_id: index,
-            },
-        },
-        ir::SpatialTag::Operation { remote_node_id } => {
-            ir::SpatialTag::Operation { remote_node_id }
-        }
-        ir::SpatialTag::Output { funclet_id, index } => {
-            ir::SpatialTag::Output { funclet_id, index }
-        }
-=======
         ir::SpatialTag::Input {
             /*funclet_id,*/ index,
         } => ir::SpatialTag::Node { node_id: index },
@@ -33,36 +16,19 @@
         } => ir::SpatialTag::Output {
             /*funclet_id,*/ index,
         },
->>>>>>> 599e4c3d
         _ => panic!("Unimplemented"),
     }
 }
 
 pub fn check_spatial_tag_compatibility_interior(
     program: &ir::Program,
-<<<<<<< HEAD
-=======
     funclet_id_opt: Option<ir::FuncletId>,
->>>>>>> 599e4c3d
     source_tag: ir::SpatialTag,
     destination_tag: ir::SpatialTag,
 ) {
     match (source_tag, destination_tag) {
         (ir::SpatialTag::None, ir::SpatialTag::None) => (),
         (
-<<<<<<< HEAD
-            ir::SpatialTag::Input { funclet_id, index },
-            ir::SpatialTag::Operation { remote_node_id },
-        ) => {
-            assert_eq!(remote_node_id.funclet_id, funclet_id);
-
-            let destination_funclet = &program.funclets[funclet_id];
-            assert_eq!(destination_funclet.kind, ir::FuncletKind::Spatial);
-
-            if let ir::Node::Phi { index: phi_index } =
-                &destination_funclet.nodes[remote_node_id.node_id]
-            {
-=======
             ir::SpatialTag::Input {
                 /*funclet_id,*/ index,
             },
@@ -74,26 +40,12 @@
             assert_eq!(destination_funclet.kind, ir::FuncletKind::Spatial);
 
             if let ir::Node::Phi { index: phi_index } = &destination_funclet.nodes[node_id] {
->>>>>>> 599e4c3d
                 assert_eq!(*phi_index, index);
             } else {
                 panic!("Not a phi");
             }
         }
         (
-<<<<<<< HEAD
-            ir::SpatialTag::Operation { remote_node_id },
-            ir::SpatialTag::Input { funclet_id, index },
-        ) => {
-            assert_eq!(remote_node_id.funclet_id, funclet_id);
-
-            let destination_funclet = &program.funclets[funclet_id];
-            assert_eq!(destination_funclet.kind, ir::FuncletKind::Spatial);
-
-            if let ir::Node::Phi { index: phi_index } =
-                &destination_funclet.nodes[remote_node_id.node_id]
-            {
-=======
             ir::SpatialTag::Node { node_id },
             ir::SpatialTag::Input {
                 /*funclet_id,*/ index,
@@ -105,35 +57,11 @@
             assert_eq!(destination_funclet.kind, ir::FuncletKind::Spatial);
 
             if let ir::Node::Phi { index: phi_index } = &destination_funclet.nodes[node_id] {
->>>>>>> 599e4c3d
                 assert_eq!(*phi_index, index);
             } else {
                 panic!("Not a phi");
             }
         }
-<<<<<<< HEAD
-        (
-            ir::SpatialTag::Operation { remote_node_id },
-            ir::SpatialTag::Operation {
-                remote_node_id: remote_node_id_2,
-            },
-        ) => {
-            assert_eq!(remote_node_id, remote_node_id_2);
-        }
-        (
-            ir::SpatialTag::Operation { remote_node_id },
-            ir::SpatialTag::Output { funclet_id, index },
-        ) => {
-            assert_eq!(remote_node_id.funclet_id, funclet_id);
-
-            let source_funclet = &program.funclets[funclet_id];
-            assert_eq!(source_funclet.kind, ir::FuncletKind::Spatial);
-
-            match &source_funclet.tail_edge {
-                ir::TailEdge::Return { return_values } => {
-                    assert_eq!(return_values[index], remote_node_id.node_id)
-                }
-=======
         (ir::SpatialTag::Node { node_id }, ir::SpatialTag::Node { node_id: node_id_2 }) => {
             assert_eq!(node_id, node_id_2);
         }
@@ -148,20 +76,10 @@
 
             match &source_funclet.tail_edge {
                 ir::TailEdge::Return { return_values } => assert_eq!(return_values[index], node_id),
->>>>>>> 599e4c3d
                 _ => panic!("Not a unit"),
             }
         }
         (
-<<<<<<< HEAD
-            ir::SpatialTag::Output { funclet_id, index },
-            ir::SpatialTag::Output {
-                funclet_id: funclet_id_2,
-                index: index_2,
-            },
-        ) => {
-            assert_eq!(funclet_id, funclet_id_2);
-=======
             ir::SpatialTag::Output {
                 /*funclet_id,*/ index,
             },
@@ -170,7 +88,6 @@
             },
         ) => {
             //assert_eq!(funclet_id, funclet_id_2);
->>>>>>> 599e4c3d
             assert_eq!(index, index_2);
         }
         _ => panic!("Ill-formed: {:?} to {:?}", source_tag, destination_tag),
