--- conflicted
+++ resolved
@@ -73,15 +73,9 @@
 {
     @in { input: input(tmln.e), output: node(tmln.out) };
     let f2 = submit @ node(tmln.sub) e;
-<<<<<<< HEAD
-    let ye = (await @ node(tmln.snc1) f2).xe;
-    let yf = (await @ node(tmln.snc2) f).xf;
-    @out { input: node(tmln.out), output: node(tmln.out) };
-=======
     let ye = (await @ node(tmln.snc1) f2).y_gpu;
     let yf = (await @ node(tmln.snc2) f).y_gpu;
     @out { input: node(tmln.snc2), output: node(tmln.out) };
->>>>>>> 895cc973
     yf + ye
 }
 
