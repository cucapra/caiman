--- conflicted
+++ resolved
@@ -1,8 +1,4 @@
 use crate::assembly::ast;
-<<<<<<< HEAD
-use crate::assembly::context::Context;
-use crate::assembly::context::LocationNames;
-=======
 use crate::assembly::ast::FFIType;
 use crate::assembly::ast::Hole;
 use crate::assembly::ast::NodeId;
@@ -10,7 +6,6 @@
 use crate::assembly::context::Context;
 use crate::assembly::context;
 use crate::assembly::explication;
->>>>>>> b81e2f6f
 use crate::assembly::parser;
 use crate::explication::expir;
 use crate::explication::Hole;
@@ -26,10 +21,6 @@
 use std::io::Read;
 use std::path::Path;
 
-<<<<<<< HEAD
-pub fn ffi_to_ffi(value: ast::FFIType, context: &mut Context) -> ffi::Type {
-    fn box_map(b: Box<[ast::FFIType]>, context: &mut Context) -> Box<[ffi::TypeId]> {
-=======
 pub fn undefined<T>(h: Hole<T>) -> T {
     match h {
         Some(v) => v,
@@ -39,7 +30,6 @@
 
 pub fn ffi_to_ffi(value: FFIType, context: &mut Context) -> ffi::Type {
     fn box_map(b: Box<[FFIType]>, context: &mut Context) -> Box<[ffi::TypeId]> {
->>>>>>> b81e2f6f
         b.iter()
             .map(|x| ffi::TypeId(context.ffi_type_id(x)))
             .collect()
@@ -115,47 +105,6 @@
     result
 }
 
-<<<<<<< HEAD
-pub fn ir_quotient_node(quot: &ast::Quotient, context: &Context) -> Hole<expir::Quotient> {
-    fn get_node(remote_id: &ast::RemoteNodeId, context: &Context) -> Hole<usize> {
-        match (remote_id.funclet.as_ref(), remote_id.node.as_ref()) {
-            (Some(funclet_id), Some(node_id)) => Some(context.remote_node_id(funclet_id, node_id)),
-            _ => None,
-        }
-    }
-    match quot {
-        ast::Quotient::None => Some(expir::Quotient::None),
-        ast::Quotient::Node(r) => r
-            .as_ref()
-            .and_then(|v| get_node(v, context).map(|n| expir::Quotient::Node { node_id: n })),
-        ast::Quotient::Input(r) => r
-            .as_ref()
-            .and_then(|v| get_node(v, context).map(|n| expir::Quotient::Input { index: n })),
-        ast::Quotient::Output(r) => r
-            .as_ref()
-            .and_then(|v| get_node(v, context).map(|n| expir::Quotient::Output { index: n })),
-    }
-}
-
-fn ir_tag(tag: &Hole<ast::Tag>, context: &mut Context) -> Hole<expir::Tag> {
-    tag.as_ref().map(|t|
-        expir::Tag {
-            quot: ir_quotient_node(&t.quot, context),
-            flow: t.flow.clone(),
-        }
-    )
-}
-
-fn quotient_funclet(quot: &Hole<ast::Quotient>, context: &mut Context) -> Hole<ast::FuncletId> {
-    quot.and_then(|q| match q {
-        ast::Quotient::None => None,
-        ast::Quotient::Node(r) => r.as_ref().cloned().map(|v| v.funclet),
-        ast::Quotient::Input(r) => r.as_ref().cloned().map(|v| v.funclet),
-        ast::Quotient::Output(r) => r.as_ref().cloned().map(|v| v.funclet),
-    })
-}
-
-=======
 fn ir_tag(tag: &ast::Tag, context: &mut Context) -> ir::Tag {
     ir::Tag {
         quot: context.remote_node_id(&reject_hole(tag.quot.clone())),
@@ -163,7 +112,6 @@
     }
 }
 
->>>>>>> b81e2f6f
 fn ir_external_gpu_resource(
     d: &ast::ExternalGpuFunctionResourceBinding,
     input_args: &Vec<Option<ast::NodeId>>,
@@ -327,12 +275,8 @@
                 ast::LocalTypeInfo::Ref {
                     storage_type,
                     storage_place,
-<<<<<<< HEAD
-                } => expir::Type::Ref {
-=======
                     buffer_flags,
                 } => ir::Type::Ref {
->>>>>>> b81e2f6f
                     storage_type: ffi::TypeId(context.loc_type_id(&storage_type)),
                     storage_place: storage_place.clone(),
                     buffer_flags: buffer_flags.clone(),
@@ -343,12 +287,8 @@
                 ast::LocalTypeInfo::Buffer {
                     storage_place,
                     static_layout_opt,
-<<<<<<< HEAD
-                } => expir::Type::Buffer {
-=======
                     flags,
                 } => ir::Type::Buffer {
->>>>>>> b81e2f6f
                     storage_place: storage_place.clone(),
                     static_layout_opt: static_layout_opt.clone(),
                     flags: flags.clone(),
@@ -398,291 +338,12 @@
                 type_id: context.loc_type_id(&unwrapped_type),
             }
         }
-<<<<<<< HEAD
         _ => ir_non_constant_node(node, context),
-=======
-        ast::Node::CallFunctionClass {
-            function_id,
-            arguments,
-        } => {
-            let name = reject_hole(function_id.clone());
-            let mapped_arguments: Vec<ir::NodeId> = reject_hole(arguments.as_ref())
-                .iter()
-                .map(|n| context.node_id(reject_hole(n.as_ref())))
-                .collect();
-            ir::Node::CallFunctionClass {
-                function_id: context
-                    .function_classes
-                    .get(&ast::FunctionClassId(name.0.clone()))
-                    .unwrap_or_else(|| {
-                        panic!(
-                            "Function class {:?} not found in {:?}",
-                            name.0, context.function_classes
-                        )
-                    }),
-                arguments: mapped_arguments.into_boxed_slice(),
-            }
-        }
-        ast::Node::Select {
-            condition,
-            true_case,
-            false_case,
-        } => ir::Node::Select {
-            condition: context.node_id(reject_hole(condition.as_ref())),
-            true_case: context.node_id(reject_hole(true_case.as_ref())),
-            false_case: context.node_id(reject_hole(false_case.as_ref())),
-        },
-        ast::Node::AllocTemporary {
-            place,
-            storage_type,
-            buffer_flags,
-        } => ir::Node::AllocTemporary {
-            place: reject_hole(place.clone()),
-            storage_type: ffi::TypeId(context.loc_type_id(reject_hole(storage_type.as_ref()))),
-            buffer_flags: reject_hole(*buffer_flags),
-        },
-        ast::Node::Drop { node } => ir::Node::Drop {
-            node: context.node_id(reject_hole(node.as_ref())),
-        },
-        ast::Node::StaticSubAlloc {
-            node,
-            place,
-            storage_type,
-        } => ir::Node::StaticSubAlloc {
-            node: context.node_id(reject_hole(node.as_ref())),
-            place: reject_hole(place.as_ref()).clone(),
-            storage_type: ffi::TypeId(context.loc_type_id(reject_hole(storage_type.as_ref()))),
-        },
-        ast::Node::StaticSplit {
-            spatial_operation,
-            node,
-            sizes,
-            place,
-        } => ir::Node::StaticSplit {
-            spatial_operation: context.remote_node_id(reject_hole(spatial_operation.as_ref())),
-            node: context.node_id(reject_hole(node.as_ref())),
-            sizes: reject_hole(sizes.as_ref())
-                .iter()
-                .map(|n| reject_hole(n.as_ref()).clone())
-                .collect(),
-            place: reject_hole(place.as_ref()).clone(),
-        },
-        ast::Node::StaticMerge {
-            spatial_operation,
-            nodes,
-            place,
-        } => ir::Node::StaticMerge {
-            spatial_operation: context.remote_node_id(reject_hole(spatial_operation.as_ref())),
-            nodes: reject_hole(nodes.as_ref())
-                .iter()
-                .map(|n| context.node_id(reject_hole(n.as_ref())))
-                .collect(),
-            place: reject_hole(place.as_ref()).clone(),
-        },
-        ast::Node::ReadRef {
-            storage_type,
-            source,
-        } => ir::Node::ReadRef {
-            storage_type: ffi::TypeId(context.loc_type_id(reject_hole(storage_type.as_ref()))),
-            source: context.node_id(reject_hole(source.as_ref())),
-        },
-        ast::Node::BorrowRef {
-            storage_type,
-            source,
-        } => ir::Node::BorrowRef {
-            storage_type: ffi::TypeId(context.loc_type_id(reject_hole(storage_type.as_ref()))),
-            source: context.node_id(reject_hole(source.as_ref())),
-        },
-        ast::Node::WriteRef {
-            storage_type,
-            destination,
-            source,
-        } => ir::Node::WriteRef {
-            storage_type: ffi::TypeId(context.loc_type_id(reject_hole(storage_type.as_ref()))),
-            destination: context.node_id(reject_hole(destination.as_ref())),
-            source: context.node_id(reject_hole(source.as_ref())),
-        },
-        ast::Node::LocalDoBuiltin {
-            operation,
-            inputs,
-            outputs,
-        } => ir::Node::LocalDoBuiltin {
-            operation: context.remote_node_id(reject_hole(operation.as_ref())),
-            inputs: reject_hole(inputs.as_ref())
-                .iter()
-                .map(|n| context.node_id(reject_hole(n.as_ref())))
-                .collect(),
-            outputs: reject_hole(outputs.as_ref())
-                .iter()
-                .map(|n| context.node_id(reject_hole(n.as_ref())))
-                .collect(),
-        },
-        ast::Node::LocalDoExternal {
-            operation,
-            external_function_id,
-            inputs,
-            outputs,
-        } => ir::Node::LocalDoExternal {
-            operation: context.remote_node_id(reject_hole(operation.as_ref())),
-            external_function_id: reject_hole(
-                context
-                    .funclet_indices
-                    .get_funclet(reject_hole(external_function_id.as_ref().map(|x| &x.0)))
-                    .map(ffi::ExternalFunctionId),
-            ),
-            inputs: reject_hole(inputs.as_ref())
-                .iter()
-                .map(|n| context.node_id(reject_hole(n.as_ref())))
-                .collect(),
-            outputs: reject_hole(outputs.as_ref())
-                .iter()
-                .map(|n| context.node_id(reject_hole(n.as_ref())))
-                .collect(),
-        },
-        ast::Node::LocalCopy { input, output } => ir::Node::LocalCopy {
-            input: context.node_id(reject_hole(input.as_ref())),
-            output: context.node_id(reject_hole(output.as_ref())),
-        },
-        ast::Node::BeginEncoding {
-            place,
-            event,
-            encoded,
-            fences,
-        } => ir::Node::BeginEncoding {
-            place: reject_hole(place.as_ref()).clone(),
-            event: context.remote_node_id(reject_hole(event.as_ref())),
-            encoded: reject_hole(encoded.as_ref())
-                .iter()
-                .map(|n| context.node_id(reject_hole(n.as_ref())))
-                .collect(),
-            fences: reject_hole(fences.as_ref())
-                .iter()
-                .map(|n| context.node_id(reject_hole(n.as_ref())))
-                .collect(),
-        },
-        ast::Node::EncodeDoExternal {
-            encoder,
-            operation,
-            external_function_id,
-            inputs,
-            outputs,
-        } => ir::Node::EncodeDoExternal {
-            encoder: context.node_id(reject_hole(encoder.as_ref())),
-            operation: context.remote_node_id(reject_hole(operation.as_ref())),
-            external_function_id: reject_hole(
-                context
-                    .funclet_indices
-                    .get_funclet(reject_hole(external_function_id.as_ref().map(|x| &x.0)))
-                    .map(ffi::ExternalFunctionId),
-            ),
-            inputs: reject_hole(inputs.as_ref())
-                .iter()
-                .map(|n| context.node_id(reject_hole(n.as_ref())))
-                .collect(),
-            outputs: reject_hole(outputs.as_ref())
-                .iter()
-                .map(|n| context.node_id(reject_hole(n.as_ref())))
-                .collect(),
-        },
-        ast::Node::EncodeCopy {
-            encoder,
-            input,
-            output,
-        } => ir::Node::EncodeCopy {
-            encoder: context.node_id(reject_hole(encoder.as_ref())),
-            input: context.node_id(reject_hole(input.as_ref())),
-            output: context.node_id(reject_hole(output.as_ref())),
-        },
-        ast::Node::Submit { encoder, event } => ir::Node::Submit {
-            encoder: context.node_id(reject_hole(encoder.as_ref())),
-            event: context.remote_node_id(reject_hole(event.as_ref())),
-        },
-        ast::Node::SyncFence { fence, event } => ir::Node::SyncFence {
-            fence: context.node_id(reject_hole(fence.as_ref())),
-            event: context.remote_node_id(reject_hole(event.as_ref())),
-        },
-        ast::Node::InlineJoin {
-            funclet,
-            captures,
-            continuation,
-        } => ir::Node::InlineJoin {
-            funclet: context
-                .funclet_indices
-                .require_funclet(&reject_hole(funclet.as_ref()).0),
-            captures: reject_hole(captures.as_ref())
-                .iter()
-                .map(|n| context.node_id(reject_hole(n.as_ref())))
-                .collect(),
-            continuation: context.node_id(reject_hole(continuation.as_ref())),
-        },
-        ast::Node::SerializedJoin {
-            funclet,
-            captures,
-            continuation,
-        } => ir::Node::SerializedJoin {
-            funclet: context
-                .funclet_indices
-                .require_funclet(&reject_hole(funclet.as_ref()).0),
-            captures: reject_hole(captures.as_ref())
-                .iter()
-                .map(|n| context.node_id(reject_hole(n.as_ref())))
-                .collect(),
-            continuation: context.node_id(reject_hole(continuation.as_ref())),
-        },
-        ast::Node::DefaultJoin => ir::Node::DefaultJoin {},
-        ast::Node::PromiseCaptures {
-            count,
-            continuation,
-        } => ir::Node::PromiseCaptures {
-            count: reject_hole(count.as_ref()).clone(),
-            continuation: context.node_id(reject_hole(continuation.as_ref())),
-        },
-        ast::Node::FulfillCaptures {
-            continuation,
-            haves,
-            needs,
-        } => ir::Node::FulfillCaptures {
-            continuation: context.node_id(reject_hole(continuation.as_ref())),
-            haves: reject_hole(haves.as_ref())
-                .iter()
-                .map(|n| context.node_id(reject_hole(n.as_ref())))
-                .collect(),
-            needs: reject_hole(needs.as_ref())
-                .iter()
-                .map(|n| context.node_id(reject_hole(n.as_ref())))
-                .collect(),
-        },
-        ast::Node::EncodingEvent {
-            local_past,
-            remote_local_pasts,
-        } => ir::Node::EncodingEvent {
-            local_past: context.node_id(reject_hole(local_past.as_ref())),
-            remote_local_pasts: reject_hole(remote_local_pasts.as_ref())
-                .iter()
-                .map(|n| context.node_id(reject_hole(n.as_ref())))
-                .collect(),
-        },
-        ast::Node::SubmissionEvent { local_past } => ir::Node::SubmissionEvent {
-            local_past: context.node_id(reject_hole(local_past.as_ref())),
-        },
-        ast::Node::SynchronizationEvent {
-            local_past,
-            remote_local_past,
-        } => ir::Node::SynchronizationEvent {
-            local_past: context.node_id(reject_hole(local_past.as_ref())),
-            remote_local_past: context.node_id(reject_hole(remote_local_past.as_ref())),
-        },
-        ast::Node::SeparatedBufferSpaces { count, space } => ir::Node::SeparatedBufferSpaces {
-            count: reject_hole(count.as_ref()).clone(),
-            space: context.node_id(reject_hole(space.as_ref())),
-        },
->>>>>>> b81e2f6f
     }
 }
 
 fn ir_tail_edge(tail: &ast::TailEdge, context: &mut Context) -> expir::TailEdge {
     match tail {
-<<<<<<< HEAD
         ast::TailEdge::DebugHole { inputs } => expir::TailEdge::DebugHole {
             inputs: inputs.as_ref().map(|n| context.node_id(n).collect()),
         },
@@ -693,24 +354,9 @@
                     .collect()
             }),
         },
-        ast::TailEdge::Jump { join, arguments } => expir::TailEdge::Jump {
-            join: context.funclet_indices.get_funclet(join.as_ref()),
-            arguments: arguments
-                .as_ref()
-=======
-        ast::TailEdge::DebugHole { inputs } => ir::TailEdge::DebugHole {
-            inputs: inputs.iter().map(|n| context.node_id(n)).collect(),
-        },
-        ast::TailEdge::Return { return_values } => ir::TailEdge::Return {
-            return_values: reject_hole(return_values.as_ref())
-                .iter()
-                .map(|n| context.node_id(reject_hole(n.as_ref())))
-                .collect(),
-        },
         ast::TailEdge::Jump { join, arguments } => ir::TailEdge::Jump {
             join: context.node_id(reject_hole(join.as_ref())),
             arguments: reject_hole(arguments.as_ref())
->>>>>>> b81e2f6f
                 .iter()
                 .map(|n| context.node_id(n.as_ref()))
                 .collect(),
@@ -720,23 +366,6 @@
             callee_funclet_id,
             callee_arguments,
             continuation_join,
-<<<<<<< HEAD
-        } => expir::TailEdge::ScheduleCall {
-            value_operation: ir_quotient_node(value_operation.as_ref(), context),
-            timeline_operation: ir_quotient_node(timeline_operation.as_ref(), context),
-            spatial_operation: ir_quotient_node(spatial_operation.as_ref(), context),
-            callee_funclet_id: context
-                .funclet_indices
-                .get_funclet(&callee_funclet_id.as_ref().0)
-                .clone(),
-            callee_arguments: callee_arguments
-                .as_ref()
-                .iter()
-                .map(|n| context.node_id(n.as_ref()))
-                .collect(),
-            continuation_join: context.node_id(continuation_join.as_ref()),
-        },
-=======
         } => {
             let operation_set = context.operational_lookup(reject_hole(operations.as_ref()));
             ir::TailEdge::ScheduleCall {
@@ -755,36 +384,12 @@
                 continuation_join: context.node_id(reject_hole(continuation_join.as_ref())),
             }
         }
->>>>>>> b81e2f6f
         ast::TailEdge::ScheduleSelect {
             operations,
             condition,
             callee_funclet_ids,
             callee_arguments,
             continuation_join,
-<<<<<<< HEAD
-        } => expir::TailEdge::ScheduleSelect {
-            value_operation: ir_quotient_node(reject_hole(value_operation.as_ref()), context),
-            timeline_operation: ir_quotient_node(reject_hole(timeline_operation.as_ref()), context),
-            spatial_operation: ir_quotient_node(reject_hole(spatial_operation.as_ref()), context),
-            condition: context.node_id(reject_hole(condition.as_ref())),
-            callee_funclet_ids: reject_hole(callee_funclet_ids.as_ref())
-                .iter()
-                .map(|n| {
-                    context
-                        .funclet_indices
-                        .get_funclet(&reject_hole(n.as_ref()).0)
-                        .unwrap()
-                        .clone()
-                })
-                .collect(),
-            callee_arguments: reject_hole(callee_arguments.as_ref())
-                .iter()
-                .map(|n| context.node_id(reject_hole(n.as_ref())))
-                .collect(),
-            continuation_join: context.node_id(reject_hole(continuation_join.as_ref())),
-        },
-=======
         } => {
             let operation_set = context.operational_lookup(reject_hole(operations.as_ref()));
             ir::TailEdge::ScheduleSelect {
@@ -809,31 +414,11 @@
                 continuation_join: context.node_id(reject_hole(continuation_join.as_ref())),
             }
         }
->>>>>>> b81e2f6f
         ast::TailEdge::ScheduleCallYield {
             operations,
             external_function_id,
             yielded_nodes,
             continuation_join,
-<<<<<<< HEAD
-        } => expir::TailEdge::ScheduleCallYield {
-            value_operation: ir_quotient_node(reject_hole(value_operation.as_ref()), context),
-            timeline_operation: ir_quotient_node(reject_hole(timeline_operation.as_ref()), context),
-            spatial_operation: ir_quotient_node(reject_hole(spatial_operation.as_ref()), context),
-            external_function_id: ffi::ExternalFunctionId(
-                context
-                    .funclet_indices
-                    .get_funclet(&reject_hole(external_function_id.as_ref()).0)
-                    .unwrap()
-                    .clone(),
-            ),
-            yielded_nodes: reject_hole(yielded_nodes.as_ref())
-                .iter()
-                .map(|n| context.node_id(reject_hole(n.as_ref())))
-                .collect(),
-            continuation_join: context.node_id(reject_hole(continuation_join.as_ref())),
-        },
-=======
         } => {
             let operation_set = context.operational_lookup(reject_hole(operations.as_ref()));
             ir::TailEdge::ScheduleCallYield {
@@ -854,7 +439,6 @@
                 continuation_join: context.node_id(reject_hole(continuation_join.as_ref())),
             }
         }
->>>>>>> b81e2f6f
     }
 }
 
@@ -864,51 +448,8 @@
     implicit_tags: &(ast::Tag, ast::Tag),
     meta_map: &ast::MetaMapping,
     context: &mut Context,
-<<<<<<< HEAD
-) -> expir::FuncletSpecBinding {
-    #[derive(Debug)]
-    struct TagSet {
-        value: expir::Tag,
-        spatial: expir::Tag,
-        timeline: expir::Tag,
-    }
-
-    fn gen_tags(
-        tags: &Vec<ast::Tag>,
-        value: &Option<ast::FuncletId>,
-        timeline: &Option<ast::FuncletId>,
-        spatial: &Option<ast::FuncletId>,
-        context: &mut Context,
-    ) -> TagSet {
-        let mut result = TagSet {
-            value: Default::default(),
-            spatial: Default::default(),
-            timeline: Default::default(),
-        };
-        for tag in tags {
-            let new_tag = ir_tag(tag, context);
-            let data = quotient_funclet(&tag.quot, context);
-            match data {
-                None => {}
-                Some(fnid) => {
-                    if fnid == value.clone().unwrap_or(ast::FuncletId("".to_string())) {
-                        result.value = new_tag;
-                    } else if fnid == spatial.clone().unwrap_or(ast::FuncletId("".to_string())) {
-                        result.spatial = new_tag;
-                    } else if fnid == timeline.clone().unwrap_or(ast::FuncletId("".to_string())) {
-                        result.timeline = new_tag;
-                    } else {
-                        panic!("Unknown tag funclet id {:?}", fnid);
-                    }
-                }
-            };
-        }
-        result
-    }
-=======
 ) -> ir::FuncletSpecBinding {
     context.set_meta_map(meta_map.clone());
->>>>>>> b81e2f6f
 
     let default_tag = ir::Tag {
         quot: ir::Quotient::None,
@@ -949,23 +490,14 @@
     let implicit_in_tag = ir_tag(&implicit_tags.0, context);
     let implicit_out_tag = ir_tag(&implicit_tags.1, context);
 
-<<<<<<< HEAD
-    expir::FuncletSpecBinding::ScheduleExplicit {
-        value: expir::FuncletSpec {
-            funclet_id_opt: value
-                .clone()
-                .map(|f| context.funclet_indices.get_funclet(&f.0).unwrap()),
-=======
     ir::FuncletSpecBinding::ScheduleExplicit {
         value: ir::FuncletSpec {
             funclet_id_opt: context.funclet_indices.get_funclet(&meta_map.value.1.0),
->>>>>>> b81e2f6f
             input_tags: input_tags.value_tags.into_boxed_slice(),
             output_tags: output_tags.value_tags.into_boxed_slice(),
             implicit_in_tag: Default::default(),
             implicit_out_tag: Default::default(),
         },
-<<<<<<< HEAD
         spatial: expir::FuncletSpec {
             funclet_id_opt: spatial
                 .clone()
@@ -973,20 +505,7 @@
             input_tags: input_tags.spatial_tags.into_boxed_slice(),
             output_tags: output_tags.spatial_tags.into_boxed_slice(),
             implicit_in_tag: Default::default(),
-            implicit_out_tag: Default::default(),
-        },
-        timeline: expir::FuncletSpec {
-=======
-        timeline: ir::FuncletSpec {
->>>>>>> b81e2f6f
-            // assume implicit is timeline for now?
-            funclet_id_opt: context.funclet_indices.get_funclet(&meta_map.timeline.1.0),
-            input_tags: input_tags.timeline_tags.into_boxed_slice(),
-            output_tags: output_tags.timeline_tags.into_boxed_slice(),
-            implicit_in_tag,
-            implicit_out_tag,
-        },
-        spatial: ir::FuncletSpec {
+        },
             funclet_id_opt: context.funclet_indices.get_funclet(&meta_map.spatial.1.0),
             input_tags: input_tags.spatial_tags.into_boxed_slice(),
             output_tags: output_tags.spatial_tags.into_boxed_slice(),
@@ -1001,13 +520,8 @@
     context: &mut Context,
 ) -> expir::FuncletSpecBinding {
     match &funclet_header.binding {
-<<<<<<< HEAD
-        ast::FuncletBinding::None => expir::FuncletSpecBinding::None,
-        ast::FuncletBinding::ValueBinding(ast::FunctionClassBinding {
-=======
         ast::FuncletBinding::None => ir::FuncletSpecBinding::None,
         ast::FuncletBinding::SpecBinding(ast::FunctionClassBinding {
->>>>>>> b81e2f6f
             default,
             function_class,
         }) => {
@@ -1059,14 +573,10 @@
         }
     }
 
-<<<<<<< HEAD
-    expir::Funclet {
-=======
     // help avoid reuse issues
     context.reset_meta_map();
 
     ir::Funclet {
->>>>>>> b81e2f6f
         kind: funclet.kind.clone(),
         spec_binding,
         input_types: input_types.into_boxed_slice(),
