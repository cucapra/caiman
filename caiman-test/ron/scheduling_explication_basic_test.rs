--- conflicted
+++ resolved
@@ -5,11 +5,7 @@
         &self,
         _: &mut dyn caiman_rt::State,
         value: i32,
-<<<<<<< HEAD
-    ) -> pipeline::pipeline_with_value_function::outputs::do_thing_on_cpu {
-=======
-    ) -> looping_pipeline::outputs::do_thing_on_cpu {
->>>>>>> 0dad0777
+    ) -> pipeline_with_value_function::outputs::do_thing_on_cpu {
         return (value + 1,);
     }
 }
