use crate::functional;
use std::any::Any;
use std::collections::{BTreeMap, BTreeSet, VecDeque};
use std::pin::Pin;

#[derive(Debug, Clone, Copy, PartialEq, Eq, PartialOrd, Ord)]
struct BufferId(usize);
#[derive(Debug, Clone, Copy, PartialEq, Eq, PartialOrd, Ord)]
struct FuncletInstanceId(usize);
#[derive(Debug, Clone, Copy, PartialEq, Eq, PartialOrd, Ord)]
struct SlotId(usize);
#[derive(Debug, Clone, Copy, PartialEq, Eq, PartialOrd, Ord)]
struct ValueId(FuncletInstanceId, functional::NodeId);
#[derive(Debug, Clone, Copy, PartialEq, Eq, PartialOrd, Ord)]
struct LogicalTimestamp(usize);
#[derive(Debug, Clone, Copy, PartialEq, Eq, PartialOrd, Ord)]
struct FenceId(usize);

impl LogicalTimestamp {
    fn new() -> Self {
        Self(0)
    }

    fn step(&mut self) {
        self.0 += 1;
    }
}

// It is ok if this is horrible (performance-wise) because the goal is to formalize the semantics of the caiman scheduler in terms of the wgpu api and not to be useful for anything else

#[derive(Debug, Clone, Copy, PartialEq, Eq, PartialOrd, Ord)]
enum QueueState {
    None,
    Encoded, // implies MappedLocalWrite if mapped
    Submitted,
    Ready, // implies MappedLocalRead if mapped
}

#[derive(Debug, Clone, Copy, PartialEq, Eq, PartialOrd, Ord)]
enum Place {
    Local,
    Cpu,
    Gpu,
}

enum MapMode {
    ReadOnly,
    WriteOnly,
}

enum Binding {
    Variable {
        value_box: Box<dyn Any>,
    },
    Buffer {
        buffer_id: BufferId,
        start: usize,
        size: usize,
    },
    ReadOnlyMappedBuffer {
        buffer_id: BufferId,
        start: usize,
        size: usize,
        nasty_raw_pointer: *const u8,
    },
    WriteableMappedBuffer {
        buffer_id: BufferId,
        start: usize,
        size: usize,
        nasty_raw_pointer: *mut u8,
    },
}

struct Slot {
    // Part of the type describing the value
    value_id_opt: Option<ValueId>,
    // Part of the type describing when the value will be available
    queue_place: Place,
    queue_state: QueueState,
    time_observed: LogicalTimestamp,
    // Part of the type describing the resource that will hold the value
    binding: Binding,
}

// For now, it's assumed that all buffers live on the gpu (this isn't at all true) and can be mapped local (this isn't true either)
struct Buffer {
    map_count: usize,
    other_use_count: usize,
    wgpu_buffer: wgpu::Buffer,
}

struct CommandEncoder {
    wgpu_command_encoder_opt: Option<wgpu::CommandEncoder>,
    wgpu_command_buffers: Vec<wgpu::CommandBuffer>,
}

struct Fence {
    fenced_place: Place,
    time_inserted_opt: Option<LogicalTimestamp>,
    // This is disgusting in so many ways
<<<<<<< HEAD
    completion_future: Option<Pin<Box<dyn futures::Future<Output = ()> + Send>>>,
=======
    // TODO: See comment for sync_fence
    // completion_future : Option<Pin<Box<dyn futures::Future<Output = ()> + Send>>>
>>>>>>> 599e4c3d
}

struct FuncletInstance {
    funclet_id: functional::FuncletId,
}

/*trait GpuComputeFunction
{

}*/

/*struct PlaceState
{
    logical_timestamp : LogicalTimestamp
}*/

struct SchedulerState<'device, 'queue> {
    device: &'device mut wgpu::Device,
    queue: &'queue mut wgpu::Queue,
    buffers: BTreeMap<BufferId, Buffer>,
    funclet_instances: Vec<FuncletInstance>,
    active_command_encoder_opt: Option<CommandEncoder>,
    fences: BTreeMap<FenceId, Fence>,
    slots: Vec<Option<Slot>>,
    //place_states : BTreeMap<Place, PlaceState>,
    local_logical_timestamp: LogicalTimestamp,
    latest_gpu_synchronized_logical_timestamp: LogicalTimestamp,
}

// Essentially just a thin layer over wgpu
impl<'device, 'queue> SchedulerState<'device, 'queue> {
    fn new(device: &'device mut wgpu::Device, queue: &'queue mut wgpu::Queue) -> Self {
        let mut buffers = BTreeMap::<BufferId, Buffer>::new();
        let mut fences = BTreeMap::<FenceId, Fence>::new();
        let funclet_instances = Vec::<FuncletInstance>::new();
        let slots = Vec::<Option<Slot>>::new();
        Self {
            device,
            queue,
            buffers,
            funclet_instances,
            active_command_encoder_opt: None,
            /*submissions,*/ fences,
            slots,
            local_logical_timestamp: LogicalTimestamp::new(),
            latest_gpu_synchronized_logical_timestamp: LogicalTimestamp::new(),
        }
    }

    fn create_slot(&mut self, slot: Slot) -> SlotId {
        let slot_id = SlotId(self.slots.len());
        self.slots.push(Some(slot));
        slot_id
    }

    fn destroy_slot(&mut self, slot_id: SlotId) {
        self.slots[slot_id.0] = None;
    }

    fn has_slot(&self, slot_id: SlotId) -> bool {
        self.slots[slot_id.0].is_some()
    }

    fn get_slot(&self, slot_id: SlotId) -> &Slot {
        self.slots[slot_id.0].as_ref().unwrap()
    }

    fn get_slot_mut(&mut self, slot_id: SlotId) -> &mut Slot {
        self.slots[slot_id.0].as_mut().unwrap()
    }

    /*fn instance_funclet(&mut self, funclet_id : functional::FuncletId) -> FuncletInstanceId
    {
        self.funclet_instances.push(FuncletInstance{funclet_id});
        FuncletInstanceId(self.funclet_instances.len() - 1)
    }*/

    /*pub fn assert(&mut self, slot_ids : &[SlotId], place_and_queue_state_pairs : &[(Place, QueueState)])
    {
        for & slot_id in slot_ids.iter()
        {
            for & (place, queue_state) in place_and_queue_state_pairs.iter()
            {
                assert_eq!(place, self.get_slot(slot_id).place);
                assert_eq!(queue_state, self.get_slot(slot_id).queue_state);
            }
        }
    }*/

    pub fn bind_buffer(&mut self, buffer_id: BufferId, offset: usize, size: usize) -> SlotId {
        let time_observed = self.local_logical_timestamp;
        let binding = Binding::Buffer {
            buffer_id,
            start: offset,
            size,
        };
        let slot = Slot {
            value_id_opt: None,
            queue_place: Place::Gpu,
            queue_state: QueueState::None,
            time_observed,
            binding,
        };
        self.create_slot(slot)
    }

    pub fn discard(&mut self, slot_ids: &[SlotId]) {
        for &slot_id in slot_ids.iter() {
            let mapped_buffer_id_opt = match self.get_slot(slot_id).binding {
                Binding::Variable { ref value_box } => None,
                Binding::ReadOnlyMappedBuffer {
                    buffer_id,
                    start,
                    size,
                    nasty_raw_pointer,
                } => Some(buffer_id),
                Binding::WriteableMappedBuffer {
                    buffer_id,
                    start,
                    size,
                    nasty_raw_pointer,
                } => Some(buffer_id),
                Binding::Buffer { buffer_id, .. } => None,
            };

            if let Some(buffer_id) = mapped_buffer_id_opt {
                let buffer: &mut Buffer = self.buffers.get_mut(&buffer_id).unwrap();
                assert!(buffer.map_count > 0);
                buffer.map_count -= 1;
                if buffer.map_count == 0 {
                    buffer.wgpu_buffer.unmap();
                }
            }

            self.destroy_slot(slot_id);
        }
    }

    // Self note: fences + queues implement an asynchronous reliable message passing system

    // Inserts a fence into the queue of fenced_place
    pub fn insert_fence(&mut self, fenced_place: Place, fence_id: FenceId) {
        // Only gpu -> local sync is implemented (because only local -> gpu submission is implemented)
        assert_eq!(fenced_place, Place::Gpu);
        let fence: &mut Fence = self.fences.get_mut(&fence_id).unwrap();
        assert!(fence.time_inserted_opt.is_none());
        fence.fenced_place = fenced_place;
        fence.time_inserted_opt = Some(self.local_logical_timestamp);
<<<<<<< HEAD
        fence.completion_future = Some(Box::pin(self.queue.on_submitted_work_done()));
=======
        //fence.completion_future = Some(Box::pin(self.queue.on_submitted_work_done()));
>>>>>>> 599e4c3d
    }

    fn transition_resource_states(
        &mut self,
        place: Place,
        from_state: QueueState,
        to_state: QueueState,
    ) {
        let time_observed = match place {
            Place::Local => self.local_logical_timestamp,
            Place::Gpu => self.latest_gpu_synchronized_logical_timestamp,
            Place::Cpu => panic!("Not yet implemented"),
        };

        for (slot_id, slot_opt) in self.slots.iter_mut().enumerate() {
            if let Some(slot) = slot_opt {
                if slot.queue_place == place && time_observed >= slot.time_observed {
                    if slot.queue_state == from_state {
                        slot.time_observed = time_observed;
                        slot.queue_state = to_state;
                    }
                }
            }
        }
    }

    // Stalls the queue of synced_place until signaled through the given fence
<<<<<<< HEAD
=======
    // TODO: WGPU 0.15 switched from "poll on a future to sync with a fence" to
    // "when the fence is fired, execute a callback". This function was never actually used,
    // so I just disabled it. The same issue reappears in actual codegen though. There, I used
    // oneshot channels to emulate the old solution. No clue whether that's a good or bad idea...
    #[cfg(off)]
>>>>>>> 599e4c3d
    pub async fn sync_fence(&mut self, synced_place: Place, fence_id: FenceId) {
        self.local_logical_timestamp.step();

        // Only gpu -> local sync is implemented (because only local -> gpu submission is implemented)
        assert_eq!(synced_place, Place::Local);

        let fence: &mut Fence = self.fences.get_mut(&fence_id).unwrap();

        assert!(fence.time_inserted_opt.is_some());
        let time_inserted = fence.time_inserted_opt.unwrap();

        let mut completion_future = None;
        std::mem::swap(&mut completion_future, &mut fence.completion_future);

        if time_inserted >= self.latest_gpu_synchronized_logical_timestamp {
            completion_future.unwrap().await;
            //futures::executor::block_on(completion_future.unwrap());
            self.latest_gpu_synchronized_logical_timestamp = time_inserted;
        }

        self.transition_resource_states(Place::Gpu, QueueState::Submitted, QueueState::Ready);

        /*for (slot_id, slot_opt) in self.slots.iter_mut().enumerate()
        {
            if let Some(slot) = slot_opt
            {
                if slot.queue_place == Place::Gpu && time_inserted >= slot.time_observed
                {
                    if slot.queue_state == QueueState::Submitted
                    {
                        slot.time_observed = self.latest_gpu_synchronized_logical_timestamp;
                        slot.queue_state = QueueState::Ready;
                    }
                }
            }
        }*/
    }

    /*fn do_local_constant<T : 'static + Copy>(&mut self, slot_id : SlotId, value_ref : &T)
    {
        match self.slot_per_place_bindings[& slot_id].get(& Place::Local).as_ref()
        {
            None =>
            {
                assert!(! self.slot_per_place_bindings[& slot_id].contains_key(& Place::Gpu));
                assert!(! self.has_slot(slot_id));
                let value_box : Box<dyn Any> = Box::new(* value_ref);
                let time_observed = self.logical_timestamp;
                self.initialize_slot(slot_id, SlotId{value_id : , queue_place : Place::Local, queue_state : QueueState::Ready, time_observed, binding : Binding::Variable{value_box}});
                self.slot_per_place_bindings.get_mut(& slot_id).unwrap().insert(Place::Local, Binding::Variable{value_box});
            }
            Some(& Binding::WriteableMappedBuffer{buffer_id, start : _, size, nasty_raw_pointer}) =>
            {
                assert_eq!(* size, std::mem::size_of::<T>());
                let source_bytes : &[u8] = unsafe { std::slice::from_raw_parts( std::mem::transmute::<*const T, *const u8>(value_ref), std::mem::size_of::<T>()) };
                let destination_bytes : &mut [u8] = unsafe { std::slice::from_raw_parts_mut::<u8>( *nasty_raw_pointer, std::mem::size_of::<T>()) };
                destination_bytes.clone_from_slice(source_bytes);
            }
            _ => panic!("Incorrect binding for slot")
        };
    }

    fn encode_gpu_from_local<T : 'static + Copy>(&mut self, slot_id : SlotId)
    {
        let (buffer_id, start, size) = match self.slot_per_place_bindings[& slot_id][& Place::Gpu]
        {
            Binding::Buffer{buffer_id, start, size} => (buffer_id, start, size),
            _ => panic!("Incorrect binding for slot")
        };

        let value_ref : &T = match self.slot_per_place_bindings[& slot_id][& Place::Local]
        {
            Binding::Variable{ref value_box} => value_box.downcast_ref::<T>().unwrap(),
            _ => panic!("Incorrect binding for slot")
        };

        assert_eq!(size, std::mem::size_of::<T>());
        let bytes : &[u8] = unsafe { std::slice::from_raw_parts( std::mem::transmute::<*const T, *const u8>(value_ref), std::mem::size_of::<T>()) };
        self.queue.write_buffer(& self.buffers[& buffer_id].wgpu_buffer, start.try_into().unwrap(), bytes);
    }*/

    /*fn encode_gpu_call_gpu_compute_function<F : GpuComputeFunction>(&mut self, slot_id : SlotId, function : &F, dimensions : &[SlotId], arguments : &[SlotId], outputs : &[SlotId])
    {

    }*/

    /*pub fn do_local(&mut self, slot_ids : &[SlotId])
    {
    }*/

    /*pub fn encode_gpu(&mut self, command_list_id : CommandListId, slot_ids : &[SlotId]);*/

    fn begin_command_encoding(&mut self) {
        if self.active_command_encoder_opt.is_none() {
            let active_command_encoder = CommandEncoder {
                wgpu_command_encoder_opt: None,
                wgpu_command_buffers: vec![],
            };
            self.active_command_encoder_opt = Some(active_command_encoder);
        }

        let active_command_encoder = self.active_command_encoder_opt.as_mut().unwrap();
        if active_command_encoder.wgpu_command_encoder_opt.is_none() {
            active_command_encoder.wgpu_command_encoder_opt = Some(
                self.device
                    .create_command_encoder(&wgpu::CommandEncoderDescriptor { label: None }),
            );
        }
    }

    fn end_command_encoding(&mut self) {
        if let Some(active_command_encoder) = self.active_command_encoder_opt.as_mut() {
            let mut wgpu_command_encoder_opt = None;
            std::mem::swap(
                &mut wgpu_command_encoder_opt,
                &mut active_command_encoder.wgpu_command_encoder_opt,
            );
            if let Some(wgpu_command_encoder) = wgpu_command_encoder_opt {
                active_command_encoder
                    .wgpu_command_buffers
                    .push(wgpu_command_encoder.finish());
            }
        }
    }

    pub fn submit(&mut self, target_place: Place) {
        // Only supported for GPU currently
        assert_eq!(target_place, Place::Gpu);

        self.local_logical_timestamp.step();

        self.end_command_encoding();

        let mut active_command_encoder_opt = None;
        std::mem::swap(
            &mut active_command_encoder_opt,
            &mut self.active_command_encoder_opt,
        );
        if let Some(mut active_command_encoder) = active_command_encoder_opt {
            self.queue
                .submit(active_command_encoder.wgpu_command_buffers);

            /*for (slot_id, slot_opt) in self.slots.iter_mut().enumerate()
            {
                if let Some(slot) = slot_opt
                {
                    if slot.queue_place == target_place && self.local_logical_timestamp >= slot.time_observed
                    {
                        if slot.queue_state == QueueState::Encoded
                        {
                            slot.time_observed = self.local_logical_timestamp;
                            slot.queue_state = QueueState::Submitted;
                        }
                    }
                }
            }*/
        }

        self.transition_resource_states(target_place, QueueState::Encoded, QueueState::Submitted);
    }

    /*pub async fn map_local(&mut self, to_slot_id : SlotId, from_slot_id : SlotId, map_mode : MapMode)
    {
        assert!(! self.has_slot(to_slot_id));
        let (buffer_id, start, size) = match self.slot_per_place_bindings[& slot_id][& Place::Gpu]
        {
            Binding::Buffer{buffer_id, start, size} => (buffer_id, start, size),
            _ => panic!("Incorrect binding for slot")
        };

        let buffer : &mut Buffer = self.buffers.get_mut(& buffer_id).unwrap();

        let wgpu_map_mode = match map_mode
        {
            MapMode::ReadOnly =>
            {
                assert_eq!(buffer.queue_state, QueueState::Ready);
                wgpu::MapMode::Read
            }
            MapMode::WriteOnly =>
            {
                assert_eq!(buffer.other_use_count, 0);
                assert_eq!(buffer.map_count, 0);
                wgpu::MapMode::Write
            }
        };

        // (Mostly) Dynamic part
        let slice = buffer.wgpu_buffer.slice((start as u64) .. (start + size) as u64);

        // The correctness of this depends on all gpu users of the buffer having completed beforehand
        // This should be captured by the above checks
        // This goes wrong by deadlocking
        // This is all very silly because wgpu is checking to maintain properties that we should have already guaranteed
        //self.device.poll(wgpu::Maintain::Poll);

        // The host rust code is expected to invoke polling interleaved with this
        slice.map_async(wgpu_map_mode).await;
        //futures::executor::block_on(slice.map_async(wgpu_map_mode));
        let binding = match map_mode
        {
            MapMode::ReadOnly =>
            {
                buffer.map_count += 1;
                let nasty_raw_pointer = slice.get_mapped_range().as_ptr();
                Binding::ReadOnlyMappedBuffer{buffer_id, start, size, nasty_raw_pointer}
            }
            MapMode::WriteOnly =>
            {
                buffer.map_count += 1;
                let nasty_raw_pointer = slice.get_mapped_range_mut().as_mut_ptr();
                Binding::WriteableMappedBuffer{buffer_id, start, size, nasty_raw_pointer}
            }
        };

        self.slot_per_place_bindings.get_mut(& slot_id).unwrap().insert(Place::Local, binding);
    }

    pub fn convert_locally_mapped_to_variable<T : 'static + Copy>(&mut self, to_slot_id : SlotId, from_slot_id : SlotId)
    {
        let (size, nasty_raw_pointer) = match self.slot_per_place_bindings[& slot_id][& Place::Local]
        {
            Binding::ReadOnlyMappedBuffer{buffer_id : _, start : _, size, nasty_raw_pointer} => (size, nasty_raw_pointer),
            //Binding::WriteableMappedBuffer{buffer_id : _, start : _, size, nasty_raw_pointer} => (size, nasty_raw_pointer as (*const u8)),
            _ => panic!("Incorrect binding for slot")
        };

        assert_eq!(size, std::mem::size_of::<T>());
        let value : T = unsafe { * std::mem::transmute::<*const u8, *const T>(nasty_raw_pointer) };

        let value_box : Box<dyn Any> = Box::new(value);
        self.discard(&[slot_id], Place::Local);
        self.initialize_slot(slot_id, Place::Local, Slot{queue_state : QueueState::Ready, Binding::Variable{value_box}})
        self.slot_per_place_bindings.get_mut(& slot_id).unwrap().insert(Place::Local, Binding::Variable{value_box});
    }*/
}

fn main() {
<<<<<<< HEAD
    let instance = wgpu::Instance::new(wgpu::Backends::PRIMARY);
=======
    let instance = wgpu::Instance::new(wgpu::InstanceDescriptor::default());
>>>>>>> 599e4c3d
    let adapter =
        futures::executor::block_on(instance.request_adapter(&wgpu::RequestAdapterOptions {
            power_preference: wgpu::PowerPreference::default(),
            compatible_surface: None,
            force_fallback_adapter: false,
        }))
        .unwrap();
    let (mut device, mut queue) = futures::executor::block_on(
        adapter.request_device(&std::default::Default::default(), None),
    )
    .unwrap();
    let scheduler_state = SchedulerState::new(&mut device, &mut queue);
    println!("Hello, world!");
}<|MERGE_RESOLUTION|>--- conflicted
+++ resolved
@@ -98,12 +98,8 @@
     fenced_place: Place,
     time_inserted_opt: Option<LogicalTimestamp>,
     // This is disgusting in so many ways
-<<<<<<< HEAD
-    completion_future: Option<Pin<Box<dyn futures::Future<Output = ()> + Send>>>,
-=======
     // TODO: See comment for sync_fence
     // completion_future : Option<Pin<Box<dyn futures::Future<Output = ()> + Send>>>
->>>>>>> 599e4c3d
 }
 
 struct FuncletInstance {
@@ -252,11 +248,7 @@
         assert!(fence.time_inserted_opt.is_none());
         fence.fenced_place = fenced_place;
         fence.time_inserted_opt = Some(self.local_logical_timestamp);
-<<<<<<< HEAD
-        fence.completion_future = Some(Box::pin(self.queue.on_submitted_work_done()));
-=======
         //fence.completion_future = Some(Box::pin(self.queue.on_submitted_work_done()));
->>>>>>> 599e4c3d
     }
 
     fn transition_resource_states(
@@ -284,14 +276,11 @@
     }
 
     // Stalls the queue of synced_place until signaled through the given fence
-<<<<<<< HEAD
-=======
     // TODO: WGPU 0.15 switched from "poll on a future to sync with a fence" to
     // "when the fence is fired, execute a callback". This function was never actually used,
     // so I just disabled it. The same issue reappears in actual codegen though. There, I used
     // oneshot channels to emulate the old solution. No clue whether that's a good or bad idea...
     #[cfg(off)]
->>>>>>> 599e4c3d
     pub async fn sync_fence(&mut self, synced_place: Place, fence_id: FenceId) {
         self.local_logical_timestamp.step();
 
@@ -530,11 +519,7 @@
 }
 
 fn main() {
-<<<<<<< HEAD
-    let instance = wgpu::Instance::new(wgpu::Backends::PRIMARY);
-=======
     let instance = wgpu::Instance::new(wgpu::InstanceDescriptor::default());
->>>>>>> 599e4c3d
     let adapter =
         futures::executor::block_on(instance.request_adapter(&wgpu::RequestAdapterOptions {
             power_preference: wgpu::PowerPreference::default(),
