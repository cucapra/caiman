#!/usr/bin/env python3
import argparse
import subprocess
from pathlib import Path
from itertools import chain
from sys import stderr
from dataclasses import dataclass
from shutil import rmtree

# stupid hack to build a test file for each pair of results
def rust_diff(file1 : Path, file2 : Path):
    return f"""
#[test]
fn compare() -> Result<(), String> {{
    use file_diff::{{diff_files}};
    use std::fs::{{File}};

    let mut file1 = match File::open(r##"{file1}"##) {{
        Ok(f) => f,
        Err(e) => panic!("{{}}", e),
    }};
    let mut file2 = match File::open(r##"{file2}"##) {{
        Ok(f) => f,
        Err(e) => panic!("{{}}", e),
    }};

    crate::expect_returned!(true, Some(diff_files(&mut file1, &mut file2)));
}}
    """
    

def eprint(*args, **kwargs):
    print(*args, file=stderr, **kwargs)

class Colorizer:
    def cyan(s: str) -> str:
        return f"\033[36m{s}\033[39m"
    def yellow(s: str) -> str:
        return f"\033[93m{s}\033[39m"
    def red(s: str) -> str:
        return f"\033[31m{s}\033[39m"
    def grey(s: str) -> str:
        return f"\033[90m{s}\033[39m"

COLOR_INFO = Colorizer.cyan("[info]")
COLOR_WARN = Colorizer.yellow("[warn]")
COLOR_FAIL = Colorizer.red("[fail]")

"""Pads the start of each line in `s` with `pad`."""
def pad_lines(s: str, pad: str) -> str:
    return pad + s.replace('\n', f'\n{pad}')

class Compiler:
    def __init__(self, test_dir):
        manifest_path = test_dir / ".." / "Cargo.toml"
        args = [ "cargo", "build", 
            "--manifest-path", manifest_path, 
            "--features", "build-binary" ]
        rv = subprocess.run(args)
        if rv.returncode != 0:
            eprint(f"{COLOR_WARN} using previous caimanc")
        self.test_dir = test_dir

    def _compiler_path(self) -> Path:
        return self.test_dir / ".." / "target" / "debug" / "caimanc"

    def compile(self, input: Path, output: Path, explicate_only: bool = False) \
        -> subprocess.CompletedProcess:
        args = [ self._compiler_path(), 
            "--input", input, 
            "--output", output ] \
            + [ "--explicate_only" ] * explicate_only
        return subprocess.run(args, capture_output=True, encoding="utf8", cwd=input.parent)

@dataclass
class ProcessStatistics:
    """Successfully compiled inputs which are associated with a test Rust file."""
    linked: int
    """Successfully compiled inputs."""
    compiled: int
    """Inputs which caimanc failed to compile."""
    failures: int

    """Total number of files processed."""
    def total(self) -> int:
        return self.compiled + self.failures

def compiler_error(
        rv: subprocess.CompletedProcess,
        relativized : Path, 
        quiet: bool, 
        ps: ProcessStatistics) -> bool:
    if (rv.returncode != 0):
        eprint(f"    {Colorizer.red('fail:')} {relativized}")
        if not quiet:
            msg = pad_lines(rv.stderr, f"        {Colorizer.red('|')} ")
            print(msg, file=stderr)
        ps.failures += 1
        return True # return if there was an error
    return False

# returns num failed, num succeeded
def process_inputs(
    compiler: Compiler, 
    test_dir: Path,
    inputs,
    quiet: bool
) -> ProcessStatistics:
    lf = (test_dir / "src" / "lib.rs").open(mode='w')
    lf.write("pub mod util;\n")
    ps = ProcessStatistics(0,0,0)
    if not inputs:
        inputs = chain(test_dir.rglob("*test.cair"), test_dir.rglob("*test.ron"))
    for input in inputs:
        relativized = input.absolute().relative_to(test_dir)
        output =  test_dir / "src" / (input.stem + ".rs")

        input_str = str(input) # cause I wanna do direct string manipulations
        if input_str.endswith('test.cair'):
            baseline_name = input.name[:input.name.find("_")] + '_baseline.cair'
            baseline = input.parent / baseline_name
            if baseline.is_file():
                # we compile here for explication only
                test_out = output.with_suffix(".txt")
                rv = compiler.compile(input.absolute(), test_out, True)
                if compiler_error(rv, relativized, quiet, ps):
                    continue

                baseline_out = Path(str(output).replace(
                    'test.rs', 'baseline.txt')) # to explication thing
                rv = compiler.compile(baseline.absolute(), baseline_out, True)
                if compiler_error(rv, relativized, quiet, ps):
                    continue

                eprint(Colorizer.grey(f"    pass: {relativized}"))
                lf.write(f"mod {input.stem};\n")
                ps.compiled += 1

                of = output.open(mode='w', encoding="utf8")
                of.write(rust_diff(test_out, baseline_out))
                of.close()

                ps.linked += 1

                continue

        rv = compiler.compile(input.absolute(), output)
<<<<<<< HEAD
        if compiler_error(rv, relativized, quiet, ps):
=======
        if (rv.returncode == 0):
            eprint(Colorizer.grey(f"    pass: {relativized}"))
            if not quiet and rv.stderr:
                msg = pad_lines(rv.stderr, f"        {Colorizer.grey('|')} ")
                print(msg, file=stderr)
        else:
            eprint(f"    {Colorizer.red('fail:')} {relativized}")
            if not quiet:
                msg = pad_lines(rv.stderr, f"        {Colorizer.red('|')} ")
                print(msg, file=stderr)
            ps.failures += 1
>>>>>>> 599e4c3d
            continue

        lf.write(f"mod {input.stem};\n")
        ps.compiled += 1

        test_file = input.with_suffix(".rs")
        if not test_file.exists():
            if not quiet:
                eprint(Colorizer.grey("        | no Rust test file provided"))
        else:
            input_rs = Path("..") /  relativized.with_suffix(".rs")
            of = output.open(mode='a', encoding="utf8")
            of.write(f"\ninclude!(r##\"{input_rs}\"##);\n")
            of.close()
            ps.linked += 1
            
    lf.close()
    return ps

def build(test_dir: Path, inputs, quiet: bool):
    eprint(f"{COLOR_INFO} building caimanc")
    c = Compiler(test_dir)

    eprint(f"{COLOR_INFO} compiling Caiman source files")
    ps = process_inputs(c, test_dir, inputs, quiet)
    if (ps.failures > 0):
        eprint(f"{COLOR_WARN} {ps.failures}/{ps.total()} files failed to compile")

def run(test_dir: Path, inputs):
    eprint(f"{COLOR_INFO} running Cargo tests")
    manifest_path = test_dir / "Cargo.toml"
    args = ["cargo", "test", "--manifest-path", manifest_path, "--"]
    args += [Path(input).stem for input in inputs]
    _ = subprocess.run(args)

def clean(test_dir: Path):
    for log in test_dir.rglob("*.log"):
        log.unlink()
    for dbg in test_dir.rglob("*.debug"):
        dbg.unlink()
    gen_dir = test_dir / "src"
    for f in gen_dir.iterdir():
        if f.is_dir():
            rmtree(f, ignore_errors=True)
        elif f.name != "util.rs":
            f.unlink()
    lf = (gen_dir / "lib.rs").open(mode='w')
    lf.write("pub mod util;\n")

def main():
    test_dir = Path(__file__).resolve().parent
    parser = argparse.ArgumentParser(description="Caiman Test Suite", fromfile_prefix_chars="@")
    parser.add_argument("command", choices=["run", "build", "clean"])
    parser.add_argument("-q", "--quiet", action="store_true", help="Suppress extra info.")
    parser.add_argument("files", nargs='*', help="If specified, only build/test these file(s).")
    args = parser.parse_args()
    inputs = [Path(file) for file in args.files]
    if args.command == "run":
        build(test_dir, inputs, args.quiet)
        run(test_dir, args.files)
    elif args.command == "build":
        build(test_dir, inputs, args.quiet)
    elif args.command == "clean":
        clean(test_dir)
    else:
        eprint("Unknown subcommand. Accepted: run, build, clean")
        
if __name__ == "__main__":
    main()<|MERGE_RESOLUTION|>--- conflicted
+++ resolved
@@ -145,9 +145,6 @@
                 continue
 
         rv = compiler.compile(input.absolute(), output)
-<<<<<<< HEAD
-        if compiler_error(rv, relativized, quiet, ps):
-=======
         if (rv.returncode == 0):
             eprint(Colorizer.grey(f"    pass: {relativized}"))
             if not quiet and rv.stderr:
@@ -159,7 +156,6 @@
                 msg = pad_lines(rv.stderr, f"        {Colorizer.red('|')} ")
                 print(msg, file=stderr)
             ps.failures += 1
->>>>>>> 599e4c3d
             continue
 
         lf.write(f"mod {input.stem};\n")
