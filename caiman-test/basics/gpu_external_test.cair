--- conflicted
+++ resolved
@@ -28,11 +28,7 @@
     space_buffer $buffer_space {},
 ]
 
-<<<<<<< HEAD
-external_gpu @trivial(%x : i32) -> [%out : i32] : "C:\Users\d-gei\caiman\caiman-test\basics\gpu_external.wgsl"
-=======
 external_gpu @trivial(%x : i32) -> [%out : i32] : "gpu_external.comp"
->>>>>>> 599e4c3d
 {
     resource {
         group : 0,
