--- conflicted
+++ resolved
@@ -50,12 +50,6 @@
     pub funclet_id: FuncletId,
     pub node_id: NodeId,
 }
-<<<<<<< HEAD
-
-#[derive(Serialize, Deserialize, Debug, Clone, Copy, PartialEq, Eq, PartialOrd, Ord, Hash)]
-pub struct PipelineYieldPointId(pub usize);
-=======
->>>>>>> 599e4c3d
 
 macro_rules! lookup_abstract_type {
 	([$elem_type:ident]) => { Box<[lookup_abstract_type!($elem_type)]> };
@@ -124,51 +118,6 @@
 with_operations!(make_nodes);
 
 #[derive(Serialize, Deserialize, Debug, Clone, Copy, PartialEq, Eq, PartialOrd, Ord, Hash)]
-<<<<<<< HEAD
-pub enum ValueTag {
-    // Intended for scheduling purposes
-    None,
-    // These two are implementation-agnostic and are only allowed in external interfaces
-    FunctionInput {
-        function_id: ValueFunctionId,
-        index: usize,
-    },
-    FunctionOutput {
-        function_id: ValueFunctionId,
-        index: usize,
-    },
-    // These are not, and are intended for funclets
-    Operation {
-        remote_node_id: RemoteNodeId,
-    },
-    Input {
-        funclet_id: FuncletId,
-        index: usize,
-    },
-    Output {
-        funclet_id: FuncletId,
-        index: usize,
-    },
-    Halt {
-        index: usize,
-    },
-}
-
-#[derive(Serialize, Deserialize, Debug, Clone, Copy, PartialEq, Eq, PartialOrd, Ord, Hash)]
-pub enum TimelineTag {
-    None,
-    Operation { remote_node_id: RemoteNodeId },
-    Input { funclet_id: FuncletId, index: usize },
-    Output { funclet_id: FuncletId, index: usize },
-}
-
-#[derive(Serialize, Deserialize, Debug, Clone, Copy, PartialEq, Eq, PartialOrd, Ord, Hash)]
-pub enum SpatialTag {
-    None,
-    Operation { remote_node_id: RemoteNodeId },
-    Input { funclet_id: FuncletId, index: usize },
-    Output { funclet_id: FuncletId, index: usize },
-=======
 pub enum Tag {
     None,
     Node { node_id: usize },
@@ -181,7 +130,6 @@
     fn default() -> Self {
         Self::None
     }
->>>>>>> 599e4c3d
 }
 
 #[derive(Serialize, Deserialize, Debug, Clone, Copy)]
@@ -234,11 +182,7 @@
         return_values: Box<[NodeId]>,
     },
     Yield {
-<<<<<<< HEAD
-        pipeline_yield_point_id: PipelineYieldPointId,
-=======
         external_function_id: ExternalFunctionId,
->>>>>>> 599e4c3d
         yielded_nodes: Box<[NodeId]>,
         next_funclet: FuncletId,
         continuation_join: NodeId,
@@ -281,133 +225,6 @@
 
 #[derive(Serialize, Deserialize, Debug, Clone, PartialEq, Eq)]
 pub enum FuncletKind {
-<<<<<<< HEAD
-    MixedImplicit,
-    MixedExplicit,
-    Value,
-    ScheduleExplicit,
-    Inline, // Adopts the constraints of the calling funclet
-    Timeline,
-    Spatial,
-}
-
-impl FuncletKind {
-    fn easy_default() -> Self {
-        FuncletKind::MixedImplicit
-    }
-}
-
-#[derive(Serialize, Deserialize, Debug, Clone)]
-pub struct Funclet {
-    #[serde(default = "FuncletKind::easy_default")]
-    pub kind: FuncletKind,
-    pub input_types: Box<[TypeId]>,
-    pub output_types: Box<[TypeId]>,
-    pub nodes: Box<[Node]>,
-    pub tail_edge: TailEdge,
-}
-
-// Funclet-relative slot info goes here
-#[derive(Serialize, Deserialize, Debug, Clone)]
-pub struct SlotInfo {
-    pub value_tag: ValueTag,
-    pub timeline_tag: TimelineTag, // marks the event that put the slot into its current state
-    pub spatial_tag: SpatialTag,
-}
-
-// Funclet-relative join info goes here
-#[derive(Serialize, Deserialize, Debug, Clone)]
-pub struct JoinInfo {
-    // To do: Which subregions of resources are reserved by this join
-}
-
-#[derive(Serialize, Deserialize, Debug, Clone)]
-pub struct FenceInfo {
-    pub timeline_tag: TimelineTag,
-}
-
-#[derive(Serialize, Deserialize, Debug, Clone)]
-pub struct BufferInfo {
-    pub spatial_tag: SpatialTag,
-}
-
-#[derive(Deserialize, Debug, Clone)]
-pub struct SchedulingFuncletExtra {
-    pub value_funclet_id: FuncletId,
-    //pub spatial_funclet_id : FuncletId,
-    //pub temporal_funclet_id : FuncletId,
-    pub input_slots: HashMap<usize, SlotInfo>,
-    pub output_slots: HashMap<usize, SlotInfo>,
-    pub input_fences: HashMap<usize, FenceInfo>,
-    pub output_fences: HashMap<usize, FenceInfo>,
-    pub input_buffers: HashMap<usize, BufferInfo>,
-    pub output_buffers: HashMap<usize, BufferInfo>,
-    //pub input_joins : HashMap<usize, JoinInfo>,
-
-    // Applies to the computation itself
-    pub in_timeline_tag: TimelineTag,
-    pub out_timeline_tag: TimelineTag,
-}
-
-fn ordered_map<'a, T>(map: &HashMap<usize, T>) -> Vec<(&usize, &T)> {
-    let mut elements = Vec::new();
-    for key in map.keys().sorted() {
-        // kinda sloppy, but gets the job done
-        elements.push((key, map.get(key).unwrap()));
-    }
-    elements
-}
-
-impl serde::Serialize for SchedulingFuncletExtra {
-    fn serialize<S>(
-        &self,
-        serializer: S,
-    ) -> std::result::Result<<S as serde::Serializer>::Ok, <S as Serializer>::Error>
-    where
-        S: Serializer,
-    {
-        let input_slots = ordered_map(&self.input_slots);
-        let output_slots = ordered_map(&self.output_slots);
-        let input_fences = ordered_map(&self.input_fences);
-        let output_fences = ordered_map(&self.output_fences);
-        let input_buffers = ordered_map(&self.input_buffers);
-        let output_buffers = ordered_map(&self.output_buffers);
-
-        let mut state = serializer.serialize_struct("SchedulingFucletExtra", 9)?;
-        state.serialize_field("value_funclet_id", &self.value_funclet_id);
-        state.serialize_field("input_states", &input_slots);
-        state.serialize_field("output_states", &output_slots);
-        state.serialize_field("input_fences", &input_fences);
-        state.serialize_field("output_fences", &output_fences);
-        state.serialize_field("input_buffers", &input_buffers);
-        state.serialize_field("output_buffers", &output_buffers);
-        state.serialize_field("in_timeline_tag", &self.in_timeline_tag);
-        state.serialize_field("out_timeline_tag", &self.out_timeline_tag);
-        state.end()
-    }
-}
-
-#[derive(Serialize, Deserialize, Debug, Clone, PartialOrd, Ord, PartialEq, Eq, Hash)]
-pub struct CompatibleValueFunctionKey {
-    pub value_function_id: ValueFunctionId,
-}
-
-#[derive(Serialize, Deserialize, Debug, Clone)]
-pub struct ValueFuncletExtra {
-    // Value functions this funclet implements
-    #[serde(default)]
-    pub compatible_value_functions: BTreeSet<CompatibleValueFunctionKey>,
-}
-
-// A value function is just an equivalence class over functions that behave identically at the value level
-// A schedule can substitute a call to it for an implementation iff that implementation is associated with the value function
-#[derive(Serialize, Deserialize, Debug, Clone)]
-pub struct ValueFunction {
-    pub name: String,
-    pub input_types: Box<[TypeId]>,
-    pub output_types: Box<[TypeId]>,
-    pub default_funclet_id: Option<FuncletId>,
-=======
     Unknown,
     Value,
     ScheduleExplicit,
@@ -509,19 +326,11 @@
         elements.push((key, map.get(key).unwrap()));
     }
     elements
->>>>>>> 599e4c3d
 }
 
 // A function class is just an equivalence class over functions that behave identically for some user-defined definition of identical
 // A schedule can substitute a call to it for an implementation iff that implementation is associated with the function class
 #[derive(Serialize, Deserialize, Debug, Clone)]
-<<<<<<< HEAD
-pub struct Pipeline {
-    pub name: String,
-    pub entry_funclet: FuncletId,
-    #[serde(default)]
-    pub yield_points: BTreeMap<PipelineYieldPointId, PipelineYieldPoint>,
-=======
 pub struct FunctionClass {
     pub name_opt: Option<String>,
     pub input_types: Box<[TypeId]>,
@@ -531,23 +340,9 @@
     pub default_funclet_id: Option<FuncletId>,
     // The external functions that implement this function
     pub external_function_ids: BTreeSet<ExternalFunctionId>,
->>>>>>> 599e4c3d
-}
-
-#[derive(Serialize, Deserialize, Debug, Clone)]
-<<<<<<< HEAD
-pub struct PipelineYieldPoint {
-    pub name: String,
-    pub yielded_types: Box<[TypeId]>,
-    pub resuming_types: Box<[TypeId]>, // All value tags must be None (callee cannot change value)
-
-    pub yielded_timeline_tag: TimelineTag,
-    pub resuming_timeline_tag: TimelineTag,
-    pub spatial_funclet_id: FuncletId,
-}
-
-#[derive(Deserialize, Debug, Clone, Default)]
-=======
+}
+
+#[derive(Serialize, Deserialize, Debug, Clone)]
 pub struct Pipeline {
     pub name: String,
     pub entry_funclet: FuncletId,
@@ -555,7 +350,6 @@
 }
 
 #[derive(Serialize, Deserialize, Debug, Clone, Default)]
->>>>>>> 599e4c3d
 pub struct Program {
     #[serde(default)]
     pub native_interface: ffi::NativeInterface,
@@ -564,44 +358,6 @@
     #[serde(default)]
     pub funclets: StableVec<Funclet>,
     #[serde(default)]
-<<<<<<< HEAD
-    pub value_functions: StableVec<ValueFunction>,
-    #[serde(default)]
-    pub pipelines: Vec<Pipeline>,
-    #[serde(default)]
-    pub value_funclet_extras: HashMap<FuncletId, ValueFuncletExtra>,
-    #[serde(default)]
-    pub scheduling_funclet_extras: HashMap<FuncletId, SchedulingFuncletExtra>,
-}
-
-impl serde::Serialize for Program {
-    fn serialize<S>(
-        &self,
-        serializer: S,
-    ) -> std::result::Result<<S as serde::Serializer>::Ok, <S as Serializer>::Error>
-    where
-        S: Serializer,
-    {
-        let value_funclet_extras = ordered_map(&self.value_funclet_extras);
-        let scheduling_funclet_extras = ordered_map(&self.scheduling_funclet_extras);
-
-        let mut state = serializer.serialize_struct("SchedulingFucletExtra", 9)?;
-        state.serialize_field("native_interface", &self.native_interface);
-        state.serialize_field("types", &self.types);
-        state.serialize_field("funclets", &self.funclets);
-        state.serialize_field("value_functions", &self.value_functions);
-        state.serialize_field("pipelines", &self.pipelines);
-        state.serialize_field("value_funclet_extras", &value_funclet_extras);
-        state.serialize_field("scheduling_funclet_extras", &scheduling_funclet_extras);
-        state.end()
-    }
-}
-
-impl Program {
-    pub fn new() -> Self {
-        Default::default()
-    }
-=======
     pub function_classes: StableVec<FunctionClass>,
     #[serde(default)]
     pub pipelines: Vec<Pipeline>,
@@ -629,5 +385,4 @@
     pub timeline_tag: TimelineTag,
     //#[serde(default = "SpatialTag::default")]
     pub spatial_tag: SpatialTag,
->>>>>>> 599e4c3d
 }