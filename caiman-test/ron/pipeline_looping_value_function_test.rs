--- conflicted
+++ resolved
@@ -1,87 +1,54 @@
 struct Callbacks;
 
-<<<<<<< HEAD
-impl pipeline::looping_pipeline::CpuFunctions for Callbacks {
-=======
-impl pipeline_with_value_function::CpuFunctions for Callbacks {
->>>>>>> 0dad0777
+impl looping_pipeline::CpuFunctions for Callbacks {
     fn do_thing_on_cpu(
         &self,
         _: &mut dyn caiman_rt::State,
         value: i32,
-<<<<<<< HEAD
-    ) -> pipeline::looping_pipeline::outputs::do_thing_on_cpu {
-=======
-    ) -> pipeline_with_value_function::outputs::do_thing_on_cpu {
->>>>>>> 0dad0777
+    ) -> looping_pipeline::outputs::do_thing_on_cpu {
         return (value + 1,);
     }
 }
 
-<<<<<<< HEAD
-fn main() {
+#[test]
+fn looping_pipeline() -> Result<(), String> {
     use caiman_rt::wgpu;
-    let instance = wgpu::Instance::new(wgpu::Backends::PRIMARY);
-    let adapter =
-        futures::executor::block_on(instance.request_adapter(&wgpu::RequestAdapterOptions {
-            power_preference: wgpu::PowerPreference::default(),
-            compatible_surface: None,
-            force_fallback_adapter: false,
-        }))
-            .unwrap();
-    let (mut device, mut queue) = futures::executor::block_on(
-        adapter.request_device(&std::default::Default::default(), None),
-    )
-        .unwrap();
-
-    let buffer = device.create_buffer(&wgpu::BufferDescriptor {
-        label: None,
-        size: std::mem::size_of::<i32>() as u64,
-        usage: wgpu::BufferUsages::STORAGE | wgpu::BufferUsages::MAP_READ,
-        mapped_at_creation: true,
-    });
+    let mut wgpu_instance = crate::util::INSTANCE.lock().unwrap();
+    let buffer = wgpu_instance
+        .device()
+        .create_buffer(&wgpu::BufferDescriptor {
+            label: None,
+            size: std::mem::size_of::<i32>() as u64,
+            usage: wgpu::BufferUsages::STORAGE | wgpu::BufferUsages::MAP_READ,
+            mapped_at_creation: true,
+        });
     buffer
         .slice(0..)
         .get_mapped_range_mut()
         .copy_from_slice(&0i32.to_ne_bytes());
     buffer.unmap();
 
-    let callbacks = crate::Callbacks;
-    let mut root_state = caiman_rt::RootState::new(&mut device, &mut queue);
+    let callbacks = Callbacks;
+    let mut root_state = wgpu_instance.create_root_state();
     let mut join_stack_bytes = [0u8; 4096usize];
     let mut join_stack = caiman_rt::JoinStack::new(&mut join_stack_bytes);
-    let instance =
-        crate::pipeline::looping_pipeline::Instance::new(&mut root_state, &callbacks);
+    let instance = looping_pipeline::Instance::new(&mut root_state, &callbacks);
 
     let input_ref = caiman_rt::GpuBufferRef::<i32>::new(&buffer, 0);
     let mut result = instance.start(&mut join_stack, input_ref);
-    for i in 0..5 {
+    for _ in 0..5 {
         let instance = result.prepare_next();
         result = instance.resume_at_loop(&mut join_stack);
     }
 
-    device.poll(wgpu::Maintain::Wait);
+    wgpu_instance.device().poll(wgpu::Maintain::Wait);
     //futures::executor::block_on(queue.on_submitted_work_done());
     //device.poll(wgpu::Maintain::Poll);
-    use std::convert::TryInto;
     let buffer_slice = buffer.slice(0..);
-    let future = buffer_slice.map_async(wgpu::MapMode::Read);
+    let _future = buffer_slice.map_async(wgpu::MapMode::Read);
     //futures::executor::block_on(future);
-    device.poll(wgpu::Maintain::Wait);
-    let slice =
-        unsafe { std::slice::from_raw_parts(buffer_slice.get_mapped_range().as_ptr(), 4) };
+    wgpu_instance.device().poll(wgpu::Maintain::Wait);
+    let slice = unsafe { std::slice::from_raw_parts(buffer_slice.get_mapped_range().as_ptr(), 4) };
     let final_value: i32 = i32::from_ne_bytes([slice[0], slice[1], slice[2], slice[3]]);
-    println!("{}", final_value);
-=======
-#[test]
-fn pipeline_with_value_function() -> Result<(), String> {
-    let callbacks = Callbacks;
-    let mut wgpu_instance = crate::util::INSTANCE.lock().unwrap();
-    let mut root_state = wgpu_instance.create_root_state();
-    let mut join_stack_bytes = [0u8; 4096usize];
-    let mut join_stack = caiman_rt::JoinStack::new(&mut join_stack_bytes);
-    let instance = pipeline_with_value_function::Instance::new(&mut root_state, &callbacks);
-    let result = instance.start(&mut join_stack, 1);
-    crate::expect_returned!(2, result.returned().map(|x| x.0));
->>>>>>> 0dad0777
+    crate::expect_returned!(6, Some(final_value));
 }