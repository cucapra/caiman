--- conflicted
+++ resolved
@@ -15,9 +15,5 @@
 mod shadergen;
 mod type_system;
 #[macro_use]
-<<<<<<< HEAD
 pub mod assembly_ast;
-pub mod assembly_context;
-=======
-mod assembly_ast;
->>>>>>> 0eedd6db
+//pub mod assembly_context;