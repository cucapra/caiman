//! Lowers a scheduling function into caiman assembly.
//! Invokes the AST -> HIR transformation and all related passes
//! for this, then applies syntax-directed lowering of HIR to Caiman Assembly.

use std::collections::BTreeSet;

use caiman::assembly::ast::{self as asm, Hole, MetaMapping, RemoteNodeId};

use crate::{
    enum_cast,
    error::{type_error, LocalError},
    lower::{data_type_to_ffi_type, IN_STEM},
    parse::ast::{self, DataType, Flow, SchedTerm, SchedulingFunc, SpecType, Tag},
    typing::{Context, LOCAL_TEMP_FLAGS},
};
use caiman::ir;

use super::{
    data_type_to_storage_type,
    sched_hir::{Funclet, Funclets, HirBody, HirFuncCall, Specs, Terminator, TripleTag},
    tuple_id,
};

/// A vector of commands with holes.
/// A hole in a command means `???`
type CommandVec = Vec<Hole<asm::Command>>;

/// Gets the name of a temporary variable with the given id
#[inline]
fn temp_var_name(temp_id: usize) -> String {
    format!("_t{temp_id}")
}

/// Constructs a copy from `src` to `dest` using either a local copy or a local
/// do builtin, depending on whether `src` is atomic in the value spec.
fn build_copy_cmd(
    dest: &str,
    src: &SchedTerm,
    f: &Funclet,
    backup_tag: Option<&TripleTag>,
) -> asm::Command {
    let val_quot = src
        .get_tags()
        .map(|t| tag_to_remote_id(&TripleTag::from_tags(t).value))
        .or_else(|| backup_tag.map(|t| tag_to_remote_id(&t.value)))
        .or_else(|| {
            if let SchedTerm::Var { name, .. } = src {
                f.get_out_tag(name).map(|t| tag_to_remote_id(&t.value))
            } else {
                None
            }
        });
    if let Some(quot) = val_quot {
        if f.is_literal_value(&quot) {
            return asm::Command::Node(asm::NamedNode {
                name: None,
                node: asm::Node::LocalDoBuiltin {
                    operation: Hole::Filled(quot),
                    inputs: Hole::Filled(vec![]),
                    outputs: Hole::Filled(vec![Hole::Filled(asm::NodeId(dest.to_string()))]),
                },
            });
        }
    }
    let src = enum_cast!(SchedTerm::Var { name, .. }, name, src);
    if f.is_var_or_ref(src) {
        asm::Command::Node(asm::NamedNode {
            name: None,
            node: asm::Node::LocalCopy {
                input: Hole::Filled(asm::NodeId(src.clone())),
                output: Hole::Filled(asm::NodeId(dest.to_string())),
            },
        })
    } else {
        asm::Command::Node(asm::NamedNode {
            name: None,
            node: asm::Node::WriteRef {
                source: Hole::Filled(asm::NodeId(src.clone())),
                destination: Hole::Filled(asm::NodeId(dest.to_string())),
                storage_type: Hole::Filled(data_type_to_storage_type(f.get_dtype(dest).unwrap())),
            },
        })
    }
}

/// Lowers a flattened declaration statement into a caiman assembly command
/// # Returns
/// A tuple containing the commands that implement the statement
/// and the next available temporary id
fn lower_flat_decl(
    dest: &str,
    dest_tag: &TripleTag,
    rhs: &SchedTerm,
    temp_id: usize,
    f: &Funclet,
) -> (CommandVec, usize) {
    let temp_node_name = temp_var_name(temp_id);
    let temp = asm::Command::Node(asm::NamedNode {
        name: Some(asm::NodeId(temp_node_name.clone())),
        node: asm::Node::AllocTemporary {
            place: Hole::Filled(ir::Place::Local),
            buffer_flags: Hole::Filled(LOCAL_TEMP_FLAGS),
            storage_type: Hole::Filled(data_type_to_ffi_type(f.get_dtype(dest).unwrap())),
        },
    });
    let mv = build_copy_cmd(&temp_node_name, rhs, f, Some(dest_tag));
    let rd_ref = asm::Command::Node(asm::NamedNode {
        name: Some(asm::NodeId(dest.to_string())),
        node: asm::Node::ReadRef {
            source: Hole::Filled(asm::NodeId(temp_node_name)),
            storage_type: Hole::Filled(data_type_to_ffi_type(f.get_dtype(dest).unwrap())),
        },
    });
    (
        vec![Hole::Filled(temp), Hole::Filled(mv), Hole::Filled(rd_ref)],
        temp_id + 1,
    )
}

/// Lowers a variable declaration
fn lower_var_decl(
    dest: &str,
    dest_tag: &TripleTag,
    rhs: &Option<SchedTerm>,
    temp_id: usize,
    f: &Funclet,
) -> (CommandVec, usize) {
    let mut result = vec![Hole::Filled(asm::Command::Node(asm::NamedNode {
        name: Some(asm::NodeId(dest.to_string())),
        node: asm::Node::AllocTemporary {
            place: Hole::Filled(ir::Place::Local),
            buffer_flags: Hole::Filled(LOCAL_TEMP_FLAGS),
            storage_type: Hole::Filled(data_type_to_ffi_type(f.get_dtype(dest).unwrap())),
        },
    }))];
    if let Some(rhs) = rhs {
        result.push(Hole::Filled(build_copy_cmd(dest, rhs, f, Some(dest_tag))));
    }
    (result, temp_id)
}

/// Lowers a store lhs <- rhs
fn lower_store(
    lhs: &str,
    lhs_tags: &TripleTag,
    rhs: &SchedTerm,
    temp_id: usize,
    f: &Funclet,
) -> (CommandVec, usize) {
    (
        vec![Hole::Filled(build_copy_cmd(lhs, rhs, f, Some(lhs_tags)))],
        temp_id,
    )
}

/// Changes the remote node id to the remote id of the result of the call, before
/// extracing the result
fn to_tuple_quotient(q: asm::RemoteNodeId) -> asm::RemoteNodeId {
    if let RemoteNodeId {
        node: Some(Hole::Filled(asm::NodeId(n))),
        ..
    } = q
    {
        asm::RemoteNodeId {
            node: Some(Hole::Filled(asm::NodeId(tuple_id(&[n])))),
            ..q
        }
    } else {
        q
    }
}

/// Lowers an operation into a local-do-external and read-ref
fn lower_op(
    dest: &str,
    dest_tag: &TripleTag,
    op: &str,
    args: &[SchedTerm],
    temp_id: usize,
    f: &Funclet,
) -> (CommandVec, usize) {
    let temp_node_name = temp_var_name(temp_id);
    let temp = asm::Command::Node(asm::NamedNode {
        name: Some(asm::NodeId(temp_node_name.clone())),
        node: asm::Node::AllocTemporary {
            place: Hole::Filled(ir::Place::Local),
            buffer_flags: Hole::Filled(LOCAL_TEMP_FLAGS),
            storage_type: Hole::Filled(data_type_to_ffi_type(f.get_dtype(dest).unwrap())),
        },
    });
    let mut inputs = vec![];
    for arg in args {
        let arg = enum_cast!(SchedTerm::Var { name, .. }, name, arg);
        inputs.push(Hole::Filled(asm::NodeId(arg.clone())));
    }
    let local_do = asm::Command::Node(asm::NamedNode {
        name: None,
        node: asm::Node::LocalDoExternal {
            operation: Hole::Filled(to_tuple_quotient(tag_to_remote_id(&dest_tag.value))),
            inputs: Hole::Filled(inputs),
            outputs: Hole::Filled(vec![Hole::Filled(asm::NodeId(temp_node_name.clone()))]),
            external_function_id: Hole::Filled(asm::ExternalFunctionId(op.to_string())),
        },
    });
    let read_ref = asm::Command::Node(asm::NamedNode {
        name: Some(asm::NodeId(dest.to_string())),
        node: asm::Node::ReadRef {
            source: Hole::Filled(asm::NodeId(temp_node_name)),
            storage_type: Hole::Filled(data_type_to_ffi_type(f.get_dtype(dest).unwrap())),
        },
    });
    (
        vec![
            Hole::Filled(temp),
            Hole::Filled(local_do),
            Hole::Filled(read_ref),
        ],
        temp_id + 1,
    )
}

fn lower_load(dest: &str, typ: &DataType, src: &str, temp_id: usize) -> (CommandVec, usize) {
    (
        vec![Hole::Filled(asm::Command::Node(asm::NamedNode {
            name: Some(asm::NodeId(dest.to_string())),
            node: asm::Node::ReadRef {
                source: Hole::Filled(asm::NodeId(src.to_string())),
                storage_type: Hole::Filled(data_type_to_ffi_type(typ)),
            },
        }))],
        temp_id,
    )
}

/// Lowers a scheduling statement into a caiman assembly command
/// # Returns
/// A tuple containing the commands that implement the statement
/// and the next available temporary id
fn lower_instr(s: &HirBody, temp_id: usize, f: &Funclet) -> (CommandVec, usize) {
    match s {
        HirBody::ConstDecl {
            lhs, rhs, lhs_tag, ..
        } => lower_flat_decl(lhs, lhs_tag, rhs, temp_id, f),
        HirBody::VarDecl {
            lhs, lhs_tag, rhs, ..
        } => lower_var_decl(lhs, lhs_tag, rhs, temp_id, f),
        HirBody::RefStore {
            lhs, rhs, lhs_tags, ..
        } => lower_store(lhs, lhs_tags, rhs, temp_id, f),
        HirBody::RefLoad { dest, src, typ, .. } => lower_load(dest, typ, src, temp_id),
        // annotations don't lower to anything
        HirBody::InAnnotation(..) | HirBody::OutAnnotation(..) => (vec![], temp_id),
        HirBody::Op {
            dest,
            dest_tag,
            op,
            args,
            ..
        } => lower_op(dest, dest_tag, &op.lower(), args, temp_id, f),
        x @ HirBody::Hole(_) => todo!("{x:?}"),
        HirBody::Phi { .. } => panic!("Attempting to lower intermediate form"),
    }
}

/// Lowers a function call into a caiman assembly command.
/// # Arguments
/// * `call` - the function call to lower
/// * `temp_id` - the next available temporary id
/// * `f` - the funclet that contains the call
/// # Returns
/// A tuple containing the commands that implement the call
fn lower_func_call(
    call: &HirFuncCall,
    captures: &BTreeSet<String>,
    temp_id: usize,
    f: &Funclet,
) -> CommandVec {
    let djoin_id = temp_id;
    let djoin_name = temp_var_name(djoin_id);
    let join = temp_id + 1;
    let join_var = temp_var_name(join);
    vec![
        Hole::Filled(asm::Command::Node(asm::NamedNode {
            name: Some(asm::NodeId(djoin_name.clone())),
            node: asm::Node::DefaultJoin,
        })),
        Hole::Filled(asm::Command::Node(asm::NamedNode {
            name: Some(asm::NodeId(join_var.clone())),
            // TODO: codegen join semantics are broken, basically there's only
            // inline join
            node: asm::Node::InlineJoin {
                funclet: f.next_blocks().first().unwrap().clone(),
                captures: Hole::Filled(
                    captures
                        .iter()
                        .map(|x| Hole::Filled(asm::NodeId(x.clone())))
                        .collect(),
                ),
                continuation: Hole::Filled(asm::NodeId(djoin_name)),
            },
        })),
<<<<<<< HEAD
        Hole::Filled(asm::Command::TailEdge(asm::TailEdge::ScheduleCall {
            operations: Hole::Filled(
                call.tag
                    .clone()
                    .tags_vec()
                    .into_iter()
                    .map(|x| x.quot)
                    .collect(),
            ),
            callee_funclet_id: Hole::Filled(asm::FuncletId(call.target.clone())),
            callee_arguments: Hole::Filled(
                call.args
                    .iter()
                    .map(|x| Hole::Filled(asm::NodeId(x.clone())))
                    .collect(),
            ),
            continuation_join: Hole::Filled(asm::NodeId(join_var)),
        })),
=======
        if call.yield_call {
            Some(asm::Command::TailEdge(asm::TailEdge::ScheduleCallYield {
                timeline_operation: Some(tags.timeline.as_ref().map_or_else(
                    || tags.default_tag(SpecType::Timeline).quot,
                    |x| x.quot.clone(),
                )),
                spatial_operation: Some(tags.timeline.as_ref().map_or_else(
                    || tags.default_tag(SpecType::Spatial).quot,
                    |x| x.quot.clone(),
                )),
                value_operation: tags.value.map(|t| t.quot),
                external_function_id: Some(asm::ExternalFunctionId(call.target.clone())),
                yielded_nodes: Some(
                    call.args
                        .iter()
                        .map(|x| Some(asm::NodeId(x.clone())))
                        .collect(),
                ),
                continuation_join: Some(asm::NodeId(join_var)),
            }))
        } else {
            Some(asm::Command::TailEdge(asm::TailEdge::ScheduleCall {
                timeline_operation: Some(tags.timeline.as_ref().map_or_else(
                    || tags.default_tag(SpecType::Timeline).quot,
                    |x| x.quot.clone(),
                )),
                spatial_operation: Some(tags.timeline.as_ref().map_or_else(
                    || tags.default_tag(SpecType::Spatial).quot,
                    |x| x.quot.clone(),
                )),
                value_operation: tags.value.map(|t| t.quot),
                callee_funclet_id: Some(asm::FuncletId(call.target.clone())),
                callee_arguments: Some(
                    call.args
                        .iter()
                        .map(|x| Some(asm::NodeId(x.clone())))
                        .collect(),
                ),
                continuation_join: Some(asm::NodeId(join_var)),
            }))
        },
>>>>>>> ceea013b
    ]
}

/// Lowers a return terminator into a caiman assembly command.
/// If the return is a final return, it is lowered into a default join and a
/// jump to the final block. Otherwise it is lowered into a return command.
///
/// # Arguments
/// * `ret` - the name of the variable to return
/// * `temp_id` - the next available temporary id
/// * `f` - the funclet that contains the return
/// # Returns
/// A tuple containing the commands that implement the return
fn lower_ret(rets: &[String], temp_id: usize, f: &Funclet) -> CommandVec {
    if f.is_final_return() {
        let djoin_id = temp_id;
        let djoin_name = temp_var_name(djoin_id);
        let join = temp_id + 1;
        let join_var = temp_var_name(join);
        assert_eq!(f.next_blocks().len(), 1);
        vec![
            Hole::Filled(asm::Command::Node(asm::NamedNode {
                name: Some(asm::NodeId(djoin_name.clone())),
                node: asm::Node::DefaultJoin,
            })),
            Hole::Filled(asm::Command::Node(asm::NamedNode {
                name: Some(asm::NodeId(join_var.clone())),
                node: asm::Node::InlineJoin {
                    funclet: f.next_blocks().first().unwrap().clone(),
                    captures: Hole::Filled(vec![]),
                    continuation: Hole::Filled(asm::NodeId(djoin_name)),
                },
            })),
            Hole::Filled(asm::Command::TailEdge(asm::TailEdge::Jump {
                arguments: Hole::Filled(
                    rets.iter()
                        .map(|x| Hole::Filled(asm::NodeId(x.clone())))
                        .collect(),
                ),
                join: Hole::Filled(asm::NodeId(join_var)),
            })),
        ]
    } else {
        vec![Hole::Filled(asm::Command::TailEdge(
            asm::TailEdge::Return {
                return_values: Hole::Filled(
                    rets.iter()
                        .map(|x| Hole::Filled(asm::NodeId(x.clone())))
                        .collect(),
                ),
            },
        ))]
    }
}

/// Lowers a basic block terminator into a caiman assembly command
/// # Returns
/// A tuple containing the commands that implement the terminator
/// and the next available temporary id
fn lower_terminator(t: &Terminator, temp_id: usize, f: &Funclet<'_>) -> CommandVec {
    // we do not return the new `temp_id` because this is the last instruction
    // in the block
    match t {
        Terminator::Return { rets, .. } => lower_ret(rets, temp_id, f),
        Terminator::Next(vars) => {
            vec![Hole::Filled(asm::Command::TailEdge(
                asm::TailEdge::Return {
                    return_values: Hole::Filled(
                        vars.iter()
                            .map(|v| Hole::Filled(asm::NodeId(v.clone())))
                            .collect(),
                    ),
                },
            ))]
        }
        Terminator::FinalReturn(n) => vec![Hole::Filled(asm::Command::TailEdge(
            asm::TailEdge::Return {
                return_values: Hole::Filled(
                    n.iter()
                        .map(|v| Hole::Filled(asm::NodeId(v.clone())))
                        .collect(),
                ),
            },
        ))],
        Terminator::Select { guard, tag, .. } => lower_select(guard, tag, temp_id, f),
        // TODO: review this
        Terminator::None => panic!("None terminator not replaced by Next"),
        Terminator::Call(..) => panic!("Call not replaced by CaptureCall"),
        Terminator::CaptureCall { call, captures, .. } => {
            lower_func_call(call, captures, temp_id, f)
        }
    }
}

/// Lowers a select terminator into a series of caiman assembly commands
/// # Returns
/// The commands that implement the terminator
fn lower_select(guard_name: &str, tags: &TripleTag, temp_id: usize, f: &Funclet<'_>) -> CommandVec {
    let djoin_id = temp_id;
    let djoin_name = temp_var_name(djoin_id);
    let join = temp_id + 1;
    let join_var = temp_var_name(join);
    vec![
        Hole::Filled(asm::Command::Node(asm::NamedNode {
            name: Some(asm::NodeId(djoin_name.clone())),
            node: asm::Node::DefaultJoin,
        })),
        Hole::Filled(asm::Command::Node(asm::NamedNode {
            name: Some(asm::NodeId(join_var.clone())),
            // TODO: for greater generality, should be `SerializedJoin`, but I
            // think that's broken right now
            // TODO: optimize and use inline join whenever possible
            node: asm::Node::InlineJoin {
                funclet: Hole::Filled(f.join_funclet()),
                captures: Hole::Filled(vec![]),
                continuation: Hole::Filled(asm::NodeId(djoin_name)),
            },
        })),
        Hole::Filled(asm::Command::TailEdge(asm::TailEdge::ScheduleSelect {
            operations: Hole::Filled(
                tags.clone()
                    .tags_vec()
                    .into_iter()
                    .map(|x| x.quot)
                    .collect(),
            ),
            condition: Hole::Filled(asm::NodeId(guard_name.to_string())),
            callee_funclet_ids: Hole::Filled(f.next_blocks()),
            callee_arguments: Hole::Filled(f.output_args()),
            continuation_join: Hole::Filled(asm::NodeId(join_var)),
        })),
    ]
}

/// Gets the assembly quotient from a high level caiman tag
pub fn tag_to_remote_id(t: &Tag) -> asm::RemoteNodeId {
    asm::RemoteNodeId {
        node: if matches!(t.quot, Some(ast::Quotient::None)) {
            None
        } else {
            Some(
                t.quot_var
                    .spec_var
                    .clone()
                    .map(|x| {
                        if matches!(t.quot, Some(ast::Quotient::Input)) {
                            asm::NodeId(format!("{IN_STEM}{x}"))
                        } else {
                            asm::NodeId(x)
                        }
                    })
                    .into(),
            )
        },
        funclet: Hole::Filled(t.quot_var.spec_type.get_meta_id()),
    }
}

/// Converts a hlc tag to a tag in the assembly
pub fn tag_to_tag(t: &Tag) -> asm::Tag {
    asm::Tag {
        quot: Hole::Filled(tag_to_remote_id(t)),
        flow: match t.flow.expect("TODO: Holes in flow") {
            Flow::Dead => ir::Flow::Dead,
            Flow::Need => ir::Flow::Need,
            Flow::Usable => ir::Flow::Usable,
            Flow::Save => ir::Flow::Saved,
        },
    }
}

/// Lowers a basic block into a caiman assembly funclet
///
fn lower_block(funclet: &Funclet<'_>) -> asm::Funclet {
    let mut commands = vec![];
    let inputs = funclet.inputs();
    for idx in 0..inputs.len() {
        commands.push(Hole::Filled(asm::Command::Node(asm::NamedNode {
            name: None,
            node: asm::Node::Phi {
                index: Hole::Filled(idx),
            },
        })));
    }
    let mut temp_id = 0;
    for cmd in funclet.stmts() {
        let (mut new_cmds, new_id) = lower_instr(cmd, temp_id, funclet);
        temp_id = new_id;
        commands.append(&mut new_cmds);
    }
    commands.extend(lower_terminator(funclet.terminator(), temp_id, funclet));
    asm::Funclet {
        kind: ir::FuncletKind::ScheduleExplicit,
        header: asm::FuncletHeader {
            name: asm::FuncletId(funclet.name()),
            args: inputs,
            ret: funclet.outputs(),
            binding: asm::FuncletBinding::ScheduleBinding(asm::ScheduleBinding {
                implicit_tags: (
                    asm::Tag {
                        flow: ir::Flow::Usable,
                        quot: Hole::Filled(RemoteNodeId {
                            funclet: Hole::Filled(SpecType::Spatial.get_meta_id()),
                            node: None,
                        }),
                    },
                    asm::Tag {
                        flow: ir::Flow::Usable,
                        quot: Hole::Filled(RemoteNodeId {
                            funclet: Hole::Filled(SpecType::Spatial.get_meta_id()),
                            node: None,
                        }),
                    },
                ),
                meta_map: MetaMapping {
                    value: (SpecType::Value.get_meta_id(), funclet.specs().value.clone()),
                    timeline: (
                        SpecType::Timeline.get_meta_id(),
                        funclet.specs().timeline.clone(),
                    ),
                    spatial: (
                        SpecType::Spatial.get_meta_id(),
                        funclet.specs().spatial.clone(),
                    ),
                },
            }),
        },
        commands,
    }
}

/// Lower a scheduling function into one or more caiman assembly funclet.
/// # Errors
/// Returns an error if the function is missing a spec.
pub fn lower_schedule(
    ctx: &Context,
    func: SchedulingFunc,
) -> Result<Vec<asm::Funclet>, LocalError> {
    let mut val = None;
    let mut timeline = None;
    let mut spatial = None;
    if func.specs.len() > 3 {
        return Err(type_error(func.info, "Too many specs"));
    }
    for spec in &func.specs {
        match ctx.specs.get(spec).map(|s| s.typ) {
            Some(SpecType::Value) => val = Some(spec.to_string()),
            Some(SpecType::Timeline) => timeline = Some(spec.to_string()),
            Some(SpecType::Spatial) => spatial = Some(spec.to_string()),
            None => return Err(type_error(func.info, &format!("Spec '{spec}' not found"))),
        }
    }
    let specs = Specs {
        value: val
            .map(asm::FuncletId)
            .ok_or_else(|| type_error(func.info, "Missing value spec"))?,
        timeline: timeline
            .map(asm::FuncletId)
            .ok_or_else(|| type_error(func.info, "Missing timeline spec"))?,
        spatial: spatial
            .map(asm::FuncletId)
            .ok_or_else(|| type_error(func.info, "Missing spatial spec"))?,
    };
    let blocks = Funclets::new(func, &specs, ctx);
    Ok(blocks.funclets().iter().map(lower_block).collect())
}<|MERGE_RESOLUTION|>--- conflicted
+++ resolved
@@ -299,7 +299,6 @@
                 continuation: Hole::Filled(asm::NodeId(djoin_name)),
             },
         })),
-<<<<<<< HEAD
         Hole::Filled(asm::Command::TailEdge(asm::TailEdge::ScheduleCall {
             operations: Hole::Filled(
                 call.tag
@@ -318,49 +317,6 @@
             ),
             continuation_join: Hole::Filled(asm::NodeId(join_var)),
         })),
-=======
-        if call.yield_call {
-            Some(asm::Command::TailEdge(asm::TailEdge::ScheduleCallYield {
-                timeline_operation: Some(tags.timeline.as_ref().map_or_else(
-                    || tags.default_tag(SpecType::Timeline).quot,
-                    |x| x.quot.clone(),
-                )),
-                spatial_operation: Some(tags.timeline.as_ref().map_or_else(
-                    || tags.default_tag(SpecType::Spatial).quot,
-                    |x| x.quot.clone(),
-                )),
-                value_operation: tags.value.map(|t| t.quot),
-                external_function_id: Some(asm::ExternalFunctionId(call.target.clone())),
-                yielded_nodes: Some(
-                    call.args
-                        .iter()
-                        .map(|x| Some(asm::NodeId(x.clone())))
-                        .collect(),
-                ),
-                continuation_join: Some(asm::NodeId(join_var)),
-            }))
-        } else {
-            Some(asm::Command::TailEdge(asm::TailEdge::ScheduleCall {
-                timeline_operation: Some(tags.timeline.as_ref().map_or_else(
-                    || tags.default_tag(SpecType::Timeline).quot,
-                    |x| x.quot.clone(),
-                )),
-                spatial_operation: Some(tags.timeline.as_ref().map_or_else(
-                    || tags.default_tag(SpecType::Spatial).quot,
-                    |x| x.quot.clone(),
-                )),
-                value_operation: tags.value.map(|t| t.quot),
-                callee_funclet_id: Some(asm::FuncletId(call.target.clone())),
-                callee_arguments: Some(
-                    call.args
-                        .iter()
-                        .map(|x| Some(asm::NodeId(x.clone())))
-                        .collect(),
-                ),
-                continuation_join: Some(asm::NodeId(join_var)),
-            }))
-        },
->>>>>>> ceea013b
     ]
 }
 
