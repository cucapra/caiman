--- conflicted
+++ resolved
@@ -540,31 +540,22 @@
             },
             [meta_name_hole(funclet_id)] => {
                 Hole::Filled(ast::RemoteNodeId {
-<<<<<<< HEAD
                     funclet: funclet_id.opt().map(ast::MetaId).into(),
-=======
-                    funclet: funclet_id.opt().map(|f| ast::MetaId(f)).into(),
->>>>>>> 60d26b4f
                     node: None
                 })
             },
             [phi_qualifier, meta_name_hole(funclet_id), name_hole(node_id)] => {
                 Hole::Filled(ast::RemoteNodeId {
                     funclet: funclet_id.opt().map(ast::MetaId).into(),
-                    node: Some(node_id.opt().map(|n| 
+                    node: Some(node_id.opt().map(|n|
                         ast::NodeId(PHI_QUALIFIER.to_owned() + &n))
                     .into())
                 })
             },
             [meta_name_hole(funclet_id), name_hole(node_id)] => {
                 Hole::Filled(ast::RemoteNodeId {
-<<<<<<< HEAD
                     funclet: funclet_id.opt().map(ast::MetaId).into(),
                     node: Some(node_id.opt().map(ast::NodeId).into())
-=======
-                    funclet: funclet_id.opt().map(|f| ast::MetaId(f)).into(),
-                    node: Some(node_id.opt().map(|n| ast::NodeId(n)).into())
->>>>>>> 60d26b4f
                 })
             },
             [hole] => {
@@ -1034,13 +1025,10 @@
                 funclet.commands.insert(
                     index,
                     Hole::Filled(ast::Command::Node(ast::NamedNode {
-<<<<<<< HEAD
-                        name: input.name.as_ref().map(|n| 
-                            ast::NodeId(PHI_QUALIFIER.to_owned() + &n.0)
-                        ),
-=======
-                        name: None,
->>>>>>> 60d26b4f
+                        name: input
+                            .name
+                            .as_ref()
+                            .map(|n| ast::NodeId(PHI_QUALIFIER.to_owned() + &n.0)),
                         node: ast::Node::Phi {
                             index: Hole::Filled(index),
                         },
