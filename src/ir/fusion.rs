use crate::ir;
use crate::rust_wgpu_backend::ffi;
use crate::shadergen::{FuseDescriptor, FuseSource, FusedResource, ShaderModule};

use std::collections::hash_map::{Entry, HashMap};
use std::collections::HashSet;
use std::ops::Range;

use super::analysis::LiveRangeMap;
use super::ffi::GpuKernelResourceBinding;

/// Criteria for automatic fusing:
///  1. Dispatches are sequential.
///     Currently, this means that they can only be separated by None nodes.
///  2. Dispatches form a dependency chain.
///     Otherwise, fusing may be a performance loss since the GPU can execute them in parallel.
///  3. Dispatches share workgroup dimensions and local sizes.
#[derive(Debug)]
pub struct Opportunity {
    /// The scheduling nodes which should be replaced by this kernel dispatch.
    pub bounds: Range<ir::NodeId>,
    /// The fused kernel, ready for insertion into the FFI system.
    pub kernel: ffi::GpuKernel,
    /// The concrete workgroup dimensions of the fused kernel.
    pub dimensions: [Option<ir::NodeId>; 3],
    /// The concrete input arguments to the fused kernel.
    pub inputs: Vec<ir::NodeId>,
    /// The concrete outputs of the fused kernel.
    pub outputs: Vec<ir::NodeId>,
}

#[derive(Debug)]
struct SlotState {
    /// The type of this slot.
    ty: ffi::TypeId,
    /// The binding of this slot in the fused shader (within group 0)
    binding: u32,
    /// Is this type an input?
    input: bool,
    /// Is this type an output? (note: at least one of `input`, `output` must be set)
    output: bool,
    /// The bindings which this slot was assigned to in the original program
    sources: Vec<(usize, u32, u32)>,
}

#[derive(Debug)]
struct FuseState<'a> {
<<<<<<< HEAD
=======
    prog: &'a ir::Program,
>>>>>>> 5f592c33
    start: ir::NodeId,
    live_ranges: &'a LiveRangeMap,
    workgroup_dimensions: [Option<ir::NodeId>; 3],
    local_size: [u32; 3],
    next_binding: u32,
    /// (shader source, entry point)
    kernels: Vec<(&'a ShaderModule, &'a str)>,
    resources: HashMap<(usize, u32, u32), FusedResource>,
    slots: HashMap<ir::NodeId, SlotState>,
}

impl<'a> FuseState<'a> {
<<<<<<< HEAD
    pub fn new(
        prog: &ir::Program,
        live_ranges: &'a LiveRangeMap,
        start: ir::NodeId,
        dispatch: DispatchInfo,
    ) -> FuseState<'a> {
=======
    pub fn new(prog: &'a ir::Program, start: ir::NodeId, dispatch: DispatchInfo) -> FuseState<'a> {
>>>>>>> 5f592c33
        let kernel = prog.native_interface.external_functions[dispatch.id.0]
            .get_gpu_kernel()
            .expect("kernel fusion: not a GPU kernel!");

        let local_size = kernel.shader_module.local_size(&kernel.entry_point);

        let mut state = FuseState {
            prog,
            start,
            live_ranges,
            workgroup_dimensions: dispatch.workgroup_dimensions,
            local_size,
            next_binding: 0,
            kernels: Vec::new(),
            resources: HashMap::new(),
            slots: HashMap::new(),
        };

        // TODO: Shader setup is duplicated here
        let result = state.fuse(dispatch);
        assert!(result);
        return state;
    }

    fn register(
        &mut self,
        module_index: usize,
        node: ir::NodeId,
        ty: ffi::TypeId,
        is_input: bool,
        resource: &ffi::GpuKernelResourceBinding,
    ) {
        let key = (module_index, resource.group as u32, resource.binding as u32);

        let binding = match self.slots.entry(node) {
            Entry::Occupied(mut entry) => {
                let state = entry.get_mut();
                assert_eq!(ty, state.ty, "mismatched kernel types");
                state.input |= is_input;
                state.output |= !is_input;
                state.sources.push(key);
                state.binding
            }
            Entry::Vacant(entry) => {
                let binding = self.next_binding;
                self.next_binding += 1;
                entry.insert(SlotState {
                    ty,
                    binding,
                    input: is_input,
                    output: !is_input,
                    sources: vec![key],
                });
                binding
            }
        };
        self.resources
            .insert(key, FusedResource::Binding { group: 0, binding });
    }

    pub fn fuse(&mut self, dispatch: DispatchInfo) -> bool {
        if self.workgroup_dimensions != dispatch.workgroup_dimensions {
            return false;
        }

        let kernel = self.prog.native_interface.external_functions[dispatch.id.0]
            .get_gpu_kernel()
            .expect("kernel fusion: not a GPU kernel!");

        if self.local_size != kernel.shader_module.local_size(&kernel.entry_point) {
            return false;
        }

        let module_index = self.kernels.len();
        let mut dependency_chain = false;

        // Optimistically update our resource map and slot to binding map, as if fusion would
        // succeed. It's not illegal to have *extra* elements in those maps!
        for (in_index, input) in dispatch.inputs.iter().enumerate() {
            let ty = kernel.input_types[in_index];
            let resource = kernel
                .resource_bindings
                .iter()
                .find(|r| r.input == Some(in_index))
                .expect("unknown input");
            dependency_chain |= self.slots.contains_key(input);
            self.register(module_index, *input, ty, true, resource);
        }

        for (out_index, output) in dispatch.outputs.iter().enumerate() {
            let ty = kernel.output_types[out_index];
            let resource = kernel
                .resource_bindings
                .iter()
                .find(|r| r.output == Some(out_index))
                .expect("unknown output");
            self.register(module_index, *output, ty, false, resource);
        }

        // Update the module *if* any dependency chains were involved, or if this is the
        // first module, since otherwise we'd never make any progress.
        if (self.kernels.is_empty() || dependency_chain) {
            self.kernels
                .push((&kernel.shader_module, &kernel.entry_point));
            return true;
        } else {
            return false;
        }
    }

    // TODO: The program arg can be removed once #58 is merged
    pub fn finish(
        mut self,
        prog: &ir::Program,
        end: ir::OperationId,
        funclet_id: ir::FuncletId,
        opportunities: &mut Vec<Opportunity>,
        elided_temps: &mut HashSet<ir::NodeId>,
    ) {
        if (self.kernels.len() <= 1) {
            // We're not actually fusing anything...
            return;
        }

        let funclet = &prog.funclets[funclet_id];

        let mut inputs = Vec::new();
        let mut input_types = Vec::new();
        let mut outputs = Vec::new();
        let mut output_types = Vec::new();
        let mut resource_bindings: Vec<GpuKernelResourceBinding> = Vec::new();

        let mut elide_bindings = HashMap::new();
        // TODO: Correctness of elision logic depends on the assumption that workgroup dimensions
        // will always be on the local or CPU queue.
        for (&slot, state) in self.slots.iter() {
            let mut should_elide = false;
            if let ir::Node::AllocTemporary {
                place,
                storage_type,
                ..
            } = funclet.nodes[slot]
            {
                let ffi_type = &prog.native_interface.types[storage_type.0];
                let size = ffi_type.estimate_size(&prog.native_interface.types);

                // TODO: 64 is an arbitrary size.
                if (place == ir::Place::Gpu && size <= 64) {
                    let live_range = self.live_ranges.get(&slot).unwrap();
                    if self.start <= *live_range.start() && *live_range.end() < end {
                        should_elide = true;
                        elided_temps.insert(slot);
                    }
                }
            }
            for source in state.sources.iter() {
                let elide_binding = elide_bindings.entry(source).or_insert(true);
                *elide_binding &= should_elide;
            }
        }

        for (key, val) in self.resources.iter_mut() {
            if *elide_bindings.get(key).unwrap() {
                if let FusedResource::Binding { group, binding } = *val {
                    assert_eq!(group, 0);
                    *val = FusedResource::Global(binding as usize);
                }
            }
        }

        let sources: Vec<_> = self
            .kernels
            .iter()
            .map(|(shader_module, entry_point)| FuseSource {
                shader_module,
                entry_point,
            })
            .collect();
        let desc = FuseDescriptor {
            sources: sources.as_slice(),
            resources: &self.resources,
        };
        let shader_module = ShaderModule::fuse(desc);

        // Each GPU binding should have at most one input slot and at most one output slot
        // assigned to it. Otherwise we would be merging equivalent inputs or equivalent outputs,
        // which is out-of-scope
        for (&slot, state) in self.slots.iter() {
            // If this is elided, we'll turn it into a global variable.
            // We won't even bother adding it to the input/output slots
            if elided_temps.contains(&slot) {
                continue;
            };
            let existing = resource_bindings
                .iter_mut()
                .find(|b| b.binding == state.binding as usize);
            let res = match existing {
                Some(inner) => {
                    assert_eq!(0, inner.group, "foreign binding?");
                    inner
                }
                None => {
                    let i = resource_bindings.len();
                    resource_bindings.push(GpuKernelResourceBinding {
                        group: 0,
                        binding: state.binding as usize,
                        input: None,
                        output: None,
                    });
                    resource_bindings.get_mut(i).unwrap()
                }
            };

            if state.input {
                inputs.push(slot);
                let input_id = input_types.len();
                input_types.push(state.ty);
                assert!(res.input.is_none());
                res.input = Some(input_id);
            }
            if state.output {
                outputs.push(slot);
                let output_id = output_types.len();
                output_types.push(state.ty);
                assert!(res.output.is_none());
                res.output = Some(output_id);
            }
        }
        //dbg!(&elided_temps);
        //dbg!(&outputs);
        //dbg!(&inputs);
        let kernel = ffi::GpuKernel {
            // The name doesn't *really* matter, but we can uniquely identify each fused shader
            // by it's scheduling funclet ID and the starting node (fuse sequences are disjoint)
            name: format!("fused_funclet{}_node{}", funclet_id, self.start),
            input_types: input_types.into_boxed_slice(),
            output_types: output_types.into_boxed_slice(),
            entry_point: "main".to_owned(),
            resource_bindings: resource_bindings.into_boxed_slice(),
            shader_module,
        };
        opportunities.push(Opportunity {
            bounds: self.start..end,
            kernel,
            dimensions: self.workgroup_dimensions,
            inputs,
            outputs,
        });
    }
}

#[derive(Debug, Clone)]
struct DispatchInfo {
    /// The ID of the kernel we're dispatching.
    id: ir::ExternalFunctionId,
    /// IDs of the scheduling nodes providing the kernel dimensions, if they're assigned.
    workgroup_dimensions: [Option<ir::NodeId>; 3],
    /// IDs of the scheduling nodes used for the inputs.
    inputs: Vec<ir::NodeId>,
    /// IDs of the scheduling nodes used for the outputs.
    outputs: Vec<ir::NodeId>,
}

impl DispatchInfo {
    fn from_node(prog: &ir::Program, node: &ir::Node) -> Option<Self> {
        use ir::Node::{CallExternalGpuCompute, EncodeDo};
        let EncodeDo { operation, inputs, outputs, .. } = node else {
            return None;
        };
        let remote = &prog.funclets[operation.funclet_id].nodes[operation.node_id];
        let CallExternalGpuCompute { external_function_id, dimensions, .. } = remote else {
            return None;
        };
        let mut true_dims = [None; 3];
        for i in 0..dimensions.len() {
            true_dims[i] = Some(inputs[i]);
        }
        let true_inputs = Vec::from(&inputs[dimensions.len()..]);
        let true_outputs = Vec::from(&outputs[..]);
        return Some(Self {
            id: *external_function_id,
            workgroup_dimensions: true_dims,
            inputs: true_inputs,
            outputs: true_outputs,
        });
    }
}

pub struct FusionInfo {
    pub opportunities: Vec<Opportunity>,
    pub elided_temps: HashSet<ir::NodeId>,
}

<<<<<<< HEAD
impl FusionInfo {
    pub fn within_funclet(
        prog: &ir::Program,
        funclet_id: ir::FuncletId,
        funclet: &ir::Funclet,
        live_ranges: &LiveRangeMap,
    ) -> Self {
        // Nothing goes wrong if we run this on a non-scheduling funclet.
        // But there is literally zero reason to run this on a non-scheduling funclet, so it's
        // probably a bug if it ever gets called on one...
        assert_eq!(ir::FuncletKind::ScheduleExplicit, funclet.kind);

        let mut opportunities = Vec::new();
        let mut elided_temps = HashSet::new();
        let mut state: Option<FuseState> = None;

        for (id, node) in funclet.nodes.iter().enumerate() {
            if let ir::Node::None = node {
                // Always ignore None nodes.
                continue;
            }

            // First: is this even a kernel?
            if let Some(dispatch) = DispatchInfo::from_node(prog, node) {
                // Alright, it's a kernel. Are we already fusing?
                if let Some(fs) = state.as_mut() {
                    // We're already fusing. Can we add this?
                    if fs.fuse(prog, dispatch.clone()) {
                        // Yes, we can fuse the current node into our existing dispatch!
                        continue;
                    } else {
                        // Nope, the current node is incompatible for one reason or another.
                        // Finish our existing fusion sequence and restart
                        state.take().unwrap().finish(
                            prog,
                            id,
                            funclet_id,
                            &mut opportunities,
                            &mut elided_temps,
                        );
                        state = Some(FuseState::new(prog, live_ranges, id, dispatch));
                    }
=======
        // First: is this even a kernel?
        if let Some(dispatch) = DispatchInfo::from_node(prog, node) {
            // Alright, it's a kernel. Are we already fusing?
            if let Some(fs) = state.as_mut() {
                // We're already fusing. Can we add this?
                if fs.fuse(dispatch.clone()) {
                    // Yes, we can fuse the current node into our existing dispatch!
                    continue;
>>>>>>> 5f592c33
                } else {
                    // Ok, we're not already fusing. Let's start!
                    state = Some(FuseState::new(prog, live_ranges, id, dispatch));
                }
            } else {
                // Alright, it's not a kernel. If we were in the middle of fusing, finish the job.
                if let Some(fs) = state.take() {
                    fs.finish(prog, id, funclet_id, &mut opportunities, &mut elided_temps);
                }
            }
        }

        // Handle a fusion sequence which runs right off the end of the funclet
        if let Some(fs) = state.take() {
            fs.finish(
                prog,
                funclet.nodes.len(),
                funclet_id,
                &mut opportunities,
                &mut elided_temps,
            );
        }

        return Self {
            opportunities,
            elided_temps,
        };
    }
}<|MERGE_RESOLUTION|>--- conflicted
+++ resolved
@@ -45,10 +45,7 @@
 
 #[derive(Debug)]
 struct FuseState<'a> {
-<<<<<<< HEAD
-=======
     prog: &'a ir::Program,
->>>>>>> 5f592c33
     start: ir::NodeId,
     live_ranges: &'a LiveRangeMap,
     workgroup_dimensions: [Option<ir::NodeId>; 3],
@@ -61,16 +58,12 @@
 }
 
 impl<'a> FuseState<'a> {
-<<<<<<< HEAD
     pub fn new(
-        prog: &ir::Program,
+        prog: &'a ir::Program,
         live_ranges: &'a LiveRangeMap,
         start: ir::NodeId,
         dispatch: DispatchInfo,
     ) -> FuseState<'a> {
-=======
-    pub fn new(prog: &'a ir::Program, start: ir::NodeId, dispatch: DispatchInfo) -> FuseState<'a> {
->>>>>>> 5f592c33
         let kernel = prog.native_interface.external_functions[dispatch.id.0]
             .get_gpu_kernel()
             .expect("kernel fusion: not a GPU kernel!");
@@ -184,7 +177,6 @@
     // TODO: The program arg can be removed once #58 is merged
     pub fn finish(
         mut self,
-        prog: &ir::Program,
         end: ir::OperationId,
         funclet_id: ir::FuncletId,
         opportunities: &mut Vec<Opportunity>,
@@ -195,7 +187,7 @@
             return;
         }
 
-        let funclet = &prog.funclets[funclet_id];
+        let funclet = &self.prog.funclets[funclet_id];
 
         let mut inputs = Vec::new();
         let mut input_types = Vec::new();
@@ -214,8 +206,8 @@
                 ..
             } = funclet.nodes[slot]
             {
-                let ffi_type = &prog.native_interface.types[storage_type.0];
-                let size = ffi_type.estimate_size(&prog.native_interface.types);
+                let ffi_type = &self.prog.native_interface.types[storage_type.0];
+                let size = ffi_type.estimate_size(&self.prog.native_interface.types);
 
                 // TODO: 64 is an arbitrary size.
                 if (place == ir::Place::Gpu && size <= 64) {
@@ -364,7 +356,6 @@
     pub elided_temps: HashSet<ir::NodeId>,
 }
 
-<<<<<<< HEAD
 impl FusionInfo {
     pub fn within_funclet(
         prog: &ir::Program,
@@ -392,14 +383,13 @@
                 // Alright, it's a kernel. Are we already fusing?
                 if let Some(fs) = state.as_mut() {
                     // We're already fusing. Can we add this?
-                    if fs.fuse(prog, dispatch.clone()) {
+                    if fs.fuse(dispatch.clone()) {
                         // Yes, we can fuse the current node into our existing dispatch!
                         continue;
                     } else {
                         // Nope, the current node is incompatible for one reason or another.
                         // Finish our existing fusion sequence and restart
                         state.take().unwrap().finish(
-                            prog,
                             id,
                             funclet_id,
                             &mut opportunities,
@@ -407,16 +397,6 @@
                         );
                         state = Some(FuseState::new(prog, live_ranges, id, dispatch));
                     }
-=======
-        // First: is this even a kernel?
-        if let Some(dispatch) = DispatchInfo::from_node(prog, node) {
-            // Alright, it's a kernel. Are we already fusing?
-            if let Some(fs) = state.as_mut() {
-                // We're already fusing. Can we add this?
-                if fs.fuse(dispatch.clone()) {
-                    // Yes, we can fuse the current node into our existing dispatch!
-                    continue;
->>>>>>> 5f592c33
                 } else {
                     // Ok, we're not already fusing. Let's start!
                     state = Some(FuseState::new(prog, live_ranges, id, dispatch));
@@ -424,7 +404,7 @@
             } else {
                 // Alright, it's not a kernel. If we were in the middle of fusing, finish the job.
                 if let Some(fs) = state.take() {
-                    fs.finish(prog, id, funclet_id, &mut opportunities, &mut elided_temps);
+                    fs.finish(id, funclet_id, &mut opportunities, &mut elided_temps);
                 }
             }
         }
@@ -432,7 +412,6 @@
         // Handle a fusion sequence which runs right off the end of the funclet
         if let Some(fs) = state.take() {
             fs.finish(
-                prog,
                 funclet.nodes.len(),
                 funclet_id,
                 &mut opportunities,
