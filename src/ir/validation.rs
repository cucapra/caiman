use crate::ir;
use std::collections::{BTreeMap, BTreeSet, HashMap, HashSet};
use std::default::Default;

pub fn validate_program(program: &ir::Program) {
    for (funclet_id, funclet) in program.funclets.iter() {
        validate_funclet_common(program, funclet);

        match funclet.kind {
            ir::FuncletKind::Timeline => validate_timeline_funclet(program, funclet),
            _ => (),
        }
    }
}

<<<<<<< HEAD
pub fn validate_external_gpu_function_bindings(
    function: &ir::ffi::ExternalGpuFunction,
=======
pub fn validate_gpu_kernel_bindings(
    kernel: &ir::ffi::GpuKernel,
>>>>>>> 599e4c3d
    input_slot_node_ids: &[ir::NodeId],
    output_slot_node_ids: &[ir::NodeId],
) {
    use std::iter::FromIterator;
    let mut input_slot_counts = HashMap::<ir::NodeId, usize>::from_iter(
        input_slot_node_ids
            .iter()
            .chain(output_slot_node_ids.iter())
            .map(|slot_id| (*slot_id, 0usize)),
    );
    let mut output_slot_bindings = HashMap::<ir::NodeId, Option<usize>>::from_iter(
        output_slot_node_ids.iter().map(|slot_id| (*slot_id, None)),
    );
<<<<<<< HEAD
    for (binding_index, resource_binding) in function.resource_bindings.iter().enumerate() {
=======
    for (binding_index, resource_binding) in kernel.resource_bindings.iter().enumerate() {
>>>>>>> 599e4c3d
        if let Some(index) = resource_binding.input {
            *input_slot_counts
                .get_mut(&input_slot_node_ids[index])
                .unwrap() += 1;
        }

        if let Some(index) = resource_binding.output {
            *output_slot_bindings
                .get_mut(&output_slot_node_ids[index])
                .unwrap() = Some(binding_index);
        }
    }

<<<<<<< HEAD
    for (binding_index, resource_binding) in function.resource_bindings.iter().enumerate() {
=======
    for (binding_index, resource_binding) in kernel.resource_bindings.iter().enumerate() {
>>>>>>> 599e4c3d
        if let Some(output_index) = resource_binding.output {
            let output_slot_id = output_slot_node_ids[output_index];
            assert_eq!(input_slot_counts[&output_slot_id], 0);
            assert_eq!(output_slot_bindings[&output_slot_id], Some(binding_index));

            if let Some(input_index) = resource_binding.input {
                let input_slot_id = input_slot_node_ids[input_index];
                assert_eq!(input_slot_counts[&input_slot_id], 1);
            }
        }
    }
}

fn validate_funclet_common(program: &ir::Program, funclet: &ir::Funclet) {
    // All phis must be at the start so that index = node id
    // This is relied on heavily by type checking and codegen (for boundary to interior tag conversion)
    for (index, input_type_id) in funclet.input_types.iter().enumerate() {
        let is_valid = match &funclet.nodes[index] {
            ir::Node::Phi { .. } => true,
            _ => false,
        };
        assert!(is_valid);
    }
}

pub fn validate_timeline_funclet(program: &ir::Program, funclet: &ir::Funclet) {
    // A timeline funclet records the synchronization events as known by the coordinator (local)

    for (input_index, input_type) in funclet.input_types.iter().enumerate() {
        match &program.types[*input_type] {
            ir::Type::Event { place } => assert_eq!(*place, ir::Place::Local),
            _ => panic!(
                "Timeline funclet's input #{} has an unsupported type: #{}",
                input_index, input_type
            ),
        }
    }

    for (output_index, output_type) in funclet.output_types.iter().enumerate() {
        match &program.types[*output_type] {
            ir::Type::Event { place } => assert_eq!(*place, ir::Place::Local),
            _ => panic!(
                "Timeline funclet's output #{} has an unsupported type: #{}",
                output_index, output_type
            ),
        }
    }

    // Need to enforce that synchronization is in order of submission
    // For the sake of efficiently checking this, inputs and outputs must be (pairwise) ordered with respect to each other in time

    let mut most_recently_synchronized_submissions = Vec::<Option<ir::NodeId>>::new();

    for (current_node_id, current_node) in funclet.nodes.iter().enumerate() {
        let last_synchronized_submission = match current_node {
            ir::Node::None => None,
            ir::Node::Phi { index } => {
                assert_eq!(*index, current_node_id);
                assert!(*index < funclet.input_types.len());
                None
            }
            ir::Node::SubmissionEvent {
                here_place,
                there_place,
                local_past,
            } => {
                assert!(*local_past < current_node_id);
                assert_eq!(*here_place, ir::Place::Local);
                assert_ne!(*there_place, ir::Place::Local);
                most_recently_synchronized_submissions[*local_past]
            }
            ir::Node::SynchronizationEvent {
                here_place,
                there_place,
                local_past,
                remote_local_past,
            } => {
                assert!(*local_past < current_node_id);
                assert!(*remote_local_past < current_node_id);
                // Local is always up to date with respect to itself (everything else is in the past)
                assert!(*remote_local_past <= *local_past);
                assert_eq!(*here_place, ir::Place::Local);
                assert_ne!(*there_place, ir::Place::Local);

                let most_recently_sychronized_submission_opt =
                    most_recently_synchronized_submissions[*local_past];
                if let Some(most_recently_sychronized_submission) =
                    most_recently_sychronized_submission_opt
                {
                    // Must synchronize new(er) event
                    assert!(most_recently_sychronized_submission < *remote_local_past);
                }

                if let ir::Node::SubmissionEvent {
                    here_place: submission_here_place,
                    there_place: submission_there_place,
                    local_past: submission_local_past,
                } = &funclet.nodes[*remote_local_past]
                {
                    assert_eq!(*submission_here_place, *here_place);
                    assert_eq!(*submission_there_place, *there_place);
                    assert!(*submission_local_past <= *local_past);
                } else {
                    panic!("Remote can only know of submissions from local")
                }

                Some(*remote_local_past)
            }
            _ => panic!(
                "Node #{}: {:?} is not valid for a timeline funclet",
                current_node_id, current_node
            ),
        };
        most_recently_synchronized_submissions.push(last_synchronized_submission);
    }

    match &funclet.tail_edge {
        ir::TailEdge::Return { return_values } => {
            assert_eq!(return_values.len(), funclet.output_types.len());
            for node_id in return_values.iter() {
                assert!(*node_id < funclet.nodes.len());
            }
        }
        _ => panic!("Tail edge of a timeline funclet must be a return!"),
    }
}

pub fn validate_spatial_funclet(program: &ir::Program, funclet: &ir::Funclet) {
    // To do once splitting is a feature we support
    // GPU spaces can't be split in wgpu
    // CPU spaces can
    // Merging is associative
    // Splitting is coassociative
}<|MERGE_RESOLUTION|>--- conflicted
+++ resolved
@@ -13,13 +13,8 @@
     }
 }
 
-<<<<<<< HEAD
-pub fn validate_external_gpu_function_bindings(
-    function: &ir::ffi::ExternalGpuFunction,
-=======
 pub fn validate_gpu_kernel_bindings(
     kernel: &ir::ffi::GpuKernel,
->>>>>>> 599e4c3d
     input_slot_node_ids: &[ir::NodeId],
     output_slot_node_ids: &[ir::NodeId],
 ) {
@@ -33,11 +28,7 @@
     let mut output_slot_bindings = HashMap::<ir::NodeId, Option<usize>>::from_iter(
         output_slot_node_ids.iter().map(|slot_id| (*slot_id, None)),
     );
-<<<<<<< HEAD
-    for (binding_index, resource_binding) in function.resource_bindings.iter().enumerate() {
-=======
     for (binding_index, resource_binding) in kernel.resource_bindings.iter().enumerate() {
->>>>>>> 599e4c3d
         if let Some(index) = resource_binding.input {
             *input_slot_counts
                 .get_mut(&input_slot_node_ids[index])
@@ -51,11 +42,7 @@
         }
     }
 
-<<<<<<< HEAD
-    for (binding_index, resource_binding) in function.resource_bindings.iter().enumerate() {
-=======
     for (binding_index, resource_binding) in kernel.resource_bindings.iter().enumerate() {
->>>>>>> 599e4c3d
         if let Some(output_index) = resource_binding.output {
             let output_slot_id = output_slot_node_ids[output_index];
             assert_eq!(input_slot_counts[&output_slot_id], 0);
