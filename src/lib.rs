#![allow(warnings)]

extern crate core;

#[macro_use]
mod operations;
mod id_generator;
pub mod ir;
pub mod stable_vec;
pub mod assembly;
//mod ir_builders;
pub mod frontend;
pub mod rust_wgpu_backend;
mod scheduling_state;
mod shadergen;
<<<<<<< HEAD
mod type_system;
#[macro_use]
pub mod assembly_ast;
//pub mod assembly_context;
=======
mod type_system;
>>>>>>> e2d7103b
<|MERGE_RESOLUTION|>--- conflicted
+++ resolved
@@ -13,11 +13,5 @@
 pub mod rust_wgpu_backend;
 mod scheduling_state;
 mod shadergen;
-<<<<<<< HEAD
 mod type_system;
-#[macro_use]
-pub mod assembly_ast;
-//pub mod assembly_context;
-=======
-mod type_system;
->>>>>>> e2d7103b
+//pub mod assembly_context;