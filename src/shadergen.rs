use crate::ir;
use naga::{
    AddressSpace, Arena, AtomicFunction, Binding, Block, Constant, ConstantInner, EntryPoint,
    Expression, Function, FunctionArgument, FunctionResult, GlobalVariable, Handle, ImageQuery,
    LocalVariable, Module, Range, RayQueryFunction, ResourceBinding, SampleLevel, ShaderStage,
    Span, Statement, SwitchCase, Type, UniqueArena,
};
use std::collections::hash_map::Entry;
use std::collections::{HashMap, HashSet};
use std::convert::TryFrom;
use std::error::Error;

<<<<<<< HEAD
pub struct ShaderModule {
    shader_module: naga::Module,
}

impl ShaderModule {
    fn new_with_naga_module(module: naga::Module) -> Self {
        Self {
            shader_module: module,
        }
    }

    pub fn new_with_wgsl(text: &str) -> Self {
        match naga::front::wgsl::parse_str(text) {
            Err(why) => panic!("Error while parsing WGSL: {}", why),
            Ok(module) => Self::new_with_naga_module(module),
        }
    }

    pub fn compile_wgsl_text(&mut self) -> String {
=======
/// Specifies the "form" of a GPU kernel dispatch.
#[derive(Debug)]
pub struct FuseSource<'a> {
    /// The shader module implementing this kernel dispatch.
    pub shader_module: &'a ShaderModule,
    /// The entry point used for this kernel dispatch.
    pub entry_point: &'a str,
}

/// Specifies where a resource should be remapped to.
#[derive(Clone, Copy, Debug, PartialEq, Eq, Hash)]
pub enum FusedResource {
    /// The resource should live in `@group([group]) @binding([binding])`
    Binding { group: u32, binding: u32 },
    /// The resource should live in a global variable with the given index.
    /// (The index is **only** used to differentiate different global destinations.)
    Global(usize),
}
impl FusedResource {
    fn to_naga_binding(&self) -> Option<ResourceBinding> {
        match self {
            Self::Binding { group, binding } => Some(ResourceBinding {
                group: *group,
                binding: *binding,
            }),
            Self::Global(_) => None,
        }
    }
}

#[derive(Debug)]
pub struct FuseDescriptor<'a> {
    /// The modules to fuse into a single kernel dispatch, ordered by execution.
    pub sources: &'a [FuseSource<'a>],
    /// Each entry `(i, g, b) -> (g', b')` specifies that `group=g`, `binding=b` of `modules[i]`
    /// should be placed into the specified resource.
    /// The map is deliberately non-injective to allow fusing bound resources.
    pub resources: &'a HashMap<(usize, u32, u32), FusedResource>,
}

pub struct ShaderModule {
    module: naga::Module,
}

impl std::fmt::Debug for ShaderModule {
    fn fmt(&self, f: &mut std::fmt::Formatter<'_>) -> std::fmt::Result {
        f.write_str("<<opaque shader module>>");
        Ok(())
    }
}
impl ShaderModule {
    pub fn from_wgsl(text: &str) -> Result<Self, Box<dyn Error>> {
        let module = naga::front::wgsl::parse_str(text)?;
        Ok(Self { module })
    }
    pub fn from_glsl(text: &str) -> Result<Self, Box<dyn Error>> {
        let mut parser = naga::front::glsl::Frontend::default();
        let options = naga::front::glsl::Options::from(naga::ShaderStage::Compute);
        match parser.parse(&options, text) {
            Ok(module) => Ok(Self { module }),
            Err(errors) => {
                // Just report the first error for now.
                // Could do something better here in the future, but there's a lot of
                // error handling work that needs to be done beforehand...
                Err(Box::new(errors.into_iter().next().unwrap()))
            }
        }
    }
    pub fn emit_wgsl(&self) -> String {
>>>>>>> 599e4c3d
        let mut validator = naga::valid::Validator::new(
            naga::valid::ValidationFlags::all(),
            naga::valid::Capabilities::empty(),
        );
<<<<<<< HEAD
        let module_info = match validator.validate(&self.shader_module) {
=======
        let module_info = match validator.validate(&self.module) {
>>>>>>> 599e4c3d
            Err(why) => panic!("Error while validating WGSL: {}", why),
            Ok(module_info) => module_info,
        };
        match naga::back::wgsl::write_string(
<<<<<<< HEAD
            &self.shader_module,
=======
            &self.module,
>>>>>>> 599e4c3d
            &module_info,
            naga::back::wgsl::WriterFlags::EXPLICIT_TYPES,
        ) {
            Err(why) => panic!("Error while emitting WGSL: {}", why),
            Ok(text) => text,
        }
    }
<<<<<<< HEAD
}

#[cfg(test)]
mod tests {
    use crate::ir;
    use crate::shadergen;

    const sample_text_1: &str = "
	struct Output {field_0 : i32;};
=======

    /// Returns the `(x, y, z)` local size for the compute pipeline at the given entry point.
    ///
    /// # Panics
    /// Panics if no compute pipeline named `entry_point` exists.
    pub fn local_size(&self, entry_point: &str) -> [u32; 3] {
        return self
            .module
            .entry_points
            .iter()
            .find(|x| x.name == entry_point)
            .expect("no such entry point exists")
            .workgroup_size;
    }

    pub fn force_writable_bindings(&mut self, bindings: &HashSet<(u32, u32)>) {
        for (_, gv) in self.module.global_variables.iter_mut() {
            if let Some(ResourceBinding { group, binding }) = gv.binding {
                if bindings.contains(&(group, binding)) {
                    match &mut gv.space {
                        AddressSpace::Storage { ref mut access } => {
                            *access = naga::StorageAccess::LOAD | naga::StorageAccess::STORE
                        }
                        _ => (),
                    }
                }
            }
        }
    }

    /// Fuses all compute kernels in `modules` into a single kernel. The execution order
    /// is defined by the order the kernels appear within `modules`. The entry point of the
    /// fused kernel is "main".
    pub fn fuse(desc: FuseDescriptor) -> ShaderModule {
        let mut types = naga::UniqueArena::new();
        let mut constants = naga::Arena::new();
        let mut resource_locations = HashMap::new(); // maps (group, binding) to GlobalVariable
        let mut global_variables = naga::Arena::new();
        let mut functions = naga::Arena::new();
        let mut entry_point_arg_map = HashMap::new(); // maps entry point arguments to expressions
        let mut entry_point = None;

        for (index, source) in desc.sources.iter().enumerate() {
            let mut fuser = Fuser {
                module: &source.shader_module.module,
                entry_point: &source.entry_point,
                resources: desc.resources,
                index,
            };
            let type_map = fuser.fuse_types(&mut types);
            let cst_map = fuser.fuse_constants(&type_map, &mut constants);
            let gv_map = fuser.fuse_global_variables(
                &type_map,
                &cst_map,
                &mut resource_locations,
                &mut global_variables,
            );
            let fn_map = fuser.fuse_functions(&type_map, &cst_map, &gv_map, &mut functions);
            fuser.fuse_entry_points(
                &type_map,
                &cst_map,
                &gv_map,
                &fn_map,
                &mut functions,
                &mut entry_point_arg_map,
                &mut entry_point,
            );
        }
        let special_types = naga::SpecialTypes {
            ray_desc: None,
            ray_intersection: None,
        };
        return ShaderModule {
            module: Module {
                types,
                special_types,
                constants,
                global_variables,
                functions,
                entry_points: vec![entry_point.expect("tried to merge zero kernels")],
            },
        };
    }
}

type Remap<T> = HashMap<Handle<T>, Handle<T>>;

// doesn't need to exist, but cuts down on the verbosity of arguments.
struct Fuser<'a> {
    module: &'a Module,
    entry_point: &'a str,
    resources: &'a HashMap<(usize, u32, u32), FusedResource>,
    index: usize,
}

impl<'a> Fuser<'a> {
    fn rename(&self, name: &Option<String>) -> Option<String> {
        return name
            .as_ref()
            .map(|s| format!("fused_{:02}__{}", self.index, s));
    }
    fn fuse_types(&self, types: &mut UniqueArena<Type>) -> Remap<Type> {
        let mut type_map = Remap::new();
        for (old_handle, old_ty) in self.module.types.iter() {
            let span = self.module.types.get_span(old_handle);
            let new_ty = Type {
                name: self.rename(&old_ty.name),
                inner: old_ty.inner.clone(),
            };
            let new_handle = types.insert(new_ty, span);
            type_map.insert(old_handle, new_handle);
        }
        // we shouldn't be raytracing in a compute shader
        assert!(self.module.special_types.ray_desc.is_none());
        assert!(self.module.special_types.ray_intersection.is_none());
        return type_map;
    }
    fn fuse_constants(
        &self,
        type_map: &Remap<Type>,
        constants: &mut Arena<Constant>,
    ) -> Remap<Constant> {
        let mut cst_map = Remap::new();
        for (old_handle, old_cst) in self.module.constants.iter() {
            let span = self.module.constants.get_span(old_handle);
            // don't know how to handle specialization constants
            assert!(old_cst.specialization.is_none());

            let new_cst_inner = match &old_cst.inner {
                ConstantInner::Scalar { .. } => old_cst.inner.clone(),
                ConstantInner::Composite { ty, components } => {
                    ConstantInner::Composite {
                        ty: type_map[&ty],
                        components: components.clone(), // we'll fix this later
                    }
                }
            };
            let new_cst = naga::Constant {
                name: self.rename(&old_cst.name),
                specialization: None,
                inner: new_cst_inner,
            };
            let new_handle = constants.append(new_cst, span);
            cst_map.insert(old_handle, new_handle);
        }
        // go back & fix up the composite constants we created
        for &new_handle in cst_map.values() {
            let cst = constants.get_mut(new_handle);
            let cst_inner = &mut cst.inner;
            if let ConstantInner::Composite { components, .. } = cst_inner {
                for comp in components.iter_mut() {
                    *comp = cst_map[comp];
                }
            }
        }
        return cst_map;
    }

    fn fuse_global_variables(
        &mut self,
        type_map: &Remap<Type>,
        cst_map: &Remap<Constant>,
        resource_locations: &mut HashMap<FusedResource, Handle<GlobalVariable>>,
        global_variables: &mut Arena<GlobalVariable>,
    ) -> Remap<GlobalVariable> {
        let mut gv_map = Remap::new();
        for (old_handle, old_gv) in self.module.global_variables.iter() {
            let mut dest = None;

            if let Some(ResourceBinding { group, binding }) = &old_gv.binding {
                let location = self
                    .resources
                    .get(&(self.index, *group, *binding))
                    .expect("no resource relocation info for binding");
                dest = Some(location);

                if let Some(&new_handle) = resource_locations.get(&location) {
                    use AddressSpace::{Private, Storage};
                    // There's an existing binding. For the time being we won't validate
                    // whether the types are compatible, we'll just fixup buffer flags
                    let new_gv = global_variables.get_mut(new_handle);
                    match (&mut new_gv.space, &old_gv.space) {
                        #[rustfmt::skip]
                        (Storage { access: dst }, Storage { access: src }) => *dst |= *src,
                        (Private, _) => (), // moving a binding into a global
                        (a, b) => assert_eq!(a, b),
                    }
                    gv_map.insert(old_handle, new_handle);
                    continue;
                }
            }

            // If we're turning bindings into globals, we need to fix up their address space.
            let new_space = match dest {
                Some(FusedResource::Global(_)) => AddressSpace::Private,
                _ => old_gv.space.clone(),
            };

            let span = self.module.global_variables.get_span(old_handle);
            let new_gv = GlobalVariable {
                name: self.rename(&old_gv.name),
                space: new_space,
                binding: dest.map(FusedResource::to_naga_binding).flatten(),
                ty: type_map[&old_gv.ty],
                init: old_gv.init.map(|old_cst| cst_map[&old_cst]),
            };
            let new_handle = global_variables.append(new_gv, span);
            gv_map.insert(old_handle, new_handle);
            // If we just added a new resource binding, we need to make sure later iterations
            // know where to find it.
            if let Some(&location) = dest {
                resource_locations.insert(location, new_handle);
            }
        }
        return gv_map;
    }

    fn update_sample_level(old_level: &SampleLevel, expr_map: &Remap<Expression>) -> SampleLevel {
        match old_level {
            SampleLevel::Auto => SampleLevel::Auto,
            SampleLevel::Zero => SampleLevel::Zero,
            SampleLevel::Exact(old_expr) => SampleLevel::Exact(expr_map[old_expr]),
            SampleLevel::Bias(old_expr) => SampleLevel::Bias(expr_map[old_expr]),
            SampleLevel::Gradient { x, y } => SampleLevel::Gradient {
                x: expr_map[x],
                y: expr_map[y],
            },
        }
    }
    fn update_image_query(old_query: &ImageQuery, expr_map: &Remap<Expression>) -> ImageQuery {
        match old_query {
            ImageQuery::Size { level } => ImageQuery::Size {
                level: level.as_ref().map(|old_expr| expr_map[old_expr]),
            },
            ImageQuery::NumLevels => ImageQuery::NumLevels,
            ImageQuery::NumLayers => ImageQuery::NumLayers,
            ImageQuery::NumSamples => ImageQuery::NumSamples,
        }
    }
    fn update_expr(
        old_expr: &Expression,
        type_map: &Remap<Type>,
        cst_map: &Remap<Constant>,
        gv_map: &Remap<GlobalVariable>,
        fn_map: &Remap<Function>,
        lv_map: &Remap<LocalVariable>,
        expr_map: &Remap<Expression>,
    ) -> Expression {
        match old_expr {
            Expression::Access { base, index } => Expression::Access {
                base: expr_map[base],
                index: expr_map[index],
            },
            Expression::AccessIndex { base, index } => Expression::AccessIndex {
                base: expr_map[base],
                index: *index,
            },
            Expression::Constant(old_cst) => Expression::Constant(cst_map[old_cst]),
            Expression::Splat { size, value } => Expression::Splat {
                size: *size,
                value: expr_map[value],
            },
            Expression::Swizzle {
                size,
                vector,
                pattern,
            } => Expression::Swizzle {
                size: *size,
                vector: expr_map[vector],
                pattern: *pattern,
            },
            Expression::Compose { ty, components } => Expression::Compose {
                ty: type_map[ty],
                components: components
                    .iter()
                    .map(|old_expr| expr_map[old_expr])
                    .collect(),
            },
            Expression::FunctionArgument(index) => Expression::FunctionArgument(*index),
            Expression::GlobalVariable(global) => Expression::GlobalVariable(gv_map[global]),
            Expression::LocalVariable(local) => Expression::LocalVariable(lv_map[local]),
            Expression::Load { pointer } => Expression::Load {
                pointer: expr_map[pointer],
            },
            Expression::ImageSample {
                image,
                sampler,
                gather,
                coordinate,
                array_index,
                offset,
                level,
                depth_ref,
            } => Expression::ImageSample {
                image: expr_map[image],
                sampler: expr_map[sampler], // kind of weird that samplers are expressions
                gather: gather.clone(),
                coordinate: expr_map[coordinate],
                array_index: array_index.as_ref().map(|old_expr| expr_map[old_expr]),
                offset: offset.as_ref().map(|old_cst| cst_map[old_cst]),
                level: Self::update_sample_level(level, expr_map),
                depth_ref: depth_ref.as_ref().map(|old_expr| expr_map[old_expr]),
            },
            Expression::ImageLoad {
                image,
                coordinate,
                array_index,
                sample,
                level,
            } => Expression::ImageLoad {
                image: expr_map[image],
                coordinate: expr_map[coordinate],
                array_index: array_index.as_ref().map(|old_expr| expr_map[old_expr]),
                sample: sample.as_ref().map(|old_expr| expr_map[old_expr]),
                level: level.as_ref().map(|old_expr| expr_map[old_expr]),
            },
            Expression::ImageQuery { image, query } => Expression::ImageQuery {
                image: expr_map[image],
                query: Self::update_image_query(query, expr_map),
            },
            Expression::Unary { op, expr } => Expression::Unary {
                op: op.clone(),
                expr: expr_map[expr],
            },
            Expression::Binary { op, left, right } => Expression::Binary {
                op: op.clone(),
                left: expr_map[left],
                right: expr_map[right],
            },
            Expression::Select {
                condition,
                accept,
                reject,
            } => Expression::Select {
                condition: expr_map[condition],
                accept: expr_map[accept],
                reject: expr_map[reject],
            },
            Expression::Derivative { axis, ctrl, expr } => Expression::Derivative {
                axis: axis.clone(),
                ctrl: ctrl.clone(),
                expr: expr_map[expr],
            },
            Expression::Relational { fun, argument } => Expression::Relational {
                fun: fun.clone(),
                argument: expr_map[argument],
            },
            Expression::Math {
                fun,
                arg,
                arg1,
                arg2,
                arg3,
            } => Expression::Math {
                fun: fun.clone(),
                arg: expr_map[arg],
                arg1: arg1.as_ref().map(|old_expr| expr_map[old_expr]),
                arg2: arg2.as_ref().map(|old_expr| expr_map[old_expr]),
                arg3: arg3.as_ref().map(|old_expr| expr_map[old_expr]),
            },
            Expression::As {
                expr,
                kind,
                convert,
            } => Expression::As {
                expr: expr_map[expr],
                kind: kind.clone(),
                convert: convert.clone(),
            },
            Expression::CallResult(fun) => Expression::CallResult(fn_map[fun]),
            Expression::AtomicResult { ty, comparison } => Expression::AtomicResult {
                ty: type_map[ty],
                comparison: *comparison,
            },
            Expression::ArrayLength(expr) => Expression::ArrayLength(expr_map[expr]),
            Expression::RayQueryProceedResult => Expression::RayQueryProceedResult,
            Expression::RayQueryGetIntersection { query, committed } => {
                Expression::RayQueryGetIntersection {
                    query: expr_map[query],
                    committed: *committed,
                }
            }
        }
    }

    fn update_block(
        old_block: &Block,
        fn_map: &Remap<Function>,
        expr_map: &Remap<Expression>,
    ) -> Block {
        let mut new_block = Block::with_capacity(old_block.len());
        for (old_stmt, &span) in old_block.span_iter() {
            let new_stmt = Self::update_stmt(old_stmt, fn_map, expr_map);
            new_block.push(new_stmt, span);
        }
        return new_block;
    }

    fn update_atomic_fn(old_fun: &AtomicFunction, expr_map: &Remap<Expression>) -> AtomicFunction {
        match old_fun {
            AtomicFunction::Add => AtomicFunction::Add,
            AtomicFunction::Subtract => AtomicFunction::Subtract,
            AtomicFunction::And => AtomicFunction::And,
            AtomicFunction::ExclusiveOr => AtomicFunction::ExclusiveOr,
            AtomicFunction::InclusiveOr => AtomicFunction::InclusiveOr,
            AtomicFunction::Min => AtomicFunction::Min,
            AtomicFunction::Max => AtomicFunction::Max,
            AtomicFunction::Exchange { compare } => AtomicFunction::Exchange {
                compare: compare.as_ref().map(|x| expr_map[x]),
            },
        }
    }

    fn update_ray_query_fn(
        old_rqf: &RayQueryFunction,
        expr_map: &Remap<Expression>,
    ) -> RayQueryFunction {
        match old_rqf {
            RayQueryFunction::Initialize {
                acceleration_structure,
                descriptor,
            } => RayQueryFunction::Initialize {
                acceleration_structure: expr_map[acceleration_structure],
                descriptor: expr_map[descriptor],
            },
            RayQueryFunction::Proceed { result } => RayQueryFunction::Proceed {
                result: expr_map[result],
            },
            RayQueryFunction::Terminate => RayQueryFunction::Terminate,
        }
    }

    fn update_stmt(
        old_stmt: &Statement,
        fn_map: &Remap<Function>,
        expr_map: &Remap<Expression>,
    ) -> Statement {
        match old_stmt {
            Statement::Emit(range) => {
                // HACK:  Naga doesn't want people seeing range endpoints for some reason. (???)
                // So... bye bye type system
                let worst_thing_ever = ron::to_string(range).expect("seriously");
                let really_awful: std::ops::Range<u32> =
                    ron::from_str(&worst_thing_ever).expect("this should be a crime");
                let start_str = really_awful.start.to_string();
                let start: Handle<Expression> = ron::from_str(&start_str).expect("sorry");
                let end_str = really_awful.end.to_string();
                let end: Handle<Expression> = ron::from_str(&end_str).expect("sorry sorry");
                // The funniest thing is that THIS is the part that might break.
                let new_range = Range::new_from_bounds(expr_map[&start], expr_map[&end]);
                Statement::Emit(new_range)
            }
            Statement::Block(block) => {
                Statement::Block(Self::update_block(block, fn_map, expr_map))
            }
            Statement::If {
                condition,
                accept,
                reject,
            } => Statement::If {
                condition: expr_map[condition],
                accept: Self::update_block(accept, fn_map, expr_map),
                reject: Self::update_block(reject, fn_map, expr_map),
            },
            Statement::Switch { selector, cases } => Statement::Switch {
                selector: expr_map[selector],
                cases: cases
                    .iter()
                    .map(|old_case| SwitchCase {
                        value: old_case.value.clone(),
                        body: Self::update_block(&old_case.body, fn_map, expr_map),
                        fall_through: old_case.fall_through,
                    })
                    .collect(),
            },
            Statement::Loop {
                body,
                continuing,
                break_if,
            } => Statement::Loop {
                body: Self::update_block(body, fn_map, expr_map),
                continuing: Self::update_block(body, fn_map, expr_map),
                break_if: break_if.as_ref().map(|expr| expr_map[expr]),
            },
            Statement::Break => Statement::Break,
            Statement::Continue => Statement::Continue,
            Statement::Return { value } => Statement::Return {
                value: value.as_ref().map(|expr| expr_map[expr]),
            },

            Statement::Kill => Statement::Kill,
            Statement::Barrier(barrier) => Statement::Barrier(barrier.clone()),
            Statement::Store { pointer, value } => Statement::Store {
                pointer: expr_map[pointer],
                value: expr_map[value],
            },
            Statement::ImageStore {
                image,
                coordinate,
                array_index,
                value,
            } => Statement::ImageStore {
                image: expr_map[image],
                coordinate: expr_map[coordinate],
                array_index: array_index.as_ref().map(|expr| expr_map[expr]),
                value: expr_map[value],
            },
            Statement::Atomic {
                pointer,
                fun,
                value,
                result,
            } => Statement::Atomic {
                pointer: expr_map[pointer],
                fun: Self::update_atomic_fn(fun, expr_map),
                value: expr_map[value],
                result: expr_map[result],
            },
            Statement::Call {
                function,
                arguments,
                result,
            } => Statement::Call {
                function: fn_map[function],
                arguments: arguments.iter().map(|arg| expr_map[arg]).collect(),
                result: result.as_ref().map(|res| expr_map[res]),
            },
            Statement::RayQuery { query, fun } => Statement::RayQuery {
                query: expr_map[query],
                fun: Self::update_ray_query_fn(fun, expr_map),
            },
        }
    }

    fn remap_fn(
        &self,
        old_fn: &Function,
        arg_action: impl FnMut(&FunctionArgument) -> FunctionArgument,
        type_map: &Remap<Type>,
        cst_map: &Remap<Constant>,
        gv_map: &Remap<GlobalVariable>,
        fn_map: &Remap<Function>,
    ) -> Function {
        let new_name = self.rename(&old_fn.name);
        let new_arguments: Vec<_> = old_fn.arguments.iter().map(arg_action).collect();
        let new_result = old_fn.result.as_ref().map(|res| FunctionResult {
            ty: type_map[&res.ty],
            binding: res.binding.clone(),
        });
        let mut lv_map = Remap::new();
        let mut new_local_variables = Arena::new();
        for (old_handle, old_local) in old_fn.local_variables.iter() {
            let span = old_fn.local_variables.get_span(old_handle);
            let new_local = LocalVariable {
                // We shouldn't need to rename locals, but someone could name them something
                // dumb like __fused__0__myVector, so may as well be consistent
                name: self.rename(&old_local.name),
                ty: type_map[&old_local.ty],
                init: old_local.init.as_ref().map(|old_cst| cst_map[&old_cst]),
            };
            let new_handle = new_local_variables.append(new_local, span);
            lv_map.insert(old_handle, new_handle);
        }
        let mut expr_map = Remap::new();
        let mut new_expressions = Arena::new();
        for (old_handle, old_expr) in old_fn.expressions.iter() {
            let span = old_fn.expressions.get_span(old_handle);
            let new_expr = Self::update_expr(
                old_expr, type_map, cst_map, gv_map, &fn_map, &lv_map, &expr_map,
            );
            let new_handle = new_expressions.append(new_expr, span);
            expr_map.insert(old_handle, new_handle);
        }
        // TODO: We lose information here, but in order to do this properly we need to
        // add an indexmap and rustc_hash dependency since Naga uses those in its public
        // interface but doesn't re-export them
        let mut new_named_expressions = Default::default();
        let mut new_body = Self::update_block(&old_fn.body, &fn_map, &expr_map);

        return Function {
            name: new_name,
            arguments: new_arguments,
            result: new_result,
            local_variables: new_local_variables,
            expressions: new_expressions,
            named_expressions: new_named_expressions,
            body: new_body,
        };
    }

    fn fuse_functions(
        &self,
        type_map: &Remap<Type>,
        cst_map: &Remap<Constant>,
        gv_map: &Remap<GlobalVariable>,
        functions: &mut Arena<Function>,
    ) -> Remap<Function> {
        let mut fn_map = Remap::new();
        for (old_handle, old_fn) in self.module.functions.iter() {
            let span = self.module.functions.get_span(old_handle);
            let arg_action = |arg: &FunctionArgument| FunctionArgument {
                name: self.rename(&arg.name),
                ty: type_map[&arg.ty],
                binding: arg.binding.clone(),
            };
            let new_fn = self.remap_fn(old_fn, arg_action, type_map, cst_map, gv_map, &fn_map);
            let new_handle = functions.append(new_fn, span);
            fn_map.insert(old_handle, new_handle);
        }
        return fn_map;
    }

    /// Generates an empty entry point named "main" from `template`, inheriting its stage,
    /// workgroup size, and depth test status.
    fn empty_entry_point(template: &EntryPoint) -> EntryPoint {
        return EntryPoint {
            name: "main".to_owned(),
            stage: template.stage,
            workgroup_size: template.workgroup_size,
            early_depth_test: template.early_depth_test,
            function: Function {
                name: Some("main".to_owned()),
                arguments: Vec::new(),
                result: None,
                local_variables: Arena::new(),
                expressions: Arena::new(),
                named_expressions: Default::default(),
                body: Block::new(),
            },
        };
    }

    fn fuse_entry_points(
        &self,
        type_map: &Remap<Type>,
        cst_map: &Remap<Constant>,
        gv_map: &Remap<GlobalVariable>,
        fn_map: &Remap<Function>,
        functions: &mut Arena<Function>,
        entry_point_arg_map: &mut HashMap<Binding, Handle<Expression>>,
        fused_entry_point: &mut Option<EntryPoint>,
    ) {
        // We don't need to update fn_map since source entry points can't call each other.
        let old_ep = self
            .module
            .entry_points
            .iter()
            .find(|ep| ep.name == self.entry_point)
            .expect("kernel fusion: unknown entry point");

        let fused = fused_entry_point.get_or_insert_with(|| Self::empty_entry_point(old_ep));

        assert_eq!(
            &old_ep.stage, &fused.stage,
            "kernel fusion: kernels have incompatible stages"
        );
        assert_eq!(
            &old_ep.workgroup_size, &fused.workgroup_size,
            "kernel fusion: kernels specify different workgroup sizes"
        );
        assert_eq!(
            &old_ep.early_depth_test, &fused.early_depth_test,
            "kernel fusion: kernels differ in use of early depth test"
        );

        // the function arguments appearing in the fused kernel's entry point
        let mut arguments = Vec::new();

        let arg_action = |arg: &FunctionArgument| {
            let FunctionArgument { ty, binding, name } = arg;
            let binding = binding
                .to_owned()
                .expect("entry point argument which isn't not a binding?");
            let ty = type_map[ty];
            match entry_point_arg_map.entry(binding.clone()) {
                Entry::Vacant(ve) => {
                    let fused_arg = FunctionArgument {
                        name: name.to_owned(),
                        ty,
                        binding: Some(binding),
                    };
                    // Ensure that this is passed as an argument to the new function...
                    let fused_idx = u32::try_from(fused.function.arguments.len()).unwrap();
                    fused.function.arguments.push(fused_arg);
                    // Make an expression grabbing that argument..
                    let fused_arg_expr = fused
                        .function
                        .expressions
                        .append(Expression::FunctionArgument(fused_idx), Span::default());
                    // Add to the map so we can reuse the argument if it appears in later modules
                    ve.insert(fused_arg_expr);
                    arguments.push(fused_arg_expr);
                }
                Entry::Occupied(oe) => {
                    arguments.push(*oe.get());
                }
            }
            return FunctionArgument {
                name: name.to_owned(),
                ty,
                binding: None,
            };
        };

        let new_fn = self.remap_fn(
            &old_ep.function,
            arg_action,
            type_map,
            cst_map,
            gv_map,
            &fn_map,
        );
        // not sure how we're supposed to find the span for an entry point
        let new_handle = functions.append(new_fn, Span::default());
        let fused_call_stmt = Statement::Call {
            function: new_handle,
            arguments,
            result: None,
        };
        fused.function.body.push(fused_call_stmt, Span::default());
    }
}

#[cfg(test)]
mod tests {
    use super::*;

    macro_rules! binding {
        ($g:literal, $b:literal) => {
            FusedResource::Binding {
                group: $g,
                binding: $b,
            }
        };
    }
    const sample_text_1: &str = "
	struct Output { field_0 : i32 }
>>>>>>> 599e4c3d
	fn do_thing_on_gpu(a : i32) -> Output 
	{
		var output : Output;
		output.field_0 = a;
		return output;
	}
	
	struct Input_0 { field_0 : i32 }
	@group(0)  @binding(0) var<storage, read> input_0 : Input_0;
	struct Output_0 { field_0 : i32 }
	@group(0) @binding(1) var<storage, read_write> output_0 : Output_0;
	@compute @workgroup_size(1) fn main()
	{
		let output = do_thing_on_gpu(input_0.field_0);
		output_0.field_0 = output.field_0;
	}
	";

    #[test]
    fn test_naga_sanity() {
<<<<<<< HEAD
        let mut shader_module = shadergen::ShaderModule::new_with_wgsl(sample_text_1);
        let wgsl_text = shader_module.compile_wgsl_text();
=======
        let mut shader_module = ShaderModule::from_wgsl(sample_text_1).unwrap();
        let wgsl_text = shader_module.emit_wgsl();
    }

    #[test]
    fn test_fusion_sanity() {
        let pre = ShaderModule::from_wgsl(sample_text_1).unwrap();
        let mut map = HashMap::new();
        map.insert((0, 0, 0), binding!(0, 0));
        map.insert((0, 0, 1), binding!(0, 1));
        let fused = ShaderModule::fuse(FuseDescriptor {
            sources: &[FuseSource {
                shader_module: &pre,
                entry_point: "main",
            }],
            resources: &map,
        });
        let wgsl_text = fused.emit_wgsl();
        eprintln!("{wgsl_text}");
    }

    const fadd_wgpu: &str = "
    @group(0) @binding(0) var<storage, read> lhs : array<f32, 1024>;
    @group(0) @binding(1) var<storage, read> rhs : array<f32, 1024>;
    @group(0) @binding(2) var<storage, write> output : array<f32, 1024>;

    @compute @workgroup_size(256) 
    fn main(@builtin(local_invocation_index) i : u32)
    {
        output[i] = lhs[i] + rhs[i];
    }";

    #[test]
    fn test_fusion_duplicate() {
        let pre = ShaderModule::from_wgsl(fadd_wgpu).unwrap();

        let mut map = HashMap::new();
        map.insert((0, 0, 0), binding!(0, 0));
        map.insert((0, 0, 1), binding!(0, 1));
        map.insert((0, 0, 2), binding!(0, 2));
        // reuse output from the first as the second output to the second
        map.insert((1, 0, 0), binding!(0, 3));
        map.insert((1, 0, 1), binding!(0, 2));
        map.insert((1, 0, 2), binding!(0, 4));

        let fused = ShaderModule::fuse(FuseDescriptor {
            sources: &[
                FuseSource {
                    shader_module: &pre,
                    entry_point: "main",
                },
                FuseSource {
                    shader_module: &pre,
                    entry_point: "main",
                },
            ],
            resources: &map,
        });

        let wgsl_text = fused.emit_wgsl();
        eprintln!("{wgsl_text}");
    }

    const struct00: &str = "
    struct Struct00 { field_from_struct00 : f32 }
    @group(0) @binding(0) var<storage, write> struct00_out : Struct00;
    @compute @workgroup_size(1) fn main() { 
        struct00_out.field_from_struct00 = 7; 
    }";

    const struct01: &str = "
    struct Struct01 { field_from_struct01 : f32 }
    @group(0) @binding(0) var<storage, read> struct01_in : Struct01;
    @group(0) @binding(1) var<storage, write> struct01_out : Struct01;
    @compute @workgroup_size(1) fn not_named_main() { 
        struct01_out.field_from_struct01 = struct01_in.field_from_struct01; 
    }";

    #[test]
    fn test_fusion_structs() {
        let struct00_mod = ShaderModule::from_wgsl(struct00).unwrap();
        let struct01_mod = ShaderModule::from_wgsl(struct01).unwrap();

        let mut map = HashMap::new();
        map.insert((0, 0, 0), binding!(0, 0));
        map.insert((1, 0, 0), binding!(0, 0));
        map.insert((1, 0, 1), binding!(0, 1));

        let fused = ShaderModule::fuse(FuseDescriptor {
            sources: &[
                FuseSource {
                    shader_module: &struct00_mod,
                    entry_point: "main",
                },
                FuseSource {
                    shader_module: &struct01_mod,
                    entry_point: "not_named_main",
                },
            ],
            resources: &map,
        });

        let wgsl_text = fused.emit_wgsl();
        eprintln!("{wgsl_text}");
    }

    #[test]
    fn test_fusion_elide_bindings() {
        let struct00_mod = ShaderModule::from_wgsl(struct00).unwrap();
        let struct01_mod = ShaderModule::from_wgsl(struct01).unwrap();

        let mut map = HashMap::new();
        map.insert((0, 0, 0), FusedResource::Global(0));
        map.insert((1, 0, 0), FusedResource::Global(0));
        map.insert((1, 0, 1), binding!(0, 0));

        let fused = ShaderModule::fuse(FuseDescriptor {
            sources: &[
                FuseSource {
                    shader_module: &struct00_mod,
                    entry_point: "main",
                },
                FuseSource {
                    shader_module: &struct01_mod,
                    entry_point: "not_named_main",
                },
            ],
            resources: &map,
        });

        let wgsl_text = fused.emit_wgsl();
        eprintln!("{wgsl_text}");
>>>>>>> 599e4c3d
    }
}<|MERGE_RESOLUTION|>--- conflicted
+++ resolved
@@ -10,27 +10,6 @@
 use std::convert::TryFrom;
 use std::error::Error;
 
-<<<<<<< HEAD
-pub struct ShaderModule {
-    shader_module: naga::Module,
-}
-
-impl ShaderModule {
-    fn new_with_naga_module(module: naga::Module) -> Self {
-        Self {
-            shader_module: module,
-        }
-    }
-
-    pub fn new_with_wgsl(text: &str) -> Self {
-        match naga::front::wgsl::parse_str(text) {
-            Err(why) => panic!("Error while parsing WGSL: {}", why),
-            Ok(module) => Self::new_with_naga_module(module),
-        }
-    }
-
-    pub fn compile_wgsl_text(&mut self) -> String {
-=======
 /// Specifies the "form" of a GPU kernel dispatch.
 #[derive(Debug)]
 pub struct FuseSource<'a> {
@@ -100,25 +79,16 @@
         }
     }
     pub fn emit_wgsl(&self) -> String {
->>>>>>> 599e4c3d
         let mut validator = naga::valid::Validator::new(
             naga::valid::ValidationFlags::all(),
             naga::valid::Capabilities::empty(),
         );
-<<<<<<< HEAD
-        let module_info = match validator.validate(&self.shader_module) {
-=======
         let module_info = match validator.validate(&self.module) {
->>>>>>> 599e4c3d
             Err(why) => panic!("Error while validating WGSL: {}", why),
             Ok(module_info) => module_info,
         };
         match naga::back::wgsl::write_string(
-<<<<<<< HEAD
-            &self.shader_module,
-=======
             &self.module,
->>>>>>> 599e4c3d
             &module_info,
             naga::back::wgsl::WriterFlags::EXPLICIT_TYPES,
         ) {
@@ -126,17 +96,6 @@
             Ok(text) => text,
         }
     }
-<<<<<<< HEAD
-}
-
-#[cfg(test)]
-mod tests {
-    use crate::ir;
-    use crate::shadergen;
-
-    const sample_text_1: &str = "
-	struct Output {field_0 : i32;};
-=======
 
     /// Returns the `(x, y, z)` local size for the compute pipeline at the given entry point.
     ///
@@ -874,7 +833,6 @@
     }
     const sample_text_1: &str = "
 	struct Output { field_0 : i32 }
->>>>>>> 599e4c3d
 	fn do_thing_on_gpu(a : i32) -> Output 
 	{
 		var output : Output;
@@ -895,10 +853,6 @@
 
     #[test]
     fn test_naga_sanity() {
-<<<<<<< HEAD
-        let mut shader_module = shadergen::ShaderModule::new_with_wgsl(sample_text_1);
-        let wgsl_text = shader_module.compile_wgsl_text();
-=======
         let mut shader_module = ShaderModule::from_wgsl(sample_text_1).unwrap();
         let wgsl_text = shader_module.emit_wgsl();
     }
@@ -1031,6 +985,5 @@
 
         let wgsl_text = fused.emit_wgsl();
         eprintln!("{wgsl_text}");
->>>>>>> 599e4c3d
     }
 }