use std::default::Default;
use std::fmt::Write;

#[derive(Default)]
struct TextSection {
    code_string: String,
}

pub struct CodeWriter {
    //code_string : String,
    sections: Vec<TextSection>,
    //writing_states : Vec<WritingState>,
    active_section: usize,
}

impl CodeWriter {
    pub fn new() -> Self {
        let sections = vec![TextSection {
            code_string: String::new(),
        }];
        //let writing_states = vec![WritingState::Root{section_id : 0}];
        Self {
            sections,
            /*writing_states,*/ active_section: 0,
        }
    }

    pub fn finish(&mut self) -> String {
        let mut code_string = String::new();
        for section in self.sections.iter() {
            code_string += &section.code_string;
        }
        code_string
    }

    fn create_section(&mut self) -> usize {
        let id = self.sections.len();
        self.sections.push(TextSection {
            code_string: String::new(),
        });
        id
    }

    fn set_active_section(&mut self, to: usize) {
        self.active_section = to;
    }

    fn break_section(&mut self) -> usize {
        let section_id = self.create_section();
        self.set_active_section(section_id);
        section_id
    }

    pub fn begin_module(&mut self, name: &str) {
        write!(self, "pub mod {} {{\n", name);
    }

<<<<<<< HEAD
    pub fn end_module(&mut self) {
        write!(self, "}}\n");
    }
=======
	pub fn begin_module(&mut self, name : &str)
	{
		write!(self, "#[allow(warnings)] pub mod {} {{\n", name);
	}
>>>>>>> 0dad0777

    pub fn begin_struct(&mut self, name: &str) {
        write!(self, "pub struct {} {{", name);
    }

    pub fn write_struct_field(&mut self, index: usize, type_name: &str) {
        self.write(format!("pub field_{} : {}, ", index, type_name));
    }

    pub fn end_struct(&mut self) {
        write!(self, "}}\n");
    }

    fn get_active_section_ptr(&mut self) -> &mut TextSection {
        &mut self.sections[self.active_section]
    }

    pub fn write(&mut self, text: String) {
        self.get_active_section_ptr().code_string += text.as_str();
    }
}

impl Write for CodeWriter {
    fn write_str(&mut self, text: &str) -> Result<(), std::fmt::Error> {
        self.get_active_section_ptr().code_string.write_str(text)
    }
}<|MERGE_RESOLUTION|>--- conflicted
+++ resolved
@@ -51,20 +51,14 @@
         section_id
     }
 
-    pub fn begin_module(&mut self, name: &str) {
-        write!(self, "pub mod {} {{\n", name);
-    }
-
-<<<<<<< HEAD
-    pub fn end_module(&mut self) {
-        write!(self, "}}\n");
-    }
-=======
 	pub fn begin_module(&mut self, name : &str)
 	{
 		write!(self, "#[allow(warnings)] pub mod {} {{\n", name);
 	}
->>>>>>> 0dad0777
+
+    pub fn end_module(&mut self) {
+        write!(self, "}}\n");
+    }
 
     pub fn begin_struct(&mut self, name: &str) {
         write!(self, "pub struct {} {{", name);
