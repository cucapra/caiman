use crate::assembly::context::{Context, FuncletLocation};
use crate::assembly::{context, parser};
use crate::assembly_ast::FFIType;
use crate::assembly_ast::{
    ExternalCpuFunction, ExternalFunctionId, ExternalGpuFunction, FuncletId, NodeId, OperationId,
    StorageTypeId, TypeId, ValueFunctionId,
};
use crate::ir::ffi;
use crate::{assembly_ast, frontend, ir};
use std::any::Any;
use std::collections::HashMap;

// for reading GPU stuff
use crate::stable_vec::StableVec;
use std::fs::File;
use std::io::Read;
use std::path::Path;

// Utility

fn external_id(id: &usize) -> ffi::ExternalFunctionId {
    ffi::ExternalFunctionId { 0: id.clone() }
}

fn ffi_to_ffi(value: FFIType, context: &mut Context) -> ffi::Type {
    fn box_map(b: Box<[FFIType]>, context: &mut Context) -> Box<[ffi::TypeId]> {
        b.iter()
            .map(|x| ffi::TypeId(*context.ffi_type_id(x)))
            .collect()
    }
    fn type_id(element_type: Box<FFIType>, context: &mut Context) -> ffi::TypeId {
        ffi::TypeId(*context.ffi_type_id(element_type.as_ref()))
    }
    match value {
        FFIType::F32 => ffi::Type::F32,
        FFIType::F64 => ffi::Type::F64,
        FFIType::U8 => ffi::Type::U8,
        FFIType::U16 => ffi::Type::U16,
        FFIType::U32 => ffi::Type::U32,
        FFIType::U64 => ffi::Type::U64,
        FFIType::USize => ffi::Type::USize,
        FFIType::I8 => ffi::Type::I8,
        FFIType::I16 => ffi::Type::I16,
        FFIType::I32 => ffi::Type::I32,
        FFIType::I64 => ffi::Type::I64,
        FFIType::Array {
            element_type,
            length,
        } => ffi::Type::Array {
            element_type: type_id(element_type, context),
            length,
        },
        FFIType::ErasedLengthArray(element_type) => ffi::Type::ErasedLengthArray {
            element_type: type_id(element_type, context),
        },
        FFIType::Struct {
            fields,
            byte_alignment,
            byte_size,
        } => todo!(),
        FFIType::Tuple(element_types) => ffi::Type::Tuple {
            fields: box_map(element_types.into_boxed_slice(), context),
        },
        FFIType::ConstRef(element_type) => ffi::Type::ConstRef {
            element_type: type_id(element_type, context),
        },
        FFIType::MutRef(element_type) => ffi::Type::MutRef {
            element_type: type_id(element_type, context),
        },
        FFIType::ConstSlice(element_type) => ffi::Type::ConstSlice {
            element_type: type_id(element_type, context),
        },
        FFIType::MutSlice(element_type) => ffi::Type::MutSlice {
            element_type: type_id(element_type, context),
        },
        FFIType::GpuBufferRef(element_type) => ffi::Type::GpuBufferRef {
            element_type: type_id(element_type, context),
        },
        FFIType::GpuBufferSlice(element_type) => ffi::Type::GpuBufferSlice {
            element_type: type_id(element_type, context),
        },
        FFIType::GpuBufferAllocator => ffi::Type::GpuBufferAllocator,
        FFIType::CpuBufferAllocator => ffi::Type::CpuBufferAllocator,
        FFIType::CpuBufferRef(element_type) => ffi::Type::CpuBufferRef {
            element_type: type_id(element_type, context),
        },
    }
}

fn as_key(k: &str) -> assembly_ast::Value {
    assembly_ast::Value::ID(k.to_string())
}

fn as_value(value: assembly_ast::DictValue) -> assembly_ast::Value {
    match value {
        assembly_ast::DictValue::Raw(v) => v,
        _ => panic!(format!("Expected raw value got {:?}", value)),
    }
}

fn as_list(value: assembly_ast::DictValue) -> Vec<assembly_ast::DictValue> {
    match value {
        assembly_ast::DictValue::List(v) => v,
        _ => panic!(format!("Expected list got {:?}", value)),
    }
}

fn as_dict(value: assembly_ast::DictValue) -> assembly_ast::UncheckedDict {
    match value {
        assembly_ast::DictValue::Dict(d) => d,
        _ => panic!(format!("Expected dict got {:?}", value)),
    }
}

fn remote_conversion(
    remote: &assembly_ast::RemoteNodeId,
    context: &mut Context,
) -> ir::RemoteNodeId {
    context.remote_id(&remote.funclet_id.0, &remote.node_id.0)
}

fn value_string(d: &assembly_ast::DictValue, _: &mut Context) -> String {
    let v = as_value(d.clone());
    match v {
        assembly_ast::Value::ID(s) => s.clone(),
        _ => panic!(format!("Expected id got {:?}", v)),
    }
}

fn value_num(d: &assembly_ast::DictValue, _: &mut Context) -> usize {
    let v = as_value(d.clone());
    match v {
        assembly_ast::Value::Num(n) => n,
        _ => panic!(format!("Expected num got {:?}", v)),
    }
}

fn value_function_loc(d: &assembly_ast::DictValue, context: &mut Context) -> ir::RemoteNodeId {
    let v = as_value(d.clone());
    match v {
        assembly_ast::Value::FunctionLoc(remote) => ir::RemoteNodeId {
            funclet_id: *context.local_funclet_id(&remote.funclet_id.0),
            node_id: *context.local_funclet_id(&remote.node_id.0),
        },
        _ => panic!(format!("Expected function location got {:?}", v)),
    }
}

fn value_var_name(d: &assembly_ast::DictValue, context: &mut Context) -> usize {
    let v = as_value(d.clone());
    match v {
        assembly_ast::Value::VarName(s) => *context.node_id(&s.0),
        _ => panic!(format!("Expected variable name got {:?}", v)),
    }
}

fn value_funclet_name(d: &assembly_ast::DictValue, context: &mut Context) -> FuncletLocation {
    let v = as_value(d.clone());
    match v {
        assembly_ast::Value::FnName(s) => context.funclet_id(&s.0).clone(),
        _ => panic!(format!("Expected funclet name got {:?}", v)),
    }
}

fn value_funclet_raw_id(d: &assembly_ast::DictValue, context: &mut Context) -> usize {
    let v = as_value(d.clone());
    match v {
        assembly_ast::Value::FnName(s) => context.funclet_id_unwrap(&s.0).clone(),
        _ => panic!(format!("Expected funclet name got {:?}", v)),
    }
}

fn value_type(d: &assembly_ast::DictValue, context: &mut Context) -> context::Location {
    let v = as_value(d.clone());
    match v {
        assembly_ast::Value::Type(t) => match t {
            assembly_ast::TypeId::FFI(typ) => context::Location::FFI(*context.ffi_type_id(&typ)),
            assembly_ast::TypeId::Local(name) => {
                context::Location::Local(*context.local_type_id(&name))
            }
        },
        _ => panic!(format!("Expected type got {:?}", v)),
    }
}

fn value_place(d: &assembly_ast::DictValue, _: &mut Context) -> ir::Place {
    let v = as_value(d.clone());
    match v {
        assembly_ast::Value::Place(p) => p.clone(),
        _ => panic!(format!("Expected place got {:?}", v)),
    }
}

fn value_stage(d: &assembly_ast::DictValue, _: &mut Context) -> ir::ResourceQueueStage {
    let v = as_value(d.clone());
    match v {
        assembly_ast::Value::Stage(s) => s.clone(),
        _ => panic!(format!("Expected stage got {:?}", v)),
    }
}

// This all feels very dumb
fn value_core_tag(v: assembly_ast::TagCore, context: &mut Context) -> ir::ValueTag {
    match v {
        assembly_ast::TagCore::None => ir::ValueTag::None,
        assembly_ast::TagCore::Operation(r) => ir::ValueTag::Node {
            node_id: remote_conversion(&r, context).node_id,
        },
        assembly_ast::TagCore::Input(r) => ir::ValueTag::Input {
            //funclet_id : *context.local_funclet_id(r.funclet_id.clone()),
            index: *context.remote_node_id(&r.funclet_id.0, &r.node_id.0),
        },
        assembly_ast::TagCore::Output(r) => ir::ValueTag::Output {
            //funclet_id : *context.local_funclet_id(r.funclet_id.clone()),
            index: *context.remote_node_id(&r.funclet_id.0, &r.node_id.0),
        },
    }
}

fn timeline_core_tag(v: assembly_ast::TagCore, context: &mut Context) -> ir::TimelineTag {
    match v {
        assembly_ast::TagCore::None => ir::TimelineTag::None,
        assembly_ast::TagCore::Operation(r) => ir::TimelineTag::Node {
            node_id: remote_conversion(&r, context).node_id,
        },
        assembly_ast::TagCore::Input(r) => ir::TimelineTag::Input {
            //funclet_id : *context.local_funclet_id(r.funclet_id.clone()),
            index: *context.remote_node_id(&r.funclet_id.0, &r.node_id.0),
        },
        assembly_ast::TagCore::Output(r) => ir::TimelineTag::Output {
            //funclet_id : *context.local_funclet_id(r.funclet_id.clone()),
            index: *context.remote_node_id(&r.funclet_id.0, &r.node_id.0),
        },
    }
}

fn spatial_core_tag(v: assembly_ast::TagCore, context: &mut Context) -> ir::SpatialTag {
    match v {
        assembly_ast::TagCore::None => ir::SpatialTag::None,
        assembly_ast::TagCore::Operation(r) => ir::SpatialTag::Node {
            node_id: remote_conversion(&r, context).node_id,
        },
        assembly_ast::TagCore::Input(r) => ir::SpatialTag::Input {
            //funclet_id : *context.local_funclet_id(r.funclet_id.clone()),
            index: *context.remote_node_id(&r.funclet_id.0, &r.node_id.0),
        },
        assembly_ast::TagCore::Output(r) => ir::SpatialTag::Output {
            //funclet_id : *context.local_funclet_id(r.funclet_id.clone()),
            index: *context.remote_node_id(&r.funclet_id.0, &r.node_id.0),
        },
    }
}

fn value_value_tag(t: &assembly_ast::ValueTag, context: &mut Context) -> ir::ValueTag {
    match t {
        assembly_ast::ValueTag::Core(c) => value_core_tag(c.clone(), context),
        assembly_ast::ValueTag::FunctionInput(r) => unimplemented!(),
        assembly_ast::ValueTag::FunctionOutput(r) => unimplemented!(),
        /* assembly_ast::ValueTag::FunctionInput(r) => ir::ValueTag::FunctionInput {
            function_id : *context.local_funclet_id(r.funclet_id.clone()),
            index: *context.remote_node_id(r.funclet_id.clone(), r.node_id.clone()),
        },
        assembly_ast::ValueTag::FunctionOutput(r) => ir::ValueTag::FunctionOutput {
            function_id : *context.local_funclet_id(r.funclet_id.clone()),
            index: *context.remote_node_id(r.funclet_id.clone(), r.node_id.clone()),
        },*/
        assembly_ast::ValueTag::Halt(n) => ir::ValueTag::Halt {
            index: *context.node_id(&n.0),
        },
    }
}

fn value_dict_value_tag(d: &assembly_ast::DictValue, context: &mut Context) -> ir::ValueTag {
    let v = as_value(d.clone());
    match v {
        assembly_ast::Value::Tag(t) => match t {
            assembly_ast::Tag::ValueTag(v) => value_value_tag(&v, context),
            _ => panic!(format!("Expected value tag got {:?}", d)),
        },
        _ => panic!(format!("Expected tag got {:?}", d)),
    }
}

fn value_timeline_tag(t: &assembly_ast::TimelineTag, context: &mut Context) -> ir::TimelineTag {
    match t {
        assembly_ast::TimelineTag::Core(c) => timeline_core_tag(c.clone(), context),
    }
}

fn value_dict_timeline_tag(d: &assembly_ast::DictValue, context: &mut Context) -> ir::TimelineTag {
    let v = as_value(d.clone());
    match v {
        assembly_ast::Value::Tag(t) => match t {
            assembly_ast::Tag::TimelineTag(t) => value_timeline_tag(&t, context),
            _ => panic!(format!("Expected timeline tag got {:?}", d)),
        },
        _ => panic!(format!("Expected tag got {:?}", d)),
    }
}

fn value_spatial_tag(t: &assembly_ast::SpatialTag, context: &mut Context) -> ir::SpatialTag {
    match t {
        assembly_ast::SpatialTag::Core(c) => spatial_core_tag(c.clone(), context),
    }
}

fn value_dict_spatial_tag(d: &assembly_ast::DictValue, context: &mut Context) -> ir::SpatialTag {
    let v = as_value(d.clone());
    match v {
        assembly_ast::Value::Tag(t) => match t {
            assembly_ast::Tag::SpatialTag(t) => value_spatial_tag(&t, context),
            _ => panic!(format!("Expected spatial tag got {:?}", d)),
        },
        _ => panic!(format!("Expected tag got {:?}", d)),
    }
}

fn value_slot_info(d: &assembly_ast::DictValue, context: &mut Context) -> ir::SchedulingTagSet {
    let v = as_value(d.clone());
    match v {
        assembly_ast::Value::SlotInfo(s) => ir::SchedulingTagSet {
            value_tag: value_value_tag(&s.value_tag, context),
            timeline_tag: value_timeline_tag(&s.timeline_tag, context),
            spatial_tag: value_spatial_tag(&s.spatial_tag, context),
        },
        _ => panic!(format!("Expected tag got {:?}", v)),
    }
}

fn value_fence_info(d: &assembly_ast::DictValue, context: &mut Context) -> ir::SchedulingTagSet {
    let v = as_value(d.clone());
    match v {
        assembly_ast::Value::FenceInfo(s) => ir::SchedulingTagSet {
            value_tag: ir::ValueTag::None,
            timeline_tag: value_timeline_tag(&s.timeline_tag, context),
            spatial_tag: ir::SpatialTag::None,
        },
        _ => panic!(format!("Expected tag got {:?}", v)),
    }
}

fn value_buffer_info(d: &assembly_ast::DictValue, context: &mut Context) -> ir::SchedulingTagSet {
    let v = as_value(d.clone());
    match v {
        assembly_ast::Value::BufferInfo(s) => ir::SchedulingTagSet {
            value_tag: ir::ValueTag::None,
            timeline_tag: ir::TimelineTag::None,
            spatial_tag: value_spatial_tag(&s.spatial_tag, context),
        },
        _ => panic!(format!("Expected tag got {:?}", v)),
    }
}

fn value_list<T>(
    v: &assembly_ast::DictValue,
    f: fn(&assembly_ast::DictValue, &mut Context) -> T,
    context: &mut Context,
) -> HashMap<usize, T> {
    let lst = as_list(v.clone());
    let mut result = HashMap::new();
    let index = 0;
    for value in lst.iter() {
        result.insert(index, f(value, context));
    }
    result
}

fn value_index_var_dict<T>(
    v: &assembly_ast::DictValue,
    f: fn(&assembly_ast::DictValue, &mut Context) -> T,
    context: &mut Context,
) -> HashMap<usize, T> {
    let d = as_dict(v.clone());
    let mut result = HashMap::new();
    for pair in d.iter() {
        let index = value_var_name(&assembly_ast::DictValue::Raw(pair.0.clone()), context);
        result.insert(index, f(&pair.1.clone(), context));
    }
    result
}

// Translation

fn ir_version(version: &assembly_ast::Version, _: &mut Context) -> (u32, u32, u32) {
    (version.major, version.minor, version.detailed)
}

fn ir_external_cpu(
    external: &assembly_ast::ExternalCpuFunction,
    context: &mut Context,
) -> ffi::ExternalFunction {
    let mut input_types = Vec::new();
    let mut output_types = Vec::new();

    for name in &external.input_types {
        input_types.push(ffi::TypeId(*context.ffi_type_id(name)))
    }
    for name in &external.output_types {
        output_types.push(ffi::TypeId(*context.ffi_type_id(name)))
    }

    ffi::ExternalFunction::CpuPureOperation(ffi::CpuPureOperation {
        name: external.name.0.clone(),
        input_types: input_types.into_boxed_slice(),
        output_types: output_types.into_boxed_slice(),
    })
}

fn ir_external_gpu_resource(
    d: &assembly_ast::UncheckedDict,
    input_args: &Vec<NodeId>,
    output_args: &Vec<NodeId>,
    context: &mut Context,
) -> ffi::GpuKernelResourceBinding {
    fn local_name(
        d: &assembly_ast::DictValue,
        input_args: &Vec<NodeId>,
        output_args: &Vec<NodeId>,
    ) -> usize {
        let v = as_value(d.clone());
        match v {
            assembly_ast::Value::VarName(n) => {
                let mut index = 0;
                for arg in input_args {
                    if n == *arg {
                        return index;
                    }
                    index += 1;
                }
                let mut index = 0;
                for arg in output_args {
                    if n == *arg {
                        return index;
                    }
                    index += 1;
                }
                panic!(format!("Unknown GPU variable {:?}", n))
            }
            _ => panic!(format!("Invalid argument {:?}", d)),
        }
    }
    let group = value_num(d.get(&as_key("group")).unwrap(), context);
    let binding = value_num(d.get(&as_key("binding")).unwrap(), context);
    let mut input = None;
    if d.contains_key(&as_key("input")) {
        input = Some(local_name(
            d.get(&as_key("input")).unwrap(),
            input_args,
            output_args,
        ));
    }
    let mut output = None;
    if d.contains_key(&as_key("output")) {
        output = Some(local_name(
            d.get(&as_key("output")).unwrap(),
            input_args,
            output_args,
        ));
    }
    ffi::GpuKernelResourceBinding {
        group,
        binding,
        input,
        output,
    }
}

fn ir_external_gpu(
    external: &assembly_ast::ExternalGpuFunction,
    context: &mut Context,
) -> ffi::ExternalFunction {
    let mut input_types = Vec::new();
    let mut input_args = Vec::new();
    let mut output_args = Vec::new();
    let mut output_types = Vec::new();
    let mut resource_bindings = Vec::new();

    for arg in &external.input_args {
        input_types.push(ffi::TypeId(*context.ffi_type_id(&arg.0)));
        input_args.push(arg.1.clone());
    }
    for arg in &external.output_types {
        output_types.push(ffi::TypeId(*context.ffi_type_id(&arg.0)));
        let arg_name = arg.1.clone();
        for iarg in &input_args {
            if arg_name == *iarg {
                panic!("Duplicate input and output name {}", iarg);
            }
        }
        output_args.push(arg_name);
    }
    for resource in &external.resource_bindings {
        resource_bindings.push(ir_external_gpu_resource(
            resource,
            &input_args,
            &output_args,
            context,
        ));
    }

    // Very silly
    let input_path = Path::new(&external.shader_module);
<<<<<<< HEAD
    assert!(external.shader_module.ends_with(".wgsl"));
    let mut input_file = match File::open(&input_path) {
        Err(why) => panic!("Couldn't open {}: {}", input_path.display(), why),
        Ok(file) => file,
    };
    let mut content = String::new();
    match input_file.read_to_string(&mut content) {
        Err(why) => panic!("Couldn't read file: {}", why),
        Ok(_) => (),
=======
    let text_content = std::fs::read_to_string(input_path).expect("failed to read shader");
    let input_extension = input_path.extension().map(|s| s.to_str()).flatten().unwrap_or("");
    let shader_module_content = match input_extension {
        "wgsl" => ffi::ShaderModuleContent::Wgsl(text_content),
        "glsl" | "comp" => ffi::ShaderModuleContent::Glsl(text_content),
        _ => panic!("unknown shader type")
>>>>>>> e1cfe538
    };

    ffi::ExternalFunction::GpuKernel(ffi::GpuKernel {
        name: external.name.0.clone(),
        input_types: input_types.into_boxed_slice(),
        output_types: output_types.into_boxed_slice(),
        entry_point: external.entry_point.clone(),
<<<<<<< HEAD
        resource_bindings: resource_bindings.into_boxed_slice(),
        shader_module_content: ffi::ShaderModuleContent::Wgsl(content),
    })
=======
        resource_bindings : resource_bindings.into_boxed_slice(),
        shader_module_content,
    }
>>>>>>> e1cfe538
}

fn ir_native_interface(
    program: &assembly_ast::Program,
    context: &mut Context,
) -> ffi::NativeInterface {
    let mut types = StableVec::new();
    let mut external_functions = StableVec::new();
    let mut effects = StableVec::new();

    for typ in &program.types {
        match typ {
            assembly_ast::TypeDecl::FFI(t) => {
                types.add(ffi_to_ffi(t.clone(), context));
            }
            _ => {}
        }
    }

    for def in &program.funclets {
        match def {
            assembly_ast::FuncletDef::ExternalCPU(external) => {
                external_functions.add(ir_external_cpu(external, context));
            }
            assembly_ast::FuncletDef::ExternalGPU(external) => {
                external_functions.add(ir_external_gpu(external, context));
            }
            _ => {}
        }
    }

    ffi::NativeInterface {
        types,
        external_functions,
        effects,
    }
}

fn ir_types(types: &Vec<assembly_ast::TypeDecl>, context: &mut Context) -> StableVec<ir::Type> {
    let mut result = StableVec::new();
    for type_decl in types {
        let new_type = match type_decl {
            assembly_ast::TypeDecl::Local(typ) => {
                Some(match typ.type_kind {
                    // only supported custom types atm
                    assembly_ast::TypeKind::NativeValue => {
                        let type_found = typ.data.get(&as_key("type")).unwrap();
                        let storage_type = match value_type(type_found, context) {
                            context::Location::Local(t) => panic!(format!(
                                "Expected ffi type in native value, got {:?}",
                                type_found
                            )),
                            context::Location::FFI(i) => ffi::TypeId(i),
                        };
                        ir::Type::NativeValue { storage_type }
                    }
                    assembly_ast::TypeKind::Slot => ir::Type::Slot {
                        storage_type: ffi::TypeId(
                            value_type(typ.data.get(&as_key("type")).unwrap(), context).unpack(),
                        ),
                        queue_stage: value_stage(typ.data.get(&as_key("stage")).unwrap(), context),
                        queue_place: value_place(typ.data.get(&as_key("place")).unwrap(), context),
                    },
                    assembly_ast::TypeKind::Fence => ir::Type::Fence {
                        queue_place: value_place(typ.data.get(&as_key("place")).unwrap(), context),
                    },
                    assembly_ast::TypeKind::Buffer => {
                        let static_layout_dict =
                            typ.data.get(&as_key("static_layout_opt")).unwrap();
                        fn static_layout_map(
                            d: assembly_ast::UncheckedDict,
                            context: &mut Context,
                        ) -> ir::StaticBufferLayout {
                            let alignment_bits =
                                value_num(d.get(&as_key("alignment_bits")).unwrap(), context);
                            let byte_size =
                                value_num(d.get(&as_key("byte_size")).unwrap(), context);
                            ir::StaticBufferLayout {
                                alignment_bits,
                                byte_size,
                            }
                        }
                        let static_layout_opt = match static_layout_dict {
                            assembly_ast::DictValue::Raw(assembly_ast::Value::None) => None,
                            assembly_ast::DictValue::Dict(dv) => {
                                Some(static_layout_map(dv.clone(), context))
                            }
                            _ => panic!(format!("Unsupported result for {:?}", static_layout_dict)),
                        };
                        ir::Type::Buffer {
                            storage_place: value_place(
                                typ.data.get(&as_key("place")).unwrap(),
                                context,
                            ),
                            static_layout_opt,
                        }
                    }
                    assembly_ast::TypeKind::Event => ir::Type::Event {
                        place: value_place(typ.data.get(&as_key("place")).unwrap(), context),
                    },
                    assembly_ast::TypeKind::BufferSpace => ir::Type::BufferSpace,
                })
            }
            assembly_ast::TypeDecl::FFI(name) => None,
        };
        match new_type {
            Some(t) => {
                result.add(t);
            }
            None => {}
        }
    }
    result
}

fn ir_node(node: &assembly_ast::Node, context: &mut Context) -> ir::Node {
    match node {
        assembly_ast::Node::None => ir::Node::None,
        assembly_ast::Node::Phi { index } => ir::Node::Phi { index: *index },
        assembly_ast::Node::ExtractResult { node_id, index } => ir::Node::ExtractResult {
            node_id: *context.node_id(&node_id.0),
            index: *index,
        },
        assembly_ast::Node::Constant { value, type_id } => {
            let parsed_value = match ron::from_str(value.as_str()) {
                Err(why) => panic!(format!("Cannot parse constant node immediate {}", why)),
                Ok(v) => v,
            };
            ir::Node::Constant {
                value: parsed_value,
                type_id: *context.loc_type_id(type_id),
            }
        }
        assembly_ast::Node::CallValueFunction {
            function_id,
            arguments,
        } => {
            unimplemented!() // arbitrary trick for unification of calls
        }
        assembly_ast::Node::Select {
            condition,
            true_case,
            false_case,
        } => ir::Node::Select {
            condition: *context.node_id(&condition.0),
            true_case: *context.node_id(&true_case.0),
            false_case: *context.node_id(&false_case.0),
        },
        assembly_ast::Node::CallExternalCpu {
            external_function_id,
            arguments,
        } => {
            let name = external_function_id.clone();
            let mapped_arguments = arguments.iter().map(|n| *context.node_id(&n.0)).collect();
            match context.funclet_id(&name.0) {
                FuncletLocation::Local(_) => {
                    panic!(format!("Cannot directly call local funclet {}", name))
                }
                FuncletLocation::ValueFun(id) => ir::Node::CallValueFunction {
                    function_id: *id,
                    arguments: mapped_arguments,
                },
                FuncletLocation::CpuFun(id) => ir::Node::CallExternalCpu {
                    external_function_id: external_id(id),
                    arguments: mapped_arguments,
                },
                FuncletLocation::GpuFun(id) => ir::Node::CallExternalGpuCompute {
                    external_function_id: external_id(id),
                    dimensions: Box::new([]), // explicitly empty
                    arguments: mapped_arguments,
                },
            }
        }
        assembly_ast::Node::CallExternalGpuCompute {
            external_function_id,
            dimensions,
            arguments,
        } => ir::Node::CallExternalGpuCompute {
            external_function_id: external_id(context.gpu_funclet_id(&external_function_id.0)),
            dimensions: dimensions
                .iter()
                .map(|n| context.node_id(&n.0).clone())
                .collect(),
            arguments: arguments
                .iter()
                .map(|n| context.node_id(&n.0).clone())
                .collect(),
        },
        assembly_ast::Node::AllocTemporary {
            place,
            storage_type,
            operation,
        } => ir::Node::AllocTemporary {
            place: place.clone(),
            storage_type: ffi::TypeId(context.loc_type_id(&storage_type).clone()),
            operation: remote_conversion(operation, context),
        },
        assembly_ast::Node::UnboundSlot {
            place,
            storage_type,
            operation,
        } => ir::Node::UnboundSlot {
            place: place.clone(),
            storage_type: ffi::TypeId(context.loc_type_id(&storage_type).clone()),
            operation: remote_conversion(operation, context),
        },
        assembly_ast::Node::Drop { node } => ir::Node::Drop {
            node: context.node_id(&node.0).clone(),
        },
        assembly_ast::Node::StaticAllocFromStaticBuffer {
            buffer,
            place,
            storage_type,
            operation,
        } => ir::Node::StaticAllocFromStaticBuffer {
            buffer: context.node_id(&buffer.0).clone(),
            place: place.clone(),
            storage_type: ffi::TypeId(context.loc_type_id(&storage_type).clone()),
            operation: remote_conversion(operation, context),
        },
        assembly_ast::Node::EncodeDo {
            place,
            operation,
            inputs,
            outputs,
        } => ir::Node::EncodeDo {
            place: place.clone(),
            operation: remote_conversion(operation, context),
            inputs: inputs
                .iter()
                .map(|n| context.node_id(&n.0).clone())
                .collect(),
            outputs: outputs
                .iter()
                .map(|n| context.node_id(&n.0).clone())
                .collect(),
        },
        assembly_ast::Node::EncodeCopy {
            place,
            input,
            output,
        } => ir::Node::EncodeCopy {
            place: place.clone(),
            input: context.node_id(&input.0).clone(),
            output: context.node_id(&output.0).clone(),
        },
        assembly_ast::Node::Submit { place, event } => ir::Node::Submit {
            place: place.clone(),
            event: remote_conversion(event, context),
        },
        assembly_ast::Node::EncodeFence { place, event } => ir::Node::EncodeFence {
            place: place.clone(),
            event: remote_conversion(event, context),
        },
        assembly_ast::Node::SyncFence {
            place,
            fence,
            event,
        } => ir::Node::SyncFence {
            place: place.clone(),
            fence: context.node_id(&fence.0).clone(),
            event: remote_conversion(event, context),
        },
        assembly_ast::Node::InlineJoin {
            funclet,
            captures,
            continuation,
        } => ir::Node::InlineJoin {
            funclet: context.local_funclet_id(&funclet.0).clone(),
            captures: captures
                .iter()
                .map(|n| context.node_id(&n.0).clone())
                .collect(),
            continuation: context.node_id(&continuation.0).clone(),
        },
        assembly_ast::Node::SerializedJoin {
            funclet,
            captures,
            continuation,
        } => ir::Node::SerializedJoin {
            funclet: context.local_funclet_id(&funclet.0).clone(),
            captures: captures
                .iter()
                .map(|n| context.node_id(&n.0).clone())
                .collect(),
            continuation: context.node_id(&continuation.0).clone(),
        },
        assembly_ast::Node::DefaultJoin => ir::Node::DefaultJoin,
        assembly_ast::Node::SubmissionEvent {
            here_place,
            there_place,
            local_past,
        } => ir::Node::SubmissionEvent {
            here_place: here_place.clone(),
            there_place: there_place.clone(),
            local_past: context.node_id(&local_past.0).clone(),
        },
        assembly_ast::Node::SynchronizationEvent {
            here_place,
            there_place,
            local_past,
            remote_local_past,
        } => ir::Node::SynchronizationEvent {
            here_place: here_place.clone(),
            there_place: there_place.clone(),
            local_past: context.node_id(&local_past.0).clone(),
            remote_local_past: context.node_id(&remote_local_past.0).clone(),
        },
        assembly_ast::Node::SeparatedLinearSpace { place, space } => {
            ir::Node::SeparatedLinearSpace {
                place: place.clone(),
                space: context.node_id(&space.0).clone(),
            }
        }
        assembly_ast::Node::MergedLinearSpace { place, spaces } => ir::Node::MergedLinearSpace {
            place: place.clone(),
            spaces: spaces
                .iter()
                .map(|n| context.node_id(&n.0).clone())
                .collect(),
        },
    }
}

fn ir_tail_edge(tail: &assembly_ast::TailEdge, context: &mut Context) -> ir::TailEdge {
    match tail {
        assembly_ast::TailEdge::Return { return_values } => ir::TailEdge::Return {
            return_values: return_values
                .iter()
                .map(|n| context.node_id(&n.0).clone())
                .collect(),
        },
        assembly_ast::TailEdge::Yield {
            pipeline_yield_point,
            yielded_nodes,
            next_funclet,
            continuation_join,
            arguments,
        } => ir::TailEdge::Yield {
            external_function_id: external_id(context.funclet_id_unwrap(&pipeline_yield_point.0)),
            yielded_nodes: yielded_nodes
                .iter()
                .map(|n| context.node_id(&n.0).clone())
                .collect(),
            next_funclet: context.funclet_id_unwrap(&next_funclet.0).clone(),
            continuation_join: context.node_id(&continuation_join.0).clone(),
            arguments: arguments
                .iter()
                .map(|n| context.node_id(&n.0).clone())
                .collect(),
        },
        assembly_ast::TailEdge::Jump { join, arguments } => ir::TailEdge::Jump {
            join: context.node_id(&join.0).clone(),
            arguments: arguments
                .iter()
                .map(|n| context.node_id(&n.0).clone())
                .collect(),
        },
        assembly_ast::TailEdge::ScheduleCall {
            value_operation,
            callee_funclet_id,
            callee_arguments,
            continuation_join,
        } => ir::TailEdge::ScheduleCall {
            value_operation: remote_conversion(value_operation, context),
            callee_funclet_id: context.funclet_id_unwrap(&callee_funclet_id.0).clone(),
            callee_arguments: callee_arguments
                .iter()
                .map(|n| context.node_id(&n.0).clone())
                .collect(),
            continuation_join: context.node_id(&continuation_join.0).clone(),
        },
        assembly_ast::TailEdge::ScheduleSelect {
            value_operation,
            condition,
            callee_funclet_ids,
            callee_arguments,
            continuation_join,
        } => ir::TailEdge::ScheduleSelect {
            value_operation: remote_conversion(value_operation, context),
            condition: context.node_id(&condition.0).clone(),
            callee_funclet_ids: callee_funclet_ids
                .iter()
                .map(|n| context.funclet_id_unwrap(&n.0).clone())
                .collect(),
            callee_arguments: callee_arguments
                .iter()
                .map(|n| context.node_id(&n.0).clone())
                .collect(),
            continuation_join: context.node_id(&continuation_join.0).clone(),
        },
        assembly_ast::TailEdge::DynamicAllocFromBuffer {
            buffer,
            arguments,
            dynamic_allocation_size_slots,
            success_funclet_id,
            failure_funclet_id,
            continuation_join,
        } => ir::TailEdge::DynamicAllocFromBuffer {
            buffer: context.node_id(&buffer.0).clone(),
            arguments: arguments
                .iter()
                .map(|n| context.node_id(&n.0).clone())
                .collect(),
            dynamic_allocation_size_slots: dynamic_allocation_size_slots
                .iter()
                .map(|o| o.clone().map(|n| context.node_id(&n.0).clone()))
                .collect(),
            success_funclet_id: context.funclet_id_unwrap(&success_funclet_id.0).clone(),
            failure_funclet_id: context.funclet_id_unwrap(&failure_funclet_id.0).clone(),
            continuation_join: context.node_id(&continuation_join.0).clone(),
        },
    }
}

fn ir_funclet(
    funclet: &assembly_ast::Funclet,
    extras: &assembly_ast::Extras,
    context: &mut Context,
) -> ir::Funclet {
    let mut input_types = Vec::new();
    let mut output_types = Vec::new();
    let mut nodes = Vec::new();

    for (mut index, input_type) in funclet.header.args.iter().enumerate() {
        match input_type.0.clone() {
            // adding the phi node
            None => {}
            Some(s) => nodes.push(ir::Node::Phi { index }),
        };
        input_types.push(context.loc_type_id(&input_type.1).clone());
    }

    for output_type in funclet.header.ret.iter() {
        output_types.push(context.loc_type_id(&output_type.1).clone());
    }

    for node in &funclet.commands {
        nodes.push(ir_node(node, context));
    }

    let tail_edge = ir_tail_edge(&funclet.tail_edge, context);

    let mut spec_binding = ir::FuncletSpecBinding::None;
    match funclet.kind {
        ir::FuncletKind::ScheduleExplicit => {
            let name = funclet.header.name.clone();
            for extra in extras {
                if extra.name == name {
                    context.update_local_funclet(extra.name.0.clone());

                    let input_slots = value_index_var_dict(
                        extra.data.get(&as_key("input_slots")).unwrap(),
                        value_slot_info,
                        context,
                    );
                    let output_slots = value_index_var_dict(
                        extra.data.get(&as_key("output_slots")).unwrap(),
                        value_slot_info,
                        context,
                    );
                    let input_fences = value_index_var_dict(
                        extra.data.get(&as_key("input_fences")).unwrap(),
                        value_fence_info,
                        context,
                    );
                    let output_fences = value_index_var_dict(
                        extra.data.get(&as_key("output_fences")).unwrap(),
                        value_fence_info,
                        context,
                    );
                    let input_buffers = value_index_var_dict(
                        extra.data.get(&as_key("input_buffers")).unwrap(),
                        value_buffer_info,
                        context,
                    );
                    let output_buffers = value_index_var_dict(
                        extra.data.get(&as_key("output_buffers")).unwrap(),
                        value_buffer_info,
                        context,
                    );

                    let value_funclet_id_opt = extra
                        .data
                        .get(&as_key("value"))
                        .map(|x| value_funclet_raw_id(x, context));
                    let spatial_funclet_id_opt = extra
                        .data
                        .get(&as_key("space"))
                        .map(|x| value_funclet_raw_id(x, context));
                    let temporal_funclet_id_opt = extra
                        .data
                        .get(&as_key("time"))
                        .map(|x| value_funclet_raw_id(x, context));

                    let input_tag_sets = merge_tag_sets(
                        funclet.header.args.len(),
                        &input_slots,
                        &input_fences,
                        &input_buffers,
                    );
                    let output_tag_sets = merge_tag_sets(
                        funclet.header.ret.len(),
                        &output_slots,
                        &output_fences,
                        &output_buffers,
                    );

                    spec_binding = ir::FuncletSpecBinding::ScheduleExplicit {
                        value: ir::FuncletSpec {
                            funclet_id_opt: value_funclet_id_opt,
                            input_tags: input_tag_sets
                                .iter()
                                .map(|set| set.value_tag)
                                .collect::<Box<[ir::Tag]>>(),
                            output_tags: output_tag_sets
                                .iter()
                                .map(|set| set.value_tag)
                                .collect::<Box<[ir::Tag]>>(),
                            implicit_in_tag: ir::Tag::None,
                            implicit_out_tag: ir::Tag::None,
                        },
                        spatial: ir::FuncletSpec {
                            funclet_id_opt: spatial_funclet_id_opt,
                            input_tags: input_tag_sets
                                .iter()
                                .map(|set| set.spatial_tag)
                                .collect::<Box<[ir::Tag]>>(),
                            output_tags: output_tag_sets
                                .iter()
                                .map(|set| set.spatial_tag)
                                .collect::<Box<[ir::Tag]>>(),
                            implicit_in_tag: ir::Tag::None,
                            implicit_out_tag: ir::Tag::None,
                        },
                        timeline: ir::FuncletSpec {
                            funclet_id_opt: temporal_funclet_id_opt,
                            input_tags: input_tag_sets
                                .iter()
                                .map(|set| set.timeline_tag)
                                .collect::<Box<[ir::Tag]>>(),
                            output_tags: output_tag_sets
                                .iter()
                                .map(|set| set.timeline_tag)
                                .collect::<Box<[ir::Tag]>>(),
                            implicit_in_tag: value_dict_timeline_tag(
                                extra.data.get(&as_key("in_timeline_tag")).unwrap(),
                                context,
                            ),
                            implicit_out_tag: value_dict_timeline_tag(
                                extra.data.get(&as_key("out_timeline_tag")).unwrap(),
                                context,
                            ),
                        },
                    };
                    break;
                }
            }
        }
        _ => {}
    };

    ir::Funclet {
        kind: funclet.kind.clone(),
        spec_binding,
        input_types: input_types.into_boxed_slice(),
        output_types: output_types.into_boxed_slice(),
        nodes: nodes.into_boxed_slice(),
        tail_edge, // actually safe, oddly enough
    }
}

fn ir_funclets(
    funclets: &assembly_ast::FuncletDefs,
    extras: &assembly_ast::Extras,
    context: &mut Context,
) -> StableVec<ir::Funclet> {
    let mut result = StableVec::new();
    for def in funclets {
        match def {
            assembly_ast::FuncletDef::Local(f) => {
                context.update_local_funclet(f.header.name.0.clone());
                result.add(ir_funclet(f, extras, context));
            }
            _ => {}
        }
    }
    context.clear_local_funclet();
    result
}

fn ir_value_function(
    function: &assembly_ast::ValueFunction,
    context: &mut Context,
) -> ir::ValueFunction {
    let mut input_types = Vec::new();
    let mut output_types = Vec::new();
    let mut default_funclet_id = None;

    for typ in &function.input_types {
        input_types.push(*context.loc_type_id(&typ));
    }
    for typ in &function.output_types {
        output_types.push(*context.loc_type_id(&typ));
    }
    if function.allowed_funclets.len() > 0 {
        let name = function.allowed_funclets.get(0).unwrap();
        let index = match context.funclet_id(&name.0) {
            FuncletLocation::Local(i) => i,
            _ => panic!(format!(
                "Non-local funclet used for value function {}",
                name
            )),
        };
        default_funclet_id = Some(*index);
    }

    // TODO: add external functions to syntax
    ir::ValueFunction {
        name_opt: Some(function.name.0.clone()),
        input_types: input_types.into_boxed_slice(),
        output_types: output_types.into_boxed_slice(),
        default_funclet_id,
        external_function_ids: Default::default(),
    }
}

fn ir_value_functions(
    funclets: &assembly_ast::FuncletDefs,
    context: &mut Context,
) -> StableVec<ir::ValueFunction> {
    let mut result = StableVec::new();
    for def in funclets {
        match def {
            assembly_ast::FuncletDef::ValueFunction(f) => {
                result.add(ir_value_function(f, context));
            }
            _ => {}
        }
    }
    result
}

fn ir_pipelines(pipelines: &assembly_ast::Pipelines, context: &mut Context) -> Vec<ir::Pipeline> {
    let mut result = Vec::new();
    for pipeline in pipelines.iter() {
        let new_pipeline = ir::Pipeline {
            name: pipeline.name.clone(),
            entry_funclet: *context.local_funclet_id(&pipeline.funclet.0),
            effect_id_opt: None,
        };
        result.push(new_pipeline);
    }
    result
}

fn merge_tag_sets(
    size: usize,
    slots: &HashMap<usize, ir::SchedulingTagSet>,
    fences: &HashMap<usize, ir::SchedulingTagSet>,
    buffers: &HashMap<usize, ir::SchedulingTagSet>,
) -> Box<[ir::SchedulingTagSet]> {
    let mut sets = Vec::new();
    for index in 0..size {
        let set = if let Some(slot) = slots.get(&index) {
            ir::SchedulingTagSet {
                value_tag: slot.value_tag,
                timeline_tag: slot.timeline_tag,
                spatial_tag: slot.spatial_tag,
            }
        } else if let Some(fence) = fences.get(&index) {
            ir::SchedulingTagSet {
                value_tag: ir::ValueTag::None,
                timeline_tag: fence.timeline_tag,
                spatial_tag: ir::SpatialTag::None,
            }
        } else if let Some(buffer) = buffers.get(&index) {
            ir::SchedulingTagSet {
                value_tag: ir::ValueTag::None,
                timeline_tag: ir::TimelineTag::None,
                spatial_tag: buffer.spatial_tag,
            }
        } else {
            ir::SchedulingTagSet {
                value_tag: ir::ValueTag::None,
                timeline_tag: ir::TimelineTag::None,
                spatial_tag: ir::SpatialTag::None,
            }
        };
        sets.push(set)
    }
    sets.into_boxed_slice()
}

fn ir_program(program: assembly_ast::Program, context: &mut Context) -> ir::Program {
    ir::Program {
        native_interface: ir_native_interface(&program, context),
        types: ir_types(&program.types, context),
        funclets: ir_funclets(&program.funclets, &program.extras, context),
        function_classes: ir_value_functions(&program.funclets, context),
        pipelines: ir_pipelines(&program.pipelines, context),
    }
}

pub fn transform(program: assembly_ast::Program, context: &mut Context) -> frontend::Definition {
    frontend::Definition {
        version: ir_version(&program.version, context),
        program: ir_program(program, context),
    }
}<|MERGE_RESOLUTION|>--- conflicted
+++ resolved
@@ -500,24 +500,12 @@
 
     // Very silly
     let input_path = Path::new(&external.shader_module);
-<<<<<<< HEAD
-    assert!(external.shader_module.ends_with(".wgsl"));
-    let mut input_file = match File::open(&input_path) {
-        Err(why) => panic!("Couldn't open {}: {}", input_path.display(), why),
-        Ok(file) => file,
-    };
-    let mut content = String::new();
-    match input_file.read_to_string(&mut content) {
-        Err(why) => panic!("Couldn't read file: {}", why),
-        Ok(_) => (),
-=======
     let text_content = std::fs::read_to_string(input_path).expect("failed to read shader");
     let input_extension = input_path.extension().map(|s| s.to_str()).flatten().unwrap_or("");
     let shader_module_content = match input_extension {
         "wgsl" => ffi::ShaderModuleContent::Wgsl(text_content),
         "glsl" | "comp" => ffi::ShaderModuleContent::Glsl(text_content),
         _ => panic!("unknown shader type")
->>>>>>> e1cfe538
     };
 
     ffi::ExternalFunction::GpuKernel(ffi::GpuKernel {
@@ -525,15 +513,9 @@
         input_types: input_types.into_boxed_slice(),
         output_types: output_types.into_boxed_slice(),
         entry_point: external.entry_point.clone(),
-<<<<<<< HEAD
-        resource_bindings: resource_bindings.into_boxed_slice(),
-        shader_module_content: ffi::ShaderModuleContent::Wgsl(content),
-    })
-=======
         resource_bindings : resource_bindings.into_boxed_slice(),
         shader_module_content,
-    }
->>>>>>> e1cfe538
+    })
 }
 
 fn ir_native_interface(
