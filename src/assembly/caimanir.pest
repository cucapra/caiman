--- conflicted
+++ resolved
@@ -62,16 +62,10 @@
 buffer_flags_elements = !{ (buffer_flag ~ ("," ~ buffer_flag)*)? }
 buffer_flags = { "[" ~ buffer_flags_elements ~ "]" }
 
-<<<<<<< HEAD
+phi_qualifier = { "phi-" }
 quotient = !{ meta_name ~ ("." ~ name)? }
 quotient_hole = !{ meta_name ~ ("." ~ name_hole)? | hole }
 flow = { "dead" | "usable" | "saved" | "need" | "?" }
-=======
-phi_qualifier = { "phi-" }
-quotient = !{ phi_qualifier? ~ meta_name ~ ("." ~ name)? }
-quotient_hole = !{ phi_qualifier? ~ meta_name_hole ~ ("." ~ name_hole)? | hole }
-flow = { "dead" | "usable" | "saved" | "need" }
->>>>>>> d111fb29
 tag = ${ quotient ~ "-" ~ flow }
 
 // Program
