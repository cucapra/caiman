--- conflicted
+++ resolved
@@ -552,10 +552,7 @@
                 templates: None,
                 args: Box::new(ArgsOrEnc::Encode(encoding)),
                 tag,
-<<<<<<< HEAD
-=======
                 yield_call: false,
->>>>>>> 60d26b4f
             }
         }
     
