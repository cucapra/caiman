use crate::assembly::ast;
use crate::assembly::ast::{
    EffectId, ExternalFunctionId, FFIType, FuncletId, FunctionClassId, MetaId, NodeId,
    RemoteNodeId, StorageTypeId, TypeId,
};
use crate::assembly::table::Table;
use crate::explication::expir;
use crate::explication::Hole;
use crate::rust_wgpu_backend::ffi;
use debug_ignore::DebugIgnore;
use std::collections::{HashMap, HashSet};

// Utility stuff
pub fn reject_hole<T>(h: Hole<T>) -> T {
    match h {
        Hole::Filled(v) => v,
        Hole::Empty => unreachable!("Unimplemented Hole"),
    }
}

pub fn reject_opt<T>(h: Option<T>) -> T {
    match h {
        Some(v) => v,
        None => unreachable!("Unimplemented Hole"),
    }
}

#[derive(Debug)]
pub struct Context {
    pub path: String,
    pub ffi_type_table: Table<FFIType>,
    pub local_type_table: Table<String>,
    // cause we need to know the storage value of the native value
    pub native_type_map: HashMap<String, FFIType>,
    pub variable_map: HashMap<FuncletId, HashMap<NodeId, expir::Quotient>>,
    // for keeping track of the meanings of meta names for the current scheduling funclet
    // is None when we aren't in a scheduling funclet
    pub meta_map: Option<ast::MetaMapping>,
    // where we currently are in the AST, using names
    // optional cause we may not have started traversal
    pub location: LocationNames,
    pub funclet_indices: FuncletIndices,
    pub function_classes: Table<FunctionClassId>,
    pub effects: Table<EffectId>,
}

#[derive(Debug)]
pub struct LocationNames {
    pub funclet_name: FuncletId,
    pub node_name: Option<NodeId>,
}

#[derive(Debug, Clone)]
pub enum LocalFFI {
    FFI(usize),
    Local(usize),
}

impl LocalFFI {
    pub fn unpack(&self) -> usize {
        match self {
            LocalFFI::Local(u) => *u,
            LocalFFI::FFI(u) => *u,
            LocalFFI::FFI(u) => *u,
        }
    }
}

pub struct FuncletInformation {
    location: expir::Place,
    index: usize,
}

#[derive(Debug)]
pub struct FuncletIndices {
    external_funclet_table: Table<ExternalFunctionId>,
    local_funclet_table: Table<FuncletId>,
    funclet_kind_map: HashMap<String, expir::Place>,
}

#[derive(Debug, Clone)]
pub struct OperationSet {
    pub value: Hole<expir::Quotient>,
    pub timeline: Hole<expir::Quotient>,
    pub spatial: Hole<expir::Quotient>,
}

#[derive(Debug, Clone)]
pub struct TagSet {
    pub value: Hole<expir::Tag>,
    pub timeline: Hole<expir::Tag>,
    pub spatial: Hole<expir::Tag>,
}

impl LocationNames {
    pub fn new() -> LocationNames {
        LocationNames {
            funclet_name: FuncletId("".to_string()),
            node_name: None,
        }
    }
}

impl FuncletIndices {
    pub fn new() -> FuncletIndices {
        FuncletIndices {
            external_funclet_table: Table::new(),
            local_funclet_table: Table::new(),
            funclet_kind_map: HashMap::new(),
        }
    }

    pub fn insert(&mut self, name: String, location: expir::Place) {
        match location {
            expir::Place::Local => self.local_funclet_table.push(FuncletId(name.clone())),
            expir::Place::Cpu => self
                .external_funclet_table
                .push(ExternalFunctionId(name.clone())),
            expir::Place::Gpu => self
                .external_funclet_table
                .push(ExternalFunctionId(name.clone())),
        }
        self.funclet_kind_map.insert(name, location);
    }

    pub fn get_index(&self, name: &FuncletId) -> Option<usize> {
        self.local_funclet_table.get(name)
    }

    pub fn get_loc(&self, name: &String) -> Option<&expir::Place> {
        self.funclet_kind_map.get(name)
    }

<<<<<<< HEAD
    pub fn get_funclet(&self, name: &String) -> Option<usize> {
        self.funclet_kind_map.get(name).and_then(|x| match x {
            expir::Place::Local => self.local_funclet_table.get(&FuncletId(name.clone())),
            expir::Place::Cpu => self
                .external_funclet_table
                .get(&ExternalFunctionId(name.clone())),
            expir::Place::Gpu => self
                .external_funclet_table
                .get(&ExternalFunctionId(name.clone())),
        })
=======
    pub fn get_funclet(&self, name: &String) -> Hole<usize> {
        self.funclet_kind_map
            .get(name)
            .and_then(|x| match x {
                ir::Place::Local => self.local_funclet_table.get(&FuncletId(name.clone())),
                ir::Place::Cpu => self
                    .external_funclet_table
                    .get(&ExternalFunctionId(name.clone())),
                ir::Place::Gpu => self
                    .external_funclet_table
                    .get(&ExternalFunctionId(name.clone())),
            })
            .into()
>>>>>>> d111fb29
    }

    pub fn require_funclet(&self, name: &String) -> usize {
        match self.get_funclet(name) {
            Hole::Filled(f) => f,
            Hole::Empty => panic!("Unknown funclet name {}", name),
        }
    }
}

impl Context {
    pub fn new(program: &ast::Program) -> Context {
        let mut context = Context {
            path: "".to_string(),
            ffi_type_table: Table::new(),
            local_type_table: Table::new(),
            native_type_map: HashMap::new(),
            funclet_indices: FuncletIndices::new(),
            function_classes: Table::new(),
            effects: Table::new(),
            variable_map: HashMap::new(),
            meta_map: None,
            location: LocationNames::new(),
        };
        context.setup_context(program);
        context
    }

    // Take a pass over the program to construct the initial context
    // We only do this once and assume the invariants are maintained by construction
    // Note that a context without this makes little sense, so we can't build an "empty context"
    fn setup_context(&mut self, program: &ast::Program) {
        self.path = program.path.clone();
        for declaration in &program.declarations {
            match declaration {
                ast::Declaration::TypeDecl(typ) => match typ {
                    ast::TypeDecl::FFI(t) => self.ffi_type_table.push(t.clone()),
                    ast::TypeDecl::Local(t) => {
                        // get native value types
                        self.local_type_table.push(t.name.clone());
                        match &t.data {
                            ast::LocalTypeInfo::NativeValue { storage_type } => {
                                match storage_type {
                                    ast::TypeId::FFI(f) => {
                                        self.native_type_map.insert(t.name.clone(), f.clone());
                                    }
                                    _ => {}
                                }
                            }
                            _ => {}
                        }
                    }
                },
                ast::Declaration::Funclet(f) => {
                    self.funclet_indices
                        .insert(f.header.name.0.clone(), expir::Place::Local);
                    let mut var_map = HashMap::new();
                    for (index, arg) in f.header.args.iter().enumerate() {
                        match &arg.name {
                            None => {}
                            Some(name) => {
                                var_map.insert(name.clone(), expir::Quotient::Input { index });
                            }
                        };
                    }
                    let mut node_id = 0; // used for skipping tail edges
                    for command in f.commands.iter() {
                        match command {
                            Hole::Filled(ast::Command::Node(ast::NamedNode { node, name })) => {
                                // a bit sketchy, but if we only correct this here, we should be ok
                                // basically we never rebuild the context
                                // and these names only matter for this context anyway
                                match name {
                                    None => {}
                                    Some(n) => {
<<<<<<< HEAD
                                        var_map
                                            .insert(n.clone(), expir::Quotient::Node { node_id });
=======
                                        if (n.0 != "_") {
                                            var_map
                                                .insert(n.clone(), ir::Quotient::Node { node_id });
                                        }
>>>>>>> d111fb29
                                    }
                                }

                                node_id += 1; // if it's a "real node" increment the id
                            }
                            _ => {}
                        }
                    }
                    for (index, ret_arg) in f.header.ret.iter().enumerate() {
                        match &ret_arg.name {
                            None => {}
                            Some(name) => {
                                var_map.insert(name.clone(), expir::Quotient::Output { index });
                            }
                        };
                    }
                    self.variable_map.insert(f.header.name.clone(), var_map);
                }
                ast::Declaration::ExternalFunction(f) => {
                    let location = match f.kind {
                        ast::ExternalFunctionKind::CPUPure => expir::Place::Cpu,
                        ast::ExternalFunctionKind::CPUEffect => expir::Place::Cpu,
                        ast::ExternalFunctionKind::GPU(_) => expir::Place::Gpu,
                    };
                    self.funclet_indices.insert(f.name.clone(), location);
                }
                ast::Declaration::FunctionClass(f) => {
                    self.function_classes.push(f.name.clone());
                }
                ast::Declaration::Effect(f) => {
                    self.effects.push(f.name.clone());
                }
                _ => {}
            }
        }
    }

<<<<<<< HEAD
    pub fn external_lookup(&self, id: &ExternalFunctionId) -> expir::ExternalFunctionId {
=======
    pub fn external_lookup(&self, id: &ExternalFunctionId) -> ir::ExternalFunctionId {
>>>>>>> d111fb29
        ffi::ExternalFunctionId(
            self.funclet_indices
                .external_funclet_table
                .get(id)
                .expect(format!("Unknown external funclet {:?}", id).as_str()),
        )
    }

    pub fn effect_lookup(&self, effect: &EffectId) -> ffi::EffectId {
        ffi::EffectId(
            self.effects
                .get(effect)
                .expect(format!("Unknown effect {:?}", effect).as_str()),
        )
    }

    pub fn ffi_type_id(&self, name: &ast::FFIType) -> crate::rust_wgpu_backend::ffi::TypeId {
        match self.ffi_type_table.get_index(name) {
            Some(i) => crate::rust_wgpu_backend::ffi::TypeId(i),
            None => panic!("Un-indexed FFI type {:?}", name),
        }
    }

    pub fn local_type_id(&self, name: &String) -> usize {
        match self.local_type_table.get_index(name) {
            Some(t) => t,
            None => panic!("Unknown local type {:?}", name),
        }
    }

    pub fn loc_type_id(&self, typ: &ast::TypeId) -> usize {
        match typ {
            ast::TypeId::FFI(ft) => self.ffi_type_id(&ft).0,
            ast::TypeId::Local(s) => self.local_type_id(&s),
        }
    }

    pub fn explicit_node_id(&self, funclet: &FuncletId, node: &Option<NodeId>) -> expir::Quotient {
        match self.variable_map.get(funclet) {
            Some(f) => match node {
                None => expir::Quotient::None,
                Some(var) => f
                    .get(var)
                    .expect(format!("Unknown node {} in funclet {}", var, funclet).as_str())
                    .clone(),
            },
            None => panic!("Unknown funclet name {}", funclet),
        }
    }

    pub fn function_class_id(&self, f: &FunctionClassId) -> expir::FunctionClassId {
        self.function_classes
            .get(f)
            .expect(format!("Unknown function class {:?}", f).as_str())
    }

    // TODO: Note that the funclet name gets thrown out here, is this a problem?
    pub fn remote_id(&self, f: &RemoteNodeId) -> expir::Quotient {
        match &f.node {
            None => expir::Quotient::None,
            Some(node) => {
                let funclet_id = self.meta_lookup(&f.funclet);
                self.explicit_node_id(&funclet_id, node)
            }
        }
    }

    pub fn funclet_id(&self, f: &FuncletId) -> expir::FuncletId {
        self.funclet_indices
            .get_funclet(&f.0)
            .expect(format!("Unknown funclet {:?}", f).as_str())
    }

    pub fn external_funclet_id(&self, f: &ExternalFunctionId) -> expir::ExternalFunctionId {
        expir::ExternalFunctionId {
            0: self
                .funclet_indices
                .get_funclet(&f.0)
                .expect(format!("Unknown funclet {:?}", f).as_str()),
        }
    }

    pub fn node_id(&self, var: &NodeId) -> expir::NodeId {
        let funclet = &self.location.funclet_name;
        let var_error = format!("Unknown variable name {:?} in funclet {:?}", var, &funclet);
        match self
            .variable_map
            .get(funclet)
            .unwrap()
            .get(var)
            .expect(&var_error)
        {
            expir::Quotient::None => {
                panic!("Invalid None node {:?} in funclet {:?}", var, &funclet)
            }
            expir::Quotient::Input { index }
            | expir::Quotient::Output { index }
            | expir::Quotient::Node { node_id: index } => *index,
        }
    }

    // gets the associated value, timeline, and spatial results from the given list of tags
    // note that this will return holes for any missing result
    pub fn tag_lookup(&self, operations: &Vec<Hole<ast::Tag>>) -> TagSet {
        let mut result = TagSet {
            value: Hole::Empty,
            timeline: Hole::Empty,
            spatial: Hole::Empty,
        };
        let error = "Holes in operational lists unsupported";
        for operation in operations {
<<<<<<< HEAD
            let unwrapped = operation.as_ref().unwrap_or_else(|| panic!(error));
            let remote = unwrapped.quot.as_ref().unwrap_or_else(|| panic!(error));
            let (fnid, kind) = self.meta_lookup_loc(&remote.funclet);
=======
            let unwrapped = operation.as_ref().opt().unwrap_or_else(|| panic!(error));
            let remote = unwrapped
                .quot
                .as_ref()
                .opt()
                .unwrap_or_else(|| panic!(error));
            let (fnid, kind) = self.meta_lookup_loc(
                remote
                    .funclet
                    .as_ref()
                    .opt()
                    .unwrap_or_else(|| panic!(error)),
            );
>>>>>>> d111fb29
            let quot = self.explicit_node_id(
                &fnid,
                &remote
                    .node
                    .as_ref()
                    .cloned()
                    .map(|n| n.opt().unwrap_or_else(|| panic!(error))),
            );
<<<<<<< HEAD
            let tag = Some(expir::Tag {
=======
            let tag = Hole::Filled(ir::Tag {
>>>>>>> d111fb29
                quot,
                flow: unwrapped.flow.clone(),
            });
            match kind {
<<<<<<< HEAD
                expir::FuncletKind::Value => match result.value {
                    None => {
=======
                ir::FuncletKind::Value => match result.value {
                    Hole::Empty => {
>>>>>>> d111fb29
                        result.value = tag;
                    }
                    Hole::Filled(old) => {
                        panic!(
                            "Duplicate definitions using value: {:?} and {:?}",
                            old, quot
                        )
                    }
                },
<<<<<<< HEAD
                expir::FuncletKind::Timeline => match result.timeline {
                    None => {
=======
                ir::FuncletKind::Timeline => match result.timeline {
                    Hole::Empty => {
>>>>>>> d111fb29
                        result.timeline = tag;
                    }
                    Hole::Filled(old) => {
                        panic!(
                            "Duplicate definitions using timeline: {:?} and {:?}",
                            old, quot
                        )
                    }
                },
<<<<<<< HEAD
                expir::FuncletKind::Spatial => match result.spatial {
                    None => {
=======
                ir::FuncletKind::Spatial => match result.spatial {
                    Hole::Empty => {
>>>>>>> d111fb29
                        result.spatial = tag;
                    }
                    Hole::Filled(old) => {
                        panic!(
                            "Duplicate definitions using spatial: {:?} and {:?}",
                            old, quot
                        )
                    }
                },
                _ => {
                    unreachable!()
                }
            }
        }
        result
    }

    // extremely stupid, but it works
<<<<<<< HEAD
    pub fn operational_lookup(
        &self,
        operations: &Hole<Vec<Hole<ast::RemoteNodeId>>>,
    ) -> OperationSet {
        match operations.as_ref() {
            None => OperationSet {
                value: None,
                timeline: None,
                spatial: None,
            },
            Some(ops) => {
                let tags = ops.iter().map(|quot| {
                    Some(ast::Tag {
                        quot: quot.clone(),
                        // the dumb part, this doesn't matter
                        flow: None,
                    })
                });
                let result = self.tag_lookup(&tags.collect());
                OperationSet {
                    value: result.value.map(|t| t.quot),
                    timeline: result.timeline.map(|t| t.quot),
                    spatial: result.spatial.map(|t| t.quot),
                }
            }
=======
    pub fn operational_lookup(&self, operations: &Vec<Hole<ast::RemoteNodeId>>) -> OperationSet {
        let tags = operations.iter().map(|quot| {
            Hole::Filled(ast::Tag {
                quot: quot.clone(),
                // the dumb part, this doesn't matter
                flow: ir::Flow::Dead,
            })
        });
        let result = self.tag_lookup(&tags.collect());
        OperationSet {
            value: result.value.opt().map(|t| t.quot).into(),
            timeline: result.timeline.opt().map(|t| t.quot).into(),
            spatial: result.spatial.opt().map(|t| t.quot).into(),
>>>>>>> d111fb29
        }
    }

    fn meta_lookup_loc(&self, meta: &MetaId) -> (FuncletId, expir::FuncletKind) {
        let error = format!("{} doesn't have a meta map", &self.location.funclet_name);
        let mapping = self.meta_map.as_ref().unwrap_or_else(|| panic!(error));
        if mapping.value.0 == *meta {
            (mapping.value.1.clone(), expir::FuncletKind::Value)
        } else if mapping.timeline.0 == *meta {
            (mapping.timeline.1.clone(), expir::FuncletKind::Timeline)
        } else if mapping.spatial.0 == *meta {
            (mapping.spatial.1.clone(), expir::FuncletKind::Spatial)
        } else {
            panic!("Invalid meta name {}", meta)
        }
    }

    pub fn meta_lookup(&self, meta: &MetaId) -> FuncletId {
        self.meta_lookup_loc(meta).0
    }

    pub fn set_meta_map(&mut self, meta_map: ast::MetaMapping) {
        self.meta_map = Some(meta_map)
    }

    pub fn reset_meta_map(&mut self) {
        self.meta_map = None
    }
}<|MERGE_RESOLUTION|>--- conflicted
+++ resolved
@@ -131,7 +131,6 @@
         self.funclet_kind_map.get(name)
     }
 
-<<<<<<< HEAD
     pub fn get_funclet(&self, name: &String) -> Option<usize> {
         self.funclet_kind_map.get(name).and_then(|x| match x {
             expir::Place::Local => self.local_funclet_table.get(&FuncletId(name.clone())),
@@ -142,21 +141,6 @@
                 .external_funclet_table
                 .get(&ExternalFunctionId(name.clone())),
         })
-=======
-    pub fn get_funclet(&self, name: &String) -> Hole<usize> {
-        self.funclet_kind_map
-            .get(name)
-            .and_then(|x| match x {
-                ir::Place::Local => self.local_funclet_table.get(&FuncletId(name.clone())),
-                ir::Place::Cpu => self
-                    .external_funclet_table
-                    .get(&ExternalFunctionId(name.clone())),
-                ir::Place::Gpu => self
-                    .external_funclet_table
-                    .get(&ExternalFunctionId(name.clone())),
-            })
-            .into()
->>>>>>> d111fb29
     }
 
     pub fn require_funclet(&self, name: &String) -> usize {
@@ -232,15 +216,8 @@
                                 match name {
                                     None => {}
                                     Some(n) => {
-<<<<<<< HEAD
                                         var_map
                                             .insert(n.clone(), expir::Quotient::Node { node_id });
-=======
-                                        if (n.0 != "_") {
-                                            var_map
-                                                .insert(n.clone(), ir::Quotient::Node { node_id });
-                                        }
->>>>>>> d111fb29
                                     }
                                 }
 
@@ -278,11 +255,7 @@
         }
     }
 
-<<<<<<< HEAD
     pub fn external_lookup(&self, id: &ExternalFunctionId) -> expir::ExternalFunctionId {
-=======
-    pub fn external_lookup(&self, id: &ExternalFunctionId) -> ir::ExternalFunctionId {
->>>>>>> d111fb29
         ffi::ExternalFunctionId(
             self.funclet_indices
                 .external_funclet_table
@@ -394,25 +367,9 @@
         };
         let error = "Holes in operational lists unsupported";
         for operation in operations {
-<<<<<<< HEAD
             let unwrapped = operation.as_ref().unwrap_or_else(|| panic!(error));
             let remote = unwrapped.quot.as_ref().unwrap_or_else(|| panic!(error));
             let (fnid, kind) = self.meta_lookup_loc(&remote.funclet);
-=======
-            let unwrapped = operation.as_ref().opt().unwrap_or_else(|| panic!(error));
-            let remote = unwrapped
-                .quot
-                .as_ref()
-                .opt()
-                .unwrap_or_else(|| panic!(error));
-            let (fnid, kind) = self.meta_lookup_loc(
-                remote
-                    .funclet
-                    .as_ref()
-                    .opt()
-                    .unwrap_or_else(|| panic!(error)),
-            );
->>>>>>> d111fb29
             let quot = self.explicit_node_id(
                 &fnid,
                 &remote
@@ -421,22 +378,13 @@
                     .cloned()
                     .map(|n| n.opt().unwrap_or_else(|| panic!(error))),
             );
-<<<<<<< HEAD
-            let tag = Some(expir::Tag {
-=======
-            let tag = Hole::Filled(ir::Tag {
->>>>>>> d111fb29
+            let tag = Hole::Filled(expir::Tag {
                 quot,
                 flow: unwrapped.flow.clone(),
             });
             match kind {
-<<<<<<< HEAD
                 expir::FuncletKind::Value => match result.value {
                     None => {
-=======
-                ir::FuncletKind::Value => match result.value {
-                    Hole::Empty => {
->>>>>>> d111fb29
                         result.value = tag;
                     }
                     Hole::Filled(old) => {
@@ -446,13 +394,8 @@
                         )
                     }
                 },
-<<<<<<< HEAD
                 expir::FuncletKind::Timeline => match result.timeline {
                     None => {
-=======
-                ir::FuncletKind::Timeline => match result.timeline {
-                    Hole::Empty => {
->>>>>>> d111fb29
                         result.timeline = tag;
                     }
                     Hole::Filled(old) => {
@@ -462,13 +405,8 @@
                         )
                     }
                 },
-<<<<<<< HEAD
                 expir::FuncletKind::Spatial => match result.spatial {
                     None => {
-=======
-                ir::FuncletKind::Spatial => match result.spatial {
-                    Hole::Empty => {
->>>>>>> d111fb29
                         result.spatial = tag;
                     }
                     Hole::Filled(old) => {
@@ -487,7 +425,6 @@
     }
 
     // extremely stupid, but it works
-<<<<<<< HEAD
     pub fn operational_lookup(
         &self,
         operations: &Hole<Vec<Hole<ast::RemoteNodeId>>>,
@@ -513,21 +450,6 @@
                     spatial: result.spatial.map(|t| t.quot),
                 }
             }
-=======
-    pub fn operational_lookup(&self, operations: &Vec<Hole<ast::RemoteNodeId>>) -> OperationSet {
-        let tags = operations.iter().map(|quot| {
-            Hole::Filled(ast::Tag {
-                quot: quot.clone(),
-                // the dumb part, this doesn't matter
-                flow: ir::Flow::Dead,
-            })
-        });
-        let result = self.tag_lookup(&tags.collect());
-        OperationSet {
-            value: result.value.opt().map(|t| t.quot).into(),
-            timeline: result.timeline.opt().map(|t| t.quot).into(),
-            spatial: result.spatial.opt().map(|t| t.quot).into(),
->>>>>>> d111fb29
         }
     }
 
