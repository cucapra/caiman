--- conflicted
+++ resolved
@@ -393,269 +393,7 @@
                 type_id: Some(context.loc_type_id(&unwrapped_type)),
             }
         }
-<<<<<<< HEAD
         _ => ir_non_constant_node(node, context),
-=======
-        ast::Node::Select {
-            condition,
-            true_case,
-            false_case,
-        } => ir::Node::Select {
-            condition: context.node_id(reject_hole(condition.as_ref())),
-            true_case: context.node_id(reject_hole(true_case.as_ref())),
-            false_case: context.node_id(reject_hole(false_case.as_ref())),
-        },
-        ast::Node::AllocTemporary {
-            place,
-            storage_type,
-            buffer_flags,
-        } => ir::Node::AllocTemporary {
-            place: reject_hole(place.clone()),
-            storage_type: ffi::TypeId(context.loc_type_id(reject_hole(storage_type.as_ref()))),
-            buffer_flags: reject_hole(buffer_flags.clone()),
-        },
-        ast::Node::Drop { node } => ir::Node::Drop {
-            node: context.node_id(reject_hole(node.as_ref())),
-        },
-        ast::Node::StaticSubAlloc {
-            node,
-            place,
-            storage_type,
-        } => ir::Node::StaticSubAlloc {
-            node: context.node_id(reject_hole(node.as_ref())),
-            place: reject_hole(place.as_ref()).clone(),
-            storage_type: ffi::TypeId(context.loc_type_id(reject_hole(storage_type.as_ref()))),
-        },
-        ast::Node::StaticSplit {
-            spatial_operation,
-            node,
-            sizes,
-            place,
-        } => ir::Node::StaticSplit {
-            spatial_operation: context.remote_node_id(reject_hole(spatial_operation.as_ref())),
-            node: context.node_id(reject_hole(node.as_ref())),
-            sizes: reject_hole(sizes.as_ref())
-                .iter()
-                .map(|n| reject_hole(n.as_ref()).clone())
-                .collect(),
-            place: reject_hole(place.as_ref()).clone(),
-        },
-        ast::Node::StaticMerge {
-            spatial_operation,
-            nodes,
-            place,
-        } => ir::Node::StaticMerge {
-            spatial_operation: context.remote_node_id(reject_hole(spatial_operation.as_ref())),
-            nodes: reject_hole(nodes.as_ref())
-                .iter()
-                .map(|n| context.node_id(reject_hole(n.as_ref())))
-                .collect(),
-            place: reject_hole(place.as_ref()).clone(),
-        },
-        ast::Node::ReadRef {
-            storage_type,
-            source,
-        } => ir::Node::ReadRef {
-            storage_type: ffi::TypeId(context.loc_type_id(reject_hole(storage_type.as_ref()))),
-            source: context.node_id(reject_hole(source.as_ref())),
-        },
-        ast::Node::BorrowRef {
-            storage_type,
-            source,
-        } => ir::Node::BorrowRef {
-            storage_type: ffi::TypeId(context.loc_type_id(reject_hole(storage_type.as_ref()))),
-            source: context.node_id(reject_hole(source.as_ref())),
-        },
-        ast::Node::WriteRef {
-            storage_type,
-            destination,
-            source,
-        } => ir::Node::WriteRef {
-            storage_type: ffi::TypeId(context.loc_type_id(reject_hole(storage_type.as_ref()))),
-            destination: context.node_id(reject_hole(destination.as_ref())),
-            source: context.node_id(reject_hole(source.as_ref())),
-        },
-        ast::Node::LocalDoBuiltin {
-            operation,
-            inputs,
-            outputs,
-        } => ir::Node::LocalDoBuiltin {
-            operation: context.remote_node_id(reject_hole(operation.as_ref())),
-            inputs: reject_hole(inputs.as_ref())
-                .iter()
-                .map(|n| context.node_id(reject_hole(n.as_ref())))
-                .collect(),
-            outputs: reject_hole(outputs.as_ref())
-                .iter()
-                .map(|n| context.node_id(reject_hole(n.as_ref())))
-                .collect(),
-        },
-        ast::Node::LocalDoExternal {
-            operation,
-            external_function_id,
-            inputs,
-            outputs,
-        } => ir::Node::LocalDoExternal {
-            operation: context.remote_node_id(reject_hole(operation.as_ref())),
-            external_function_id: reject_opt(
-                context
-                    .funclet_indices
-                    .get_funclet(reject_opt(
-                        external_function_id.as_ref().opt().map(|x| &x.0),
-                    ))
-                    .opt()
-                    .map(ffi::ExternalFunctionId),
-            ),
-            inputs: reject_hole(inputs.as_ref())
-                .iter()
-                .map(|n| context.node_id(reject_hole(n.as_ref())))
-                .collect(),
-            outputs: reject_hole(outputs.as_ref())
-                .iter()
-                .map(|n| context.node_id(reject_hole(n.as_ref())))
-                .collect(),
-        },
-        ast::Node::LocalCopy { input, output } => ir::Node::LocalCopy {
-            input: context.node_id(reject_hole(input.as_ref())),
-            output: context.node_id(reject_hole(output.as_ref())),
-        },
-        ast::Node::BeginEncoding {
-            place,
-            event,
-            encoded,
-            fences,
-        } => ir::Node::BeginEncoding {
-            place: reject_hole(place.as_ref()).clone(),
-            event: context.remote_node_id(reject_hole(event.as_ref())),
-            encoded: reject_hole(encoded.as_ref())
-                .iter()
-                .map(|n| context.node_id(reject_hole(n.as_ref())))
-                .collect(),
-            fences: reject_hole(fences.as_ref())
-                .iter()
-                .map(|n| context.node_id(reject_hole(n.as_ref())))
-                .collect(),
-        },
-        ast::Node::EncodeDoExternal {
-            encoder,
-            operation,
-            external_function_id,
-            inputs,
-            outputs,
-        } => ir::Node::EncodeDoExternal {
-            encoder: context.node_id(reject_hole(encoder.as_ref())),
-            operation: context.remote_node_id(reject_hole(operation.as_ref())),
-            external_function_id: reject_opt(
-                context
-                    .funclet_indices
-                    .get_funclet(reject_opt(
-                        external_function_id.as_ref().opt().map(|x| &x.0),
-                    ))
-                    .opt()
-                    .map(ffi::ExternalFunctionId),
-            ),
-            inputs: reject_hole(inputs.as_ref())
-                .iter()
-                .map(|n| context.node_id(reject_hole(n.as_ref())))
-                .collect(),
-            outputs: reject_hole(outputs.as_ref())
-                .iter()
-                .map(|n| context.node_id(reject_hole(n.as_ref())))
-                .collect(),
-        },
-        ast::Node::EncodeCopy {
-            encoder,
-            input,
-            output,
-        } => ir::Node::EncodeCopy {
-            encoder: context.node_id(reject_hole(encoder.as_ref())),
-            input: context.node_id(reject_hole(input.as_ref())),
-            output: context.node_id(reject_hole(output.as_ref())),
-        },
-        ast::Node::Submit { encoder, event } => ir::Node::Submit {
-            encoder: context.node_id(reject_hole(encoder.as_ref())),
-            event: context.remote_node_id(reject_hole(event.as_ref())),
-        },
-        ast::Node::SyncFence { fence, event } => ir::Node::SyncFence {
-            fence: context.node_id(reject_hole(fence.as_ref())),
-            event: context.remote_node_id(reject_hole(event.as_ref())),
-        },
-        ast::Node::InlineJoin {
-            funclet,
-            captures,
-            continuation,
-        } => ir::Node::InlineJoin {
-            funclet: context
-                .funclet_indices
-                .require_funclet(&reject_hole(funclet.as_ref()).0),
-            captures: reject_hole(captures.as_ref())
-                .iter()
-                .map(|n| context.node_id(reject_hole(n.as_ref())))
-                .collect(),
-            continuation: context.node_id(reject_hole(continuation.as_ref())),
-        },
-        ast::Node::SerializedJoin {
-            funclet,
-            captures,
-            continuation,
-        } => ir::Node::SerializedJoin {
-            funclet: context
-                .funclet_indices
-                .require_funclet(&reject_hole(funclet.as_ref()).0),
-            captures: reject_hole(captures.as_ref())
-                .iter()
-                .map(|n| context.node_id(reject_hole(n.as_ref())))
-                .collect(),
-            continuation: context.node_id(reject_hole(continuation.as_ref())),
-        },
-        ast::Node::DefaultJoin => ir::Node::DefaultJoin {},
-        ast::Node::PromiseCaptures {
-            count,
-            continuation,
-        } => ir::Node::PromiseCaptures {
-            count: reject_hole(count.as_ref()).clone(),
-            continuation: context.node_id(reject_hole(continuation.as_ref())),
-        },
-        ast::Node::FulfillCaptures {
-            continuation,
-            haves,
-            needs,
-        } => ir::Node::FulfillCaptures {
-            continuation: context.node_id(reject_hole(continuation.as_ref())),
-            haves: reject_hole(haves.as_ref())
-                .iter()
-                .map(|n| context.node_id(reject_hole(n.as_ref())))
-                .collect(),
-            needs: reject_hole(needs.as_ref())
-                .iter()
-                .map(|n| context.node_id(reject_hole(n.as_ref())))
-                .collect(),
-        },
-        ast::Node::EncodingEvent {
-            local_past,
-            remote_local_pasts,
-        } => ir::Node::EncodingEvent {
-            local_past: context.node_id(reject_hole(local_past.as_ref())),
-            remote_local_pasts: reject_hole(remote_local_pasts.as_ref())
-                .iter()
-                .map(|n| context.node_id(reject_hole(n.as_ref())))
-                .collect(),
-        },
-        ast::Node::SubmissionEvent { local_past } => ir::Node::SubmissionEvent {
-            local_past: context.node_id(reject_hole(local_past.as_ref())),
-        },
-        ast::Node::SynchronizationEvent {
-            local_past,
-            remote_local_past,
-        } => ir::Node::SynchronizationEvent {
-            local_past: context.node_id(reject_hole(local_past.as_ref())),
-            remote_local_past: context.node_id(reject_hole(remote_local_past.as_ref())),
-        },
-        ast::Node::SeparatedBufferSpaces { count, space } => ir::Node::SeparatedBufferSpaces {
-            count: reject_hole(count.as_ref()).clone(),
-            space: context.node_id(reject_hole(space.as_ref())),
-        },
->>>>>>> d111fb29
     }
 }
 
@@ -685,7 +423,6 @@
             callee_arguments,
             continuation_join,
         } => {
-<<<<<<< HEAD
             let operation_set = context.operational_lookup(operations);
             expir::TailEdge::ScheduleCall {
                 value_operation: operation_set.value,
@@ -698,24 +435,6 @@
                         .collect()
                 }),
                 continuation_join: continuation_join.as_ref().map(|n| context.node_id(n)),
-=======
-            let operation_set = context.operational_lookup(reject_hole(operations.as_ref()));
-            ir::TailEdge::ScheduleCall {
-                value_operation: reject_hole(operation_set.value),
-                timeline_operation: reject_hole(operation_set.timeline),
-                spatial_operation: reject_hole(operation_set.spatial),
-                callee_funclet_id: context
-                    .funclet_indices
-                    .get_funclet(&reject_hole(callee_funclet_id.as_ref()).0)
-                    .opt()
-                    .unwrap()
-                    .clone(),
-                callee_arguments: reject_hole(callee_arguments.as_ref())
-                    .iter()
-                    .map(|n| context.node_id(reject_hole(n.as_ref())))
-                    .collect(),
-                continuation_join: context.node_id(reject_hole(continuation_join.as_ref())),
->>>>>>> d111fb29
             }
         }
         ast::TailEdge::ScheduleSelect {
@@ -725,7 +444,6 @@
             callee_arguments,
             continuation_join,
         } => {
-<<<<<<< HEAD
             let operation_set = context.operational_lookup(operations);
             expir::TailEdge::ScheduleSelect {
                 value_operation: operation_set.value,
@@ -743,30 +461,6 @@
                         .collect()
                 }),
                 continuation_join: continuation_join.as_ref().map(|n| context.node_id(n)),
-=======
-            let operation_set = context.operational_lookup(reject_hole(operations.as_ref()));
-            ir::TailEdge::ScheduleSelect {
-                value_operation: reject_hole(operation_set.value),
-                timeline_operation: reject_hole(operation_set.timeline),
-                spatial_operation: reject_hole(operation_set.spatial),
-                condition: context.node_id(reject_hole(condition.as_ref())),
-                callee_funclet_ids: reject_hole(callee_funclet_ids.as_ref())
-                    .iter()
-                    .map(|n| {
-                        context
-                            .funclet_indices
-                            .get_funclet(&reject_hole(n.as_ref()).0)
-                            .opt()
-                            .unwrap()
-                            .clone()
-                    })
-                    .collect(),
-                callee_arguments: reject_hole(callee_arguments.as_ref())
-                    .iter()
-                    .map(|n| context.node_id(reject_hole(n.as_ref())))
-                    .collect(),
-                continuation_join: context.node_id(reject_hole(continuation_join.as_ref())),
->>>>>>> d111fb29
             }
         }
         ast::TailEdge::ScheduleCallYield {
@@ -775,7 +469,6 @@
             yielded_nodes,
             continuation_join,
         } => {
-<<<<<<< HEAD
             let operation_set = context.operational_lookup(operations);
             expir::TailEdge::ScheduleCallYield {
                 value_operation: operation_set.value,
@@ -790,26 +483,6 @@
                         .collect()
                 }),
                 continuation_join: continuation_join.as_ref().map(|n| context.node_id(n)),
-=======
-            let operation_set = context.operational_lookup(reject_hole(operations.as_ref()));
-            ir::TailEdge::ScheduleCallYield {
-                value_operation: reject_hole(operation_set.value),
-                timeline_operation: reject_hole(operation_set.timeline),
-                spatial_operation: reject_hole(operation_set.spatial),
-                external_function_id: ffi::ExternalFunctionId(
-                    context
-                        .funclet_indices
-                        .get_funclet(&reject_hole(external_function_id.as_ref()).0)
-                        .opt()
-                        .unwrap()
-                        .clone(),
-                ),
-                yielded_nodes: reject_hole(yielded_nodes.as_ref())
-                    .iter()
-                    .map(|n| context.node_id(reject_hole(n.as_ref())))
-                    .collect(),
-                continuation_join: context.node_id(reject_hole(continuation_join.as_ref())),
->>>>>>> d111fb29
             }
         }
     }
@@ -842,7 +515,6 @@
     };
 
     for arg in &funclet_header.args {
-<<<<<<< HEAD
         let tags = context.tag_lookup(&arg.tags.iter().map(|t| Some(t.clone())).collect());
         input_tags.value_tags.push(tags.value.clone());
         input_tags.spatial_tags.push(tags.spatial.clone());
@@ -878,42 +550,6 @@
     expir::FuncletSpecBinding::ScheduleExplicit {
         value: expir::FuncletSpec {
             funclet_id_opt: context.funclet_indices.get_funclet(&meta_map.value.1 .0),
-=======
-        let tags = context.tag_lookup(&arg.tags.iter().map(|t| Hole::Filled(t.clone())).collect());
-        input_tags
-            .value_tags
-            .push(tags.value.opt().unwrap_or(default_tag).clone());
-        input_tags
-            .spatial_tags
-            .push(tags.spatial.opt().unwrap_or(default_tag).clone());
-        input_tags
-            .timeline_tags
-            .push(tags.timeline.opt().unwrap_or(default_tag).clone());
-    }
-
-    for ret in &funclet_header.ret {
-        let tags = context.tag_lookup(&ret.tags.iter().map(|t| Hole::Filled(t.clone())).collect());
-        output_tags
-            .value_tags
-            .push(tags.value.opt().unwrap_or(default_tag).clone());
-        output_tags
-            .spatial_tags
-            .push(tags.spatial.opt().unwrap_or(default_tag).clone());
-        output_tags
-            .timeline_tags
-            .push(tags.timeline.opt().unwrap_or(default_tag).clone());
-    }
-
-    let implicit_in_tag = ir_tag(&implicit_tags.0, context);
-    let implicit_out_tag = ir_tag(&implicit_tags.1, context);
-
-    ir::FuncletSpecBinding::ScheduleExplicit {
-        value: ir::FuncletSpec {
-            funclet_id_opt: context
-                .funclet_indices
-                .get_funclet(&meta_map.value.1 .0)
-                .into(),
->>>>>>> d111fb29
             input_tags: input_tags.value_tags.into_boxed_slice(),
             output_tags: output_tags.value_tags.into_boxed_slice(),
             implicit_in_tag: Some(Default::default()),
@@ -930,16 +566,8 @@
             implicit_in_tag: implicit_in_lookup.timeline,
             implicit_out_tag: implicit_out_lookup.timeline,
         },
-<<<<<<< HEAD
         spatial: expir::FuncletSpec {
             funclet_id_opt: context.funclet_indices.get_funclet(&meta_map.spatial.1 .0),
-=======
-        spatial: ir::FuncletSpec {
-            funclet_id_opt: context
-                .funclet_indices
-                .get_funclet(&meta_map.spatial.1 .0)
-                .into(),
->>>>>>> d111fb29
             input_tags: input_tags.spatial_tags.into_boxed_slice(),
             output_tags: output_tags.spatial_tags.into_boxed_slice(),
             implicit_in_tag: Some(Default::default()),
@@ -1083,7 +711,6 @@
     }
 }
 
-<<<<<<< HEAD
 fn ir_effect(declaration: &ast::EffectDeclaration, context: &mut Context) -> ffi::Effect {
     match &declaration.effect {
         ast::Effect::Unrestricted => ffi::Effect::Unrestricted,
@@ -1109,18 +736,6 @@
             "Unknown funclet name {} in pipeline {}",
             &pipeline.funclet.0, &pipeline.name
         ),
-=======
-fn ir_pipeline(pipeline: &ast::Pipeline, context: &mut Context) -> ir::Pipeline {
-    ir::Pipeline {
-        name: pipeline.name.clone(),
-        entry_funclet: context
-            .funclet_indices
-            .get_funclet(&pipeline.funclet.0)
-            .opt()
-            .unwrap()
-            .clone(),
-        effect_id_opt: pipeline.effect.as_ref().map(|e| context.effect_lookup(e)),
->>>>>>> d111fb29
     }
 }
 
